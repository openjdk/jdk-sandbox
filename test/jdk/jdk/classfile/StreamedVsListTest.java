--- conflicted
+++ resolved
@@ -53,8 +53,6 @@
 import org.junit.jupiter.api.Test;
 
 import java.io.IOException;
-import java.nio.file.Files;
-import java.nio.file.Path;
 import java.util.List;
 
 class StreamedVsListTest {
@@ -96,10 +94,6 @@
                         for (CodeElement element : code) {
                             iim = element;
                             mim = insts.get(n++);
-<<<<<<< HEAD
-=======
-                            assertEquals(iim.opcode(), mim.opcode(), "Opcodes don't match");
->>>>>>> 9248ef25
                             if (iim instanceof Instruction)
                                 testInstruction();
                         }
