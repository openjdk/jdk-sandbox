/*
* Copyright (c) 2018, 2024, Oracle and/or its affiliates. All rights reserved.
* DO NOT ALTER OR REMOVE COPYRIGHT NOTICES OR THIS FILE HEADER.
*
* This code is free software; you can redistribute it and/or modify it
* under the terms of the GNU General Public License version 2 only, as
* published by the Free Software Foundation.
*
* This code is distributed in the hope that it will be useful, but WITHOUT
* ANY WARRANTY; without even the implied warranty of MERCHANTABILITY or
* FITNESS FOR A PARTICULAR PURPOSE.  See the GNU General Public License
* version 2 for more details (a copy is included in the LICENSE file that
* accompanied this code).
*
* You should have received a copy of the GNU General Public License version
* 2 along with this work; if not, write to the Free Software Foundation,
* Inc., 51 Franklin St, Fifth Floor, Boston, MA 02110-1301 USA.
*
* Please contact Oracle, 500 Oracle Parkway, Redwood Shores, CA 94065 USA
* or visit www.oracle.com if you need additional information or have any
* questions.
*/

/*
 * @test id=default
 * @key randomness
 * @summary Fuzz tests for jdk.internal.vm.Continuation
 * @requires vm.continuations
 * @requires vm.flavor == "server" & (vm.opt.TieredStopAtLevel == null | vm.opt.TieredStopAtLevel == 4)
 * @requires vm.opt.TieredCompilation == null | vm.opt.TieredCompilation == true
 * @modules java.base java.base/jdk.internal.vm.annotation java.base/jdk.internal.vm
 * @library /test/lib
 * @build java.base/java.lang.StackWalkerHelper
 * @build jdk.test.whitebox.WhiteBox
 * @run driver jdk.test.lib.helpers.ClassFileInstaller jdk.test.whitebox.WhiteBox
 *
 * @run main/othervm/timeout=300 -XX:+UnlockDiagnosticVMOptions -XX:+WhiteBoxAPI -Xbootclasspath/a:.
 *                               Fuzz
 */

/*
 * @test id=preserve-fp
 * @key randomness
 * @summary Fuzz tests for jdk.internal.vm.Continuation
 * @requires vm.continuations
 * @requires vm.flavor == "server" & (vm.opt.TieredStopAtLevel == null | vm.opt.TieredStopAtLevel == 4)
 * @requires vm.opt.TieredCompilation == null | vm.opt.TieredCompilation == true
 * @modules java.base java.base/jdk.internal.vm.annotation java.base/jdk.internal.vm
 * @library /test/lib
 * @build java.base/java.lang.StackWalkerHelper
 * @build jdk.test.whitebox.WhiteBox
 * @run driver jdk.test.lib.helpers.ClassFileInstaller jdk.test.whitebox.WhiteBox
 *
 * @run main/othervm/timeout=300 -XX:+UnlockDiagnosticVMOptions -XX:+WhiteBoxAPI -Xbootclasspath/a:.
 *                               -XX:+PreserveFramePointer
 *                               Fuzz
 */

import jdk.internal.vm.Continuation;
import jdk.internal.vm.ContinuationScope;

import java.lang.invoke.*;
import java.lang.reflect.*;
import java.lang.StackWalker.StackFrame;
import java.nio.file.*;
import java.util.*;
import java.util.function.*;
import java.util.stream.*;
import static java.lang.Math.max;
import static java.lang.Math.min;
import jdk.internal.vm.annotation.DontInline;
import jdk.test.lib.Utils;
import jdk.test.whitebox.WhiteBox;

import jdk.test.lib.Platform;
import jtreg.SkippedException;

import com.sun.management.HotSpotDiagnosticMXBean;
import java.lang.management.ManagementFactory;

public class Fuzz implements Runnable {
    static final boolean VERIFY_STACK = true; // could add significant time
    static final boolean FILE    = true;
    static final boolean RANDOM  = true;
    static final boolean VERBOSE = false;

    static float timeoutFactor = Float.parseFloat(System.getProperty("test.timeout.factor", "1.0"));
    static int COMPILATION_TIMEOUT = (int)(5_000 * timeoutFactor); // ms

    static final Path TEST_DIR = Path.of(System.getProperty("test.src", "."));

    public static void main(String[] args) {
        if (Platform.isSlowDebugBuild() && Platform.isOSX() && Platform.isAArch64()) {
            throw new SkippedException("Test is unstable with slowdebug bits "
                                       + "on macosx-aarch64");
        }
        if (Platform.isPPC()) {
            COMPILATION_TIMEOUT = COMPILATION_TIMEOUT * 2;
        }
        warmup();
        for (int compileLevel : new int[]{4}) {
            for (boolean compileRun : new boolean[]{true}) {
                COMPILE_LEVEL = compileLevel;
                COMPILE_RUN   = compileRun;
                resetCompilation();
                runTests();
            }
        }
    }

    static void runTests() {
        if (FILE)   testFile("fuzz.dat");
        if (RANDOM) testRandom(System.currentTimeMillis(), 50);
    }

    ////////////////

    enum Op {
        CALL_I_INT, CALL_I_DBL, CALL_I_MANY,
        CALL_C_INT, CALL_C_DBL, CALL_C_MANY,
        CALL_I_CTCH, CALL_C_CTCH,
        CALL_I_PIN, CALL_C_PIN,
        MH_I_INT, MH_C_INT, MH_I_MANY, MH_C_MANY,
        REF_I_INT, REF_C_INT, REF_I_MANY, REF_C_MANY,
        LOOP, YIELD, THROW, DONE;

        static final EnumSet<Op> BASIC       = EnumSet.of(LOOP, YIELD);
        static final EnumSet<Op> STANDARD    = EnumSet.range(CALL_I_INT, CALL_C_CTCH);
        static final EnumSet<Op> PIN         = EnumSet.range(CALL_I_PIN, CALL_C_PIN);
        static final EnumSet<Op> MH          = EnumSet.range(MH_I_INT, MH_C_MANY);
        static final EnumSet<Op> REFLECTED   = EnumSet.range(REF_I_INT, REF_C_MANY);
        static final EnumSet<Op> NON_CALLS   = EnumSet.range(LOOP, DONE);
        static final EnumSet<Op> COMPILED    = EnumSet.copyOf(Arrays.stream(Op.values()).filter(x -> x.toString().contains("_C_")).collect(Collectors.toList()));
        static final EnumSet<Op> INTERPRETED = EnumSet.copyOf(Arrays.stream(Op.values()).filter(x -> x.toString().contains("_I_")).collect(Collectors.toList()));

        static Op toInterpreted(Op op) { return INTERPRETED.contains(op) ? op : Enum.valueOf(Op.class, op.toString().replace("_C_", "_I_")); }
        static Op toCompiled(Op op)    { return COMPILED.contains(op)    ? op : Enum.valueOf(Op.class, op.toString().replace("_I_", "_C_")); }
    }

    static class Generator {
        public Op[] generate() {
            final int length = max(1, pick(5, 10, 50/*, 200*/) + plusOrMinus(5));

            Set<Op> highProb = new HashSet<Op>();
            Set<Op> lowProb  = new HashSet<Op>();

            if (percent(100)) highProb.addAll(Op.BASIC);
            if (percent(100)) highProb.addAll(Op.STANDARD);
            if (percent(1)) lowProb.add(Op.THROW);
            if (percent(3)) lowProb.addAll(Op.PIN);
            if (percent(3)) lowProb.addAll(Op.MH);
            if (percent(0)) lowProb.addAll(Op.REFLECTED);
            if (percent(50)) {
                highProb.removeAll(Op.INTERPRETED);
                lowProb.removeAll(Op.INTERPRETED);
            }
            Op[] highProb0 = highProb.toArray(Op[]::new);
            Op[] lowProb0  = lowProb.toArray(Op[]::new);

            int loops = 7;
            Op[] trace = new Op[length];
            for (int i=0; i < trace.length; i++) {
                trace[i] = pick((lowProb.isEmpty() || percent(90)) ? highProb0 : lowProb0);
                if (trace[i] == Op.LOOP && (loops--) <= 0) i--;
            }
            return trace;
        }

        private final Random rnd;
        public Generator(Random rnd) { this.rnd = rnd; }
        @SafeVarargs
        private <T> T pick(T... values) { return values[rnd.nextInt(values.length)]; }
        private boolean percent(int percent) { return rnd.nextInt(100) < percent; }
        private int plusOrMinus(int n) { return rnd.nextInt(2*n + 1) - n; }
    }

    static Stream<Op[]> random(Random rnd) {
        var g = new Generator(rnd);
        return Stream.iterate(0, x->x+1).map(__ -> g.generate());
    }

    static void testRandom(long seed, int number) {
        System.out.println("-- RANDOM (seed: " + seed + ") --");
        testStream(random(new Random(seed)).limit(number));
    }

    static void testFile(String fileName) {
        System.out.println("-- FILE (" + fileName + ") --");
        try {
            testStream(file(TEST_DIR.resolve(fileName)));
        } catch (java.io.IOException e) { throw new RuntimeException(e); }
    }

    static Stream<Op[]> file(Path file) throws java.io.IOException {
        return Files.lines(file).map(String::trim).filter(s -> !s.isBlank() && !s.startsWith("#")).map(Fuzz::parse);
    }

    static Op[] parse(String line) {
        return Arrays.stream(line.split(", ")).map(s -> Enum.valueOf(Op.class, s))
            .collect(Collectors.toList()).toArray(Op[]::new);
    }

    static int testCounter;

    static void testStream(Stream<Op[]> traces) { testCounter = 0; traces.forEach(Fuzz::testTrace); }

    ////////////////////////////////////////

    static void testTrace(Op[] trace) {
        testCounter++;
        System.out.println("\n" + testCounter + ": COMPILE_LEVEL: " + COMPILE_LEVEL + " COMPILE_RUN: " + COMPILE_RUN);
        for (int attempt = 0; attempt < 3; attempt++) {
            if (attempt > 0) System.out.println("RETRYING " + attempt);

            compile();

            long start = time();
            var fuzz = new Fuzz(trace);
            fuzz.verbose = VERBOSE && attempt == 0;
            fuzz.print();
            int yields = fuzz.test();
            time(start, "Test (" + yields + " yields)");

            if (fuzz.checkCompilation())
                break;
        }
    }

    static final ContinuationScope SCOPE = new ContinuationScope() {};

    static class FuzzException extends RuntimeException {
        public FuzzException(String msg) { super(msg); }
    }

    boolean verbose = false;

    private final Op[] trace;
    private int index  = -1;
    private int result = -1;

    private Fuzz(Op[] trace) { this.trace = trace; }

    int test() {
        Continuation cont = new Continuation(SCOPE, this) {
            @Override protected void onPinned(Pinned reason) { if (verbose) System.out.println("PINNED " + reason); }
        };

        this.yields = 0;
        int count = 0;
        try {
            while (true) {
                var start = time();
                cont.run();
                if (cont.isDone()) break;

                assert !shouldThrow();
                verifyStack(cont);
                count++;
                time(start, "Iteration");
            }
            verifyResult(result);
        } catch (FuzzException e) {
            assert shouldThrow();
            assert e.getMessage().equals("EX");
            assert cont.isDone();
        }
        assert count == yields : "count: " + count + " yields: " + yields;
        return count;
    }

    void print() { printTrace(trace); }

    private Op trace(int i) { return i < trace.length ? trace[i] : Op.DONE; }
    private Op current()    { return trace(index); }
    private Op next(int c)  { logOp(c); index++; return current(); }

    ////// Compilation

    private static boolean COMPILE_RUN;
    private static int COMPILE_LEVEL;

    static final int  WARMUP_ITERS = 15_000;
    static final Op[] WARMUP_TRACE = {Op.MH_C_INT, Op.MH_C_MANY, Op.REF_C_INT, Op.REF_C_MANY, Op.CALL_C_INT};

    static void warmup() {
        final long start = time();
        warmup(WARMUP_TRACE, WARMUP_ITERS); // generate (for reflection) and compile method handles
        time(start, "Warmup");
    }

    static void warmup(Op[] trace, int times) {
        for (int i=0; i<times; i++) {
            new Fuzz(trace).run();
        }
    }

    static void resetCompilation() {
        Set<Method> compile = Op.COMPILED.stream().map(Fuzz::method).collect(Collectors.toCollection(HashSet::new));
        compile.add(run);

        for (Method m : compile) {
            WB.deoptimizeMethod(m);
            WB.clearMethodState(m);
        }
    }

    static void enqueueForCompilation(Method m) {
        if (WB.isMethodCompiled(m)) return;
        // WB compilation tasks do not expire while others do,
        // so we wait for an existing task to finish before enqueuing.
        // Alternatively run with -XX:TieredCompileTaskTimeout=5000
        Utils.waitForCondition(() -> WB.isMethodQueuedForCompilation(m), 1000);
        if (WB.isMethodCompiled(m)) return;
        WB.enqueueMethodForCompilation(m, COMPILE_LEVEL);
    }

    static void waitForCompilation(Method m) {
        if (!Utils.waitForCondition(() -> WB.isMethodCompiled(m), COMPILATION_TIMEOUT)) {
            System.out.println(">>> Compilation status for: " + m);
            System.out.println("isMethodCompiled: " + WB.isMethodCompiled(m) + " " +
                                "isMethodCompilable: " + WB.isMethodCompilable(m) + " " +
                                "isMethodQueuedForCompilation: " + WB.isMethodQueuedForCompilation(m) + " " +
                                "getMethodCompilationLevel: " + WB.getMethodCompilationLevel(m));
            throw new AssertionError("Failed to compile " + m + " in " + COMPILATION_TIMEOUT + "ms");
        }
    }

    static void compileContinuation() {
        var compile = new HashSet<Method>();
        for (Method m : Continuation.class.getDeclaredMethods()) {
            if (!WB.isMethodCompiled(m)) {
                if (!Modifier.isNative(m.getModifiers())
                    && (m.getName().startsWith("enter")
                     || m.getName().startsWith("yield"))) {
                    enqueueForCompilation(m);
                    compile.add(m);
                }
            }
        }

        for (Method m : compile) waitForCompilation(m);
    }

    static void compile() {
        final long start = time();

        compileContinuation();

        Set<Method> compile   =    Op.COMPILED.stream().map(Fuzz::method).collect(Collectors.toCollection(HashSet::new));
        Set<Method> interpret = Op.INTERPRETED.stream().map(Fuzz::method).collect(Collectors.toCollection(HashSet::new));
        (COMPILE_RUN ? compile : interpret).add(run);

        compile.addAll(precompile);

        for (Method m : interpret) WB.makeMethodNotCompilable(m);

        for (Method m : compile)   enqueueForCompilation(m);
        for (Method m : compile)   waitForCompilation(m);
        for (Method m : compile)   assert  WB.isMethodCompiled(m) : "method: " + m;
        for (Method m : interpret) assert !WB.isMethodCompiled(m) : "method: " + m;

        time(start, "Compile");
    }

    boolean checkContinuationCompilation() {
        for (Method m : Continuation.class.getDeclaredMethods()) {
            if (!WB.isMethodCompiled(m)) {
                if (!Modifier.isNative(m.getModifiers())
                    && (m.getName().startsWith("enter")
                     || m.getName().startsWith("yield"))) {
                    return false;
                }
            }
        }
        return true;
    }

    boolean checkCompilation() {
        boolean res = true;

        if (!checkContinuationCompilation()) {
            res = false;
            System.out.println("CHANGED CONTINUATION COMPILATION");
        }

        Op[] newTrace = Arrays.copyOf(trace, trace.length);
        if (!checkCompilation(newTrace)) {
            res = false;
            System.out.println("CHANGED COMPILATION");
            printTrace(newTrace);
        }

        return res;
    }

    static boolean checkCompilation(Op[] trace) {
        boolean ok = true;
        for (int i = 0; i < trace.length; i++) {
            Op op = trace[i];
            if (Op.COMPILED.contains(op)    && !WB.isMethodCompiled(method(op))) trace[i] = Op.toInterpreted(op);
            if (Op.INTERPRETED.contains(op) &&  WB.isMethodCompiled(method(op))) trace[i] = Op.toCompiled(op);
            if (op != trace[i]) ok = false;
        }
        return ok;
    }

    /////////// Instance Helpers

    private StackTraceElement[] backtrace;
    private StackFrame[] fbacktrace;
    private StackFrame[] lfbacktrace;
    private int yields;

    void indent(int depth) {
        // depth = index;
        for (int i=0; i<depth; i++) System.out.print("  ");
    }

    void logOp(int iter) {
        if (!verbose) return;

        int depth = depth();
        System.out.print("> " + depth + " ");
        indent(depth);
        System.out.println("iter: " + iter + " index: " + index + " op: " + trace(index+1));
    }

    <T> T log(T result) {
        if (!verbose) return result;

        int depth = depth();
        System.out.print("> " + depth + " ");
        indent(depth);
        System.out.println("result " + result);
        return result;
    }

    int depth() {
        int d = 0;
        for (int i=0; i<=index && i < trace.length; i++) if (!Op.NON_CALLS.contains(trace[i])) d++;
        return d;
    }

    boolean traceHas(Predicate<Op> pred) {
        for (int i = 0; i < index; i++) if (pred.test(trace[i])) return true;
        return false;
    }

    String[] expectedStackTrace() {
        var ms = new ArrayList<String>();
        for (int i = index; i >= 0; i--) if (!Op.NON_CALLS.contains(trace[i])) ms.add(method(trace[i]).getName());
        ms.add("run");
        return ms.toArray(new String[0]);
    }

    int computeResult() {
        // To compute the expected result, we remove all YIELDs from the trace and run it
        Op[] trace0 = Arrays.stream(trace).filter(op -> op != Op.YIELD)
            .collect(Collectors.toList()).toArray(Op[]::new);

        Fuzz f0 = new Fuzz(trace0);
        // if (VERBOSE) {
        //     System.out.println(">>>> RESULT");
        //     f0.verbose = true;
        // }
        f0.run();
        return f0.result;
    }

    void verifyResult(int result) {
        int computed = computeResult();
        assert result == computed : "result: " + result + " expected: " + computed;
    }

    boolean shouldPin() {
<<<<<<< HEAD
        return traceHas(Op.PIN::contains) && (legacyLockingMode() || !(Platform.isX64() || Platform.isAArch64() || Platform.isRISCV64()));
=======
        return traceHas(Op.PIN::contains) && legacyLockingMode();
>>>>>>> 6a81ccdc
    }

    void verifyPin(boolean yieldResult) {
        if (yieldResult) yields++;
        if (!yieldResult && traceHas(op -> Op.INTERPRETED.contains(op) && Op.REFLECTED.contains(op))) return;
        assert yieldResult != shouldPin() : "res: " + yieldResult + " shouldPin: " + shouldPin();
    }

    boolean shouldThrow() {
        for (int i = 0; i <= index && i < trace.length; i++) {
            switch (trace[i]) {
                case CALL_I_CTCH, CALL_C_CTCH -> { return false; }
                case THROW -> { return true; }
                default -> {}
            }
        }
        return false;
    }

    void captureStack() {
        // Thread.dumpStack();
        if (!VERIFY_STACK) return;
        backtrace = Thread.currentThread().getStackTrace();
        fbacktrace = StackWalkerHelper.getStackFrames(SCOPE);
        lfbacktrace = StackWalkerHelper.getLiveStackFrames(SCOPE);
    }

    void verifyStack() {
        if (!VERIFY_STACK) return;
        var start = time();
        verifyStack(backtrace);
        verifyStack(backtrace, StackWalkerHelper.toStackTraceElement(fbacktrace));
        verifyStack(fbacktrace, lfbacktrace);

        verifyStack(backtrace, Thread.currentThread().getStackTrace());
        verifyStack(fbacktrace, StackWalkerHelper.getStackFrames(SCOPE));
        verifyStack(lfbacktrace, StackWalkerHelper.getLiveStackFrames(SCOPE));
        time(start, "Verify stack");
    }

    void verifyStack(Continuation cont) {
        if (!VERIFY_STACK) return;
        var start = time();
        verifyStack(backtrace);
        verifyStack(backtrace, StackWalkerHelper.toStackTraceElement(fbacktrace));
        verifyStack(fbacktrace, lfbacktrace);

        verifyStack(backtrace, cont.getStackTrace());
        verifyStack(fbacktrace, StackWalkerHelper.getStackFrames(cont));
        verifyStack(lfbacktrace, StackWalkerHelper.getLiveStackFrames(cont));
        time(start, "Verify continuation stack");
    }

    static boolean isStackCaptureMechanism(Object sf) {
        return Fuzz.class.getName().equals(sfClassName(sf))
            && ("captureStack".equals(sfMethodName(sf)) || "verifyStack".equals(sfMethodName(sf)));
    }

    static boolean isPrePostYield(Object sf) {
        return Fuzz.class.getName().equals(sfClassName(sf))
            && ("preYield".equals(sfMethodName(sf)) || "postYield".equals(sfMethodName(sf)));
    }

    static <T> T[] cutStack(T[] stack) {
        var list = new ArrayList<T>();
        int i = 0;
        while (i < stack.length && (!Fuzz.class.getName().equals(sfClassName(stack[i])) || isPrePostYield(stack[i]) || isStackCaptureMechanism(stack[i]))) i++;
        while (i < stack.length && !Continuation.class.getName().equals(sfClassName(stack[i]))) { list.add(stack[i]); i++; }
        // while (i < stack.length && Continuation.class.getName().equals(sfClassName(stack[i])) && !"enterSpecial".equals(sfMethodName(stack[i]))) { list.add(stack[i]); i++; }
        return list.toArray(arrayType(stack));
    }

    void verifyStack(Object[] observed) {
        verifyStack(
            expectedStackTrace(),
            Arrays.stream(cutStack(observed)).filter(sf -> Fuzz.class.getName().equals(sfClassName(sf)))
                            .collect(Collectors.toList()).toArray(Object[]::new));
    }

    static void verifyStack(Object[] expected, Object[] observed) {
        expected = cutStack(expected);
        observed = cutStack(observed);
        boolean equal = true;
        if (expected.length == observed.length) {
            for (int i=0; i < expected.length; i++) {
                if (!sfEquals(expected[i], observed[i])) {
                    // we allow a different line number for the first element
                    if (i > 0 || !Objects.equals(sfClassName(expected[i]), sfClassName(observed[i])) || !Objects.equals(sfMethodName(expected[i]), sfMethodName(observed[i]))) {
                        System.out.println("At index " + i + " expected: " + sfToString(expected[i]) + " observed: " + sfToString(observed[i]));

                        equal = false;
                        break;
                    }
                }
            }
        } else {
            equal = false;
            System.out.println("Expected length: " + expected.length + " Observed length: " + observed.length);
        }
        if (!equal) {
            System.out.println("Expected: "); for (var sf : expected) System.out.println("\t" + sf);
            System.out.println("Observed: "); for (var sf : observed) System.out.println("\t" + sf);
        }
        assert equal;
    }

    static String sfClassName(Object f)  {
        return f instanceof String ? Fuzz.class.getName() :
            (f instanceof StackTraceElement ? ((StackTraceElement)f).getClassName()  : ((StackFrame)f).getClassName()); }
    static String sfMethodName(Object f) {
        return f instanceof String ? (String)f :
            (f instanceof StackTraceElement ? ((StackTraceElement)f).getMethodName() : ((StackFrame)f).getMethodName()); }

    static boolean sfEquals(Object a, Object b) {
        if (a instanceof String)
            return sfClassName(a).equals(sfClassName(b)) && sfMethodName(a).equals(sfMethodName(b));

        return a instanceof StackTraceElement ? Objects.equals(a, b)
                                              : StackWalkerHelper.equals((StackFrame)a, (StackFrame)b);
    }

    static String sfToString(Object f) {
        return f instanceof StackFrame ? StackWalkerHelper.frameToString((StackFrame)f) : Objects.toString(f);
    }

    //// Static Helpers

    static void rethrow(Throwable t) {
        if (t instanceof Error) throw (Error)t;
        if (t instanceof RuntimeException) throw (RuntimeException)t;
        throw new AssertionError(t);
    }

    static <T> T[] arrayType(T[] array) {
        return (T[])java.lang.reflect.Array.newInstance(array.getClass().componentType(), 0);
    }

    static void printTrace(Op[] trace) { System.out.println(write(trace)); }

    static String write(Op[] trace) {
        return Arrays.stream(trace).map(Object::toString).collect(Collectors.joining(", "));
    }

    static Method method(Op op)       { return method.get(op); }
    static MethodHandle handle(Op op) { return handle.get(op); }

    static long time() { return System.nanoTime(); }
    static void time(long startNanos, String message) {
        final long duration = (System.nanoTime() - startNanos)/1_000_000;
        if (duration > 500)
            System.out.println(message + " in " + duration + " ms");
    }

    //////

    private static final WhiteBox WB = WhiteBox.getWhiteBox();

    static final Class<?>[] run_sig = new Class<?>[]{};
    static final Class<?>[] int_sig = new Class<?>[]{int.class, int.class};
    static final Class<?>[] dbl_sig = new Class<?>[]{int.class, double.class};
    static final Class<?>[] mny_sig = new Class<?>[]{int.class,
        int.class, double.class, long.class, float.class, Object.class,
        int.class, double.class, long.class, float.class, Object.class,
        int.class, double.class, long.class, float.class, Object.class,
        int.class, double.class, long.class, float.class, Object.class};
    static final MethodType run_type = MethodType.methodType(void.class, run_sig);
    static final MethodType int_type = MethodType.methodType(int.class, int_sig);
    static final MethodType dbl_type = MethodType.methodType(double.class, dbl_sig);
    static final MethodType mny_type = MethodType.methodType(int.class, mny_sig);

    static final List<Method> precompile = new ArrayList<>();

    static final Method run;
    static final Map<Op, Method>       method = new EnumMap<>(Op.class);
    static final Map<Op, MethodHandle> handle = new EnumMap<>(Op.class);

    static {
        try {
            run = Fuzz.class.getDeclaredMethod("run", run_sig);
            // precompile.add(Fuzz.class.getDeclaredMethod("maybeResetIndex", new Class<?>[]{int.class}));

            method.put(Op.CALL_I_INT,  Fuzz.class.getDeclaredMethod("int_int", int_sig));
            method.put(Op.CALL_C_INT,  Fuzz.class.getDeclaredMethod("com_int", int_sig));
            method.put(Op.CALL_I_DBL,  Fuzz.class.getDeclaredMethod("int_dbl", dbl_sig));
            method.put(Op.CALL_C_DBL,  Fuzz.class.getDeclaredMethod("com_dbl", dbl_sig));
            method.put(Op.CALL_I_MANY, Fuzz.class.getDeclaredMethod("int_mny", mny_sig));
            method.put(Op.CALL_C_MANY, Fuzz.class.getDeclaredMethod("com_mny", mny_sig));
            method.put(Op.CALL_I_PIN,  Fuzz.class.getDeclaredMethod("int_pin", int_sig));
            method.put(Op.CALL_C_PIN,  Fuzz.class.getDeclaredMethod("com_pin", int_sig));

            method.put(Op.CALL_I_CTCH, method(Op.CALL_I_INT));
            method.put(Op.CALL_C_CTCH, method(Op.CALL_C_INT));

            method.put(Op.MH_I_INT,  method(Op.CALL_I_INT));
            method.put(Op.MH_C_INT,  method(Op.CALL_C_INT));
            method.put(Op.MH_I_MANY, method(Op.CALL_I_MANY));
            method.put(Op.MH_C_MANY, method(Op.CALL_C_MANY));

            method.put(Op.REF_I_INT,  method(Op.CALL_I_INT));
            method.put(Op.REF_C_INT,  method(Op.CALL_C_INT));
            method.put(Op.REF_I_MANY, method(Op.CALL_I_MANY));
            method.put(Op.REF_C_MANY, method(Op.CALL_C_MANY));

            MethodHandles.Lookup lookup = MethodHandles.lookup();

            handle.put(Op.MH_I_INT,  lookup.unreflect(method(Op.CALL_I_INT)));
            handle.put(Op.MH_C_INT,  lookup.unreflect(method(Op.CALL_C_INT)));
            handle.put(Op.MH_I_MANY, lookup.unreflect(method(Op.CALL_I_MANY)));
            handle.put(Op.MH_C_MANY, lookup.unreflect(method(Op.CALL_C_MANY)));
        } catch (ReflectiveOperationException e) {
            throw new AssertionError(e);
        }
    }

    @DontInline void preYield() { captureStack(); }
    @DontInline void postYield(boolean yieldResult) { verifyPin(yieldResult); verifyStack(); }
    @DontInline void maybeResetIndex(int index0) { this.index = current() != Op.YIELD ? index0 : index; }
    @DontInline void throwException() { throw new FuzzException("EX"); }

    @Override
    public void run() {
        final int depth = 0;
        int res = 3;

        int x1 = (int)res, x2 = (int)res, x3 = (int)res, x4 = (int)res;
        double d1 = (double)res, d2 = (double)res, d3 = (double)res, d4 = (double)res;
        long l1 = (long)res, l2 = (long)res, l3 = (long)res, l4 = (long)res;
        float f1 = (float)res, f2 = (float)res, f3 = (float)res, f4 = (float)res;
        Object o1 = res, o2 = res, o3 = res, o4 = res;

        for (int c = 1, index0 = index; c > 0; c--, maybeResetIndex(index0)) { // index0 is the index to which we return when we loop
            switch (next(c)) {
            case THROW -> throwException();
            case LOOP  -> { c += 2; index0 = index; }
            case YIELD -> { preYield(); boolean y = Continuation.yield(SCOPE); postYield(y); c++; }
            case DONE  -> { break; }
            case CALL_I_INT  -> res += int_int(depth+1, (int)res);
            case CALL_C_INT  -> res += com_int(depth+1, (int)res);
            case CALL_I_DBL  -> res += (int)int_dbl(depth+1, res);
            case CALL_C_DBL  -> res += (int)com_dbl(depth+1, res);
            case CALL_I_PIN  -> res += int_pin(depth+1, (int)res);
            case CALL_C_PIN  -> res += com_pin(depth+1, (int)res);
            case CALL_I_MANY -> res += int_mny(depth+1, x1, d1, l1, f1, o1, x2, d2, l2, f2, o2, x3, d3, l3, f3, o3, x4, d4, l4, f4, o4);
            case CALL_C_MANY -> res += com_mny(depth+1, x1, d1, l1, f1, o1, x2, d2, l2, f2, o2, x3, d3, l3, f3, o3, x4, d4, l4, f4, o4);
            case CALL_I_CTCH -> {try { res += int_int(depth+1, (int)res); } catch (FuzzException e) {}}
            case CALL_C_CTCH -> {try { res += com_int(depth+1, (int)res); } catch (FuzzException e) {}}
            case MH_I_INT, MH_C_INT     -> {try { res += (int)handle(current()).invokeExact(this, depth+1, (int)res);  } catch (Throwable e) { rethrow(e); }}
            case MH_I_MANY, MH_C_MANY   -> {try { res += (int)handle(current()).invokeExact(this, depth+1, x1, d1, l1, f1, o1, x2, d2, l2, f2, o2, x3, d3, l3, f3, o3, x4, d4, l4, f4, o4); } catch (Throwable e) { rethrow(e); }}
            case REF_I_INT,  REF_C_INT  -> {try { res += (int)method(current()).invoke(this, depth+1, (int)res); } catch (InvocationTargetException e) { rethrow(e.getCause()); } catch (IllegalAccessException e) { assert false; }}
            case REF_I_MANY, REF_C_MANY -> {try { res += (int)method(current()).invoke(this, depth+1, x1, d1, l1, f1, o1, x2, d2, l2, f2, o2, x3, d3, l3, f3, o3, x4, d4, l4, f4, o4); } catch (InvocationTargetException e) { rethrow(e.getCause()); } catch (IllegalAccessException e) { assert false; }}
            default -> throw new AssertionError("Unknown op: " + current());
            }
        }

        this.result = log(res);
    }

    @DontInline
    int int_int(final int depth, int x) {
        int res = x;

        int x1 = (int)res, x2 = (int)res, x3 = (int)res, x4 = (int)res;
        double d1 = (double)res, d2 = (double)res, d3 = (double)res, d4 = (double)res;
        long l1 = (long)res, l2 = (long)res, l3 = (long)res, l4 = (long)res;
        float f1 = (float)res, f2 = (float)res, f3 = (float)res, f4 = (float)res;
        Object o1 = res, o2 = res, o3 = res, o4 = res;

        for (int c = 1, index0 = index; c > 0; c--, maybeResetIndex(index0)) { // index0 is the index to which we return when we loop
            switch (next(c)) {
            case THROW -> throwException();
            case LOOP  -> { c += 2; index0 = index; }
            case YIELD -> { preYield(); boolean y = Continuation.yield(SCOPE); postYield(y); c++; }
            case DONE  -> { break; }
            case CALL_I_INT  -> res += int_int(depth+1, (int)res);
            case CALL_C_INT  -> res += com_int(depth+1, (int)res);
            case CALL_I_DBL  -> res += (int)int_dbl(depth+1, res);
            case CALL_C_DBL  -> res += (int)com_dbl(depth+1, res);
            case CALL_I_PIN  -> res += int_pin(depth+1, (int)res);
            case CALL_C_PIN  -> res += com_pin(depth+1, (int)res);
            case CALL_I_MANY -> res += int_mny(depth+1, x1, d1, l1, f1, o1, x2, d2, l2, f2, o2, x3, d3, l3, f3, o3, x4, d4, l4, f4, o4);
            case CALL_C_MANY -> res += com_mny(depth+1, x1, d1, l1, f1, o1, x2, d2, l2, f2, o2, x3, d3, l3, f3, o3, x4, d4, l4, f4, o4);
            case CALL_I_CTCH -> {try { res += int_int(depth+1, (int)res); } catch (FuzzException e) {}}
            case CALL_C_CTCH -> {try { res += com_int(depth+1, (int)res); } catch (FuzzException e) {}}
            case MH_I_INT, MH_C_INT     -> {try { res += (int)handle(current()).invokeExact(this, depth+1, (int)res);  } catch (Throwable e) { rethrow(e); }}
            case MH_I_MANY, MH_C_MANY   -> {try { res += (int)handle(current()).invokeExact(this, depth+1, x1, d1, l1, f1, o1, x2, d2, l2, f2, o2, x3, d3, l3, f3, o3, x4, d4, l4, f4, o4); } catch (Throwable e) { rethrow(e); }}
            case REF_I_INT,  REF_C_INT  -> {try { res += (int)method(current()).invoke(this, depth+1, (int)res); } catch (InvocationTargetException e) { rethrow(e.getCause()); } catch (IllegalAccessException e) { assert false; }}
            case REF_I_MANY, REF_C_MANY -> {try { res += (int)method(current()).invoke(this, depth+1, x1, d1, l1, f1, o1, x2, d2, l2, f2, o2, x3, d3, l3, f3, o3, x4, d4, l4, f4, o4); } catch (InvocationTargetException e) { rethrow(e.getCause()); } catch (IllegalAccessException e) { assert false; }}
            default -> throw new AssertionError("Unknown op: " + current());
            }
        }

        return log(res);
    }

    @DontInline
    int com_int(final int depth, int x) {
        int res = x;

        int x1 = (int)res, x2 = (int)res, x3 = (int)res, x4 = (int)res;
        double d1 = (double)res, d2 = (double)res, d3 = (double)res, d4 = (double)res;
        long l1 = (long)res, l2 = (long)res, l3 = (long)res, l4 = (long)res;
        float f1 = (float)res, f2 = (float)res, f3 = (float)res, f4 = (float)res;
        Object o1 = res, o2 = res, o3 = res, o4 = res;

        for (int c = 1, index0 = index; c > 0; c--, maybeResetIndex(index0)) { // index0 is the index to which we return when we loop
            switch (next(c)) {
            case THROW -> throwException();
            case LOOP  -> { c += 2; index0 = index; }
            case YIELD -> { preYield(); boolean y = Continuation.yield(SCOPE); postYield(y); c++; }
            case DONE  -> { break; }
            case CALL_I_INT  -> res += int_int(depth+1, (int)res);
            case CALL_C_INT  -> res += com_int(depth+1, (int)res);
            case CALL_I_DBL  -> res += (int)int_dbl(depth+1, res);
            case CALL_C_DBL  -> res += (int)com_dbl(depth+1, res);
            case CALL_I_PIN  -> res += int_pin(depth+1, (int)res);
            case CALL_C_PIN  -> res += com_pin(depth+1, (int)res);
            case CALL_I_MANY -> res += int_mny(depth+1, x1, d1, l1, f1, o1, x2, d2, l2, f2, o2, x3, d3, l3, f3, o3, x4, d4, l4, f4, o4);
            case CALL_C_MANY -> res += com_mny(depth+1, x1, d1, l1, f1, o1, x2, d2, l2, f2, o2, x3, d3, l3, f3, o3, x4, d4, l4, f4, o4);
            case CALL_I_CTCH -> {try { res += int_int(depth+1, (int)res); } catch (FuzzException e) {}}
            case CALL_C_CTCH -> {try { res += com_int(depth+1, (int)res); } catch (FuzzException e) {}}
            case MH_I_INT, MH_C_INT     -> {try { res += (int)handle(current()).invokeExact(this, depth+1, (int)res);  } catch (Throwable e) { rethrow(e); }}
            case MH_I_MANY, MH_C_MANY   -> {try { res += (int)handle(current()).invokeExact(this, depth+1, x1, d1, l1, f1, o1, x2, d2, l2, f2, o2, x3, d3, l3, f3, o3, x4, d4, l4, f4, o4); } catch (Throwable e) { rethrow(e); }}
            case REF_I_INT,  REF_C_INT  -> {try { res += (int)method(current()).invoke(this, depth+1, (int)res); } catch (InvocationTargetException e) { rethrow(e.getCause()); } catch (IllegalAccessException e) { assert false; }}
            case REF_I_MANY, REF_C_MANY -> {try { res += (int)method(current()).invoke(this, depth+1, x1, d1, l1, f1, o1, x2, d2, l2, f2, o2, x3, d3, l3, f3, o3, x4, d4, l4, f4, o4); } catch (InvocationTargetException e) { rethrow(e.getCause()); } catch (IllegalAccessException e) { assert false; }}
            default -> throw new AssertionError("Unknown op: " + current());
            }
        }

        return log(res);
    }

    @DontInline
    double int_dbl(final int depth, double x) {
        double res = 3.0;

        int x1 = (int)res, x2 = (int)res, x3 = (int)res, x4 = (int)res;
        double d1 = (double)res, d2 = (double)res, d3 = (double)res, d4 = (double)res;
        long l1 = (long)res, l2 = (long)res, l3 = (long)res, l4 = (long)res;
        float f1 = (float)res, f2 = (float)res, f3 = (float)res, f4 = (float)res;
        Object o1 = res, o2 = res, o3 = res, o4 = res;

        for (int c = 1, index0 = index; c > 0; c--, maybeResetIndex(index0)) { // index0 is the index to which we return when we loop
            switch (next(c)) {
            case THROW -> throwException();
            case LOOP  -> { c += 2; index0 = index; }
            case YIELD -> { preYield(); boolean y = Continuation.yield(SCOPE); postYield(y); c++; }
            case DONE  -> { break; }
            case CALL_I_INT  -> res += int_int(depth+1, (int)res);
            case CALL_C_INT  -> res += com_int(depth+1, (int)res);
            case CALL_I_DBL  -> res += (int)int_dbl(depth+1, res);
            case CALL_C_DBL  -> res += (int)com_dbl(depth+1, res);
            case CALL_I_PIN  -> res += int_pin(depth+1, (int)res);
            case CALL_C_PIN  -> res += com_pin(depth+1, (int)res);
            case CALL_I_MANY -> res += int_mny(depth+1, x1, d1, l1, f1, o1, x2, d2, l2, f2, o2, x3, d3, l3, f3, o3, x4, d4, l4, f4, o4);
            case CALL_C_MANY -> res += com_mny(depth+1, x1, d1, l1, f1, o1, x2, d2, l2, f2, o2, x3, d3, l3, f3, o3, x4, d4, l4, f4, o4);
            case CALL_I_CTCH -> {try { res += int_int(depth+1, (int)res); } catch (FuzzException e) {}}
            case CALL_C_CTCH -> {try { res += com_int(depth+1, (int)res); } catch (FuzzException e) {}}
            case MH_I_INT, MH_C_INT     -> {try { res += (int)handle(current()).invokeExact(this, depth+1, (int)res);  } catch (Throwable e) { rethrow(e); }}
            case MH_I_MANY, MH_C_MANY   -> {try { res += (int)handle(current()).invokeExact(this, depth+1, x1, d1, l1, f1, o1, x2, d2, l2, f2, o2, x3, d3, l3, f3, o3, x4, d4, l4, f4, o4); } catch (Throwable e) { rethrow(e); }}
            case REF_I_INT,  REF_C_INT  -> {try { res += (int)method(current()).invoke(this, depth+1, (int)res); } catch (InvocationTargetException e) { rethrow(e.getCause()); } catch (IllegalAccessException e) { assert false; }}
            case REF_I_MANY, REF_C_MANY -> {try { res += (int)method(current()).invoke(this, depth+1, x1, d1, l1, f1, o1, x2, d2, l2, f2, o2, x3, d3, l3, f3, o3, x4, d4, l4, f4, o4); } catch (InvocationTargetException e) { rethrow(e.getCause()); } catch (IllegalAccessException e) { assert false; }}
            default -> throw new AssertionError("Unknown op: " + current());
            }
        }

        return log(res);
    }

    @DontInline
    double com_dbl(final int depth, double x) {
        double res = 3.0;

        int x1 = (int)res, x2 = (int)res, x3 = (int)res, x4 = (int)res;
        double d1 = (double)res, d2 = (double)res, d3 = (double)res, d4 = (double)res;
        long l1 = (long)res, l2 = (long)res, l3 = (long)res, l4 = (long)res;
        float f1 = (float)res, f2 = (float)res, f3 = (float)res, f4 = (float)res;
        Object o1 = res, o2 = res, o3 = res, o4 = res;

        for (int c = 1, index0 = index; c > 0; c--, maybeResetIndex(index0)) { // index0 is the index to which we return when we loop
            switch (next(c)) {
            case THROW -> throwException();
            case LOOP  -> { c += 2; index0 = index; }
            case YIELD -> { preYield(); boolean y = Continuation.yield(SCOPE); postYield(y); c++; }
            case DONE  -> { break; }
            case CALL_I_INT  -> res += int_int(depth+1, (int)res);
            case CALL_C_INT  -> res += com_int(depth+1, (int)res);
            case CALL_I_DBL  -> res += (int)int_dbl(depth+1, res);
            case CALL_C_DBL  -> res += (int)com_dbl(depth+1, res);
            case CALL_I_PIN  -> res += int_pin(depth+1, (int)res);
            case CALL_C_PIN  -> res += com_pin(depth+1, (int)res);
            case CALL_I_MANY -> res += int_mny(depth+1, x1, d1, l1, f1, o1, x2, d2, l2, f2, o2, x3, d3, l3, f3, o3, x4, d4, l4, f4, o4);
            case CALL_C_MANY -> res += com_mny(depth+1, x1, d1, l1, f1, o1, x2, d2, l2, f2, o2, x3, d3, l3, f3, o3, x4, d4, l4, f4, o4);
            case CALL_I_CTCH -> {try { res += int_int(depth+1, (int)res); } catch (FuzzException e) {}}
            case CALL_C_CTCH -> {try { res += com_int(depth+1, (int)res); } catch (FuzzException e) {}}
            case MH_I_INT, MH_C_INT     -> {try { res += (int)handle(current()).invokeExact(this, depth+1, (int)res);  } catch (Throwable e) { rethrow(e); }}
            case MH_I_MANY, MH_C_MANY   -> {try { res += (int)handle(current()).invokeExact(this, depth+1, x1, d1, l1, f1, o1, x2, d2, l2, f2, o2, x3, d3, l3, f3, o3, x4, d4, l4, f4, o4); } catch (Throwable e) { rethrow(e); }}
            case REF_I_INT,  REF_C_INT  -> {try { res += (int)method(current()).invoke(this, depth+1, (int)res); } catch (InvocationTargetException e) { rethrow(e.getCause()); } catch (IllegalAccessException e) { assert false; }}
            case REF_I_MANY, REF_C_MANY -> {try { res += (int)method(current()).invoke(this, depth+1, x1, d1, l1, f1, o1, x2, d2, l2, f2, o2, x3, d3, l3, f3, o3, x4, d4, l4, f4, o4); } catch (InvocationTargetException e) { rethrow(e.getCause()); } catch (IllegalAccessException e) { assert false; }}
            default -> throw new AssertionError("Unknown op: " + current());
            }
        }

        return log(res);
    }

    @DontInline
    int int_pin(final int depth, int x) {
        int res = x;

        int x1 = (int)res, x2 = (int)res, x3 = (int)res, x4 = (int)res;
        double d1 = (double)res, d2 = (double)res, d3 = (double)res, d4 = (double)res;
        long l1 = (long)res, l2 = (long)res, l3 = (long)res, l4 = (long)res;
        float f1 = (float)res, f2 = (float)res, f3 = (float)res, f4 = (float)res;
        Object o1 = res, o2 = res, o3 = res, o4 = res;

        synchronized (this) {

        for (int c = 1, index0 = index; c > 0; c--, maybeResetIndex(index0)) { // index0 is the index to which we return when we loop
            switch (next(c)) {
            case THROW -> throwException();
            case LOOP  -> { c += 2; index0 = index; }
            case YIELD -> { preYield(); boolean y = Continuation.yield(SCOPE); postYield(y); c++; }
            case DONE  -> { break; }
            case CALL_I_INT  -> res += int_int(depth+1, (int)res);
            case CALL_C_INT  -> res += com_int(depth+1, (int)res);
            case CALL_I_DBL  -> res += (int)int_dbl(depth+1, res);
            case CALL_C_DBL  -> res += (int)com_dbl(depth+1, res);
            case CALL_I_PIN  -> res += int_pin(depth+1, (int)res);
            case CALL_C_PIN  -> res += com_pin(depth+1, (int)res);
            case CALL_I_MANY -> res += int_mny(depth+1, x1, d1, l1, f1, o1, x2, d2, l2, f2, o2, x3, d3, l3, f3, o3, x4, d4, l4, f4, o4);
            case CALL_C_MANY -> res += com_mny(depth+1, x1, d1, l1, f1, o1, x2, d2, l2, f2, o2, x3, d3, l3, f3, o3, x4, d4, l4, f4, o4);
            case CALL_I_CTCH -> {try { res += int_int(depth+1, (int)res); } catch (FuzzException e) {}}
            case CALL_C_CTCH -> {try { res += com_int(depth+1, (int)res); } catch (FuzzException e) {}}
            case MH_I_INT, MH_C_INT     -> {try { res += (int)handle(current()).invokeExact(this, depth+1, (int)res);  } catch (Throwable e) { rethrow(e); }}
            case MH_I_MANY, MH_C_MANY   -> {try { res += (int)handle(current()).invokeExact(this, depth+1, x1, d1, l1, f1, o1, x2, d2, l2, f2, o2, x3, d3, l3, f3, o3, x4, d4, l4, f4, o4); } catch (Throwable e) { rethrow(e); }}
            case REF_I_INT,  REF_C_INT  -> {try { res += (int)method(current()).invoke(this, depth+1, (int)res); } catch (InvocationTargetException e) { rethrow(e.getCause()); } catch (IllegalAccessException e) { assert false; }}
            case REF_I_MANY, REF_C_MANY -> {try { res += (int)method(current()).invoke(this, depth+1, x1, d1, l1, f1, o1, x2, d2, l2, f2, o2, x3, d3, l3, f3, o3, x4, d4, l4, f4, o4); } catch (InvocationTargetException e) { rethrow(e.getCause()); } catch (IllegalAccessException e) { assert false; }}
            default -> throw new AssertionError("Unknown op: " + current());
            }
        }

        }

        return log(res);
    }

    @DontInline
    int com_pin(final int depth, int x) {
        int res = x;

        int x1 = (int)res, x2 = (int)res, x3 = (int)res, x4 = (int)res;
        double d1 = (double)res, d2 = (double)res, d3 = (double)res, d4 = (double)res;
        long l1 = (long)res, l2 = (long)res, l3 = (long)res, l4 = (long)res;
        float f1 = (float)res, f2 = (float)res, f3 = (float)res, f4 = (float)res;
        Object o1 = res, o2 = res, o3 = res, o4 = res;

        synchronized (this) {

        for (int c = 1, index0 = index; c > 0; c--, maybeResetIndex(index0)) { // index0 is the index to which we return when we loop
            switch (next(c)) {
            case THROW -> throwException();
            case LOOP  -> { c += 2; index0 = index; }
            case YIELD -> { preYield(); boolean y = Continuation.yield(SCOPE); postYield(y); c++; }
            case DONE  -> { break; }
            case CALL_I_INT  -> res += int_int(depth+1, (int)res);
            case CALL_C_INT  -> res += com_int(depth+1, (int)res);
            case CALL_I_DBL  -> res += (int)int_dbl(depth+1, res);
            case CALL_C_DBL  -> res += (int)com_dbl(depth+1, res);
            case CALL_I_PIN  -> res += int_pin(depth+1, (int)res);
            case CALL_C_PIN  -> res += com_pin(depth+1, (int)res);
            case CALL_I_MANY -> res += int_mny(depth+1, x1, d1, l1, f1, o1, x2, d2, l2, f2, o2, x3, d3, l3, f3, o3, x4, d4, l4, f4, o4);
            case CALL_C_MANY -> res += com_mny(depth+1, x1, d1, l1, f1, o1, x2, d2, l2, f2, o2, x3, d3, l3, f3, o3, x4, d4, l4, f4, o4);
            case CALL_I_CTCH -> {try { res += int_int(depth+1, (int)res); } catch (FuzzException e) {}}
            case CALL_C_CTCH -> {try { res += com_int(depth+1, (int)res); } catch (FuzzException e) {}}
            case MH_I_INT, MH_C_INT     -> {try { res += (int)handle(current()).invokeExact(this, depth+1, (int)res);  } catch (Throwable e) { rethrow(e); }}
            case MH_I_MANY, MH_C_MANY   -> {try { res += (int)handle(current()).invokeExact(this, depth+1, x1, d1, l1, f1, o1, x2, d2, l2, f2, o2, x3, d3, l3, f3, o3, x4, d4, l4, f4, o4); } catch (Throwable e) { rethrow(e); }}
            case REF_I_INT,  REF_C_INT  -> {try { res += (int)method(current()).invoke(this, depth+1, (int)res); } catch (InvocationTargetException e) { rethrow(e.getCause()); } catch (IllegalAccessException e) { assert false; }}
            case REF_I_MANY, REF_C_MANY -> {try { res += (int)method(current()).invoke(this, depth+1, x1, d1, l1, f1, o1, x2, d2, l2, f2, o2, x3, d3, l3, f3, o3, x4, d4, l4, f4, o4); } catch (InvocationTargetException e) { rethrow(e.getCause()); } catch (IllegalAccessException e) { assert false; }}
            default -> throw new AssertionError("Unknown op: " + current());
            }
        }

        }

        return log(res);
    }

    @DontInline
    int int_mny(int depth,
        int x1, double d1, long l1, float f1, Object o1,
        int x2, double d2, long l2, float f2, Object o2,
        int x3, double d3, long l3, float f3, Object o3,
        int x4, double d4, long l4, float f4, Object o4) {

        double res = x1 + d2 + f3 + l4 + (double)(o4 instanceof Double ? (Double)o4 : (Integer)o4);

        for (int c = 1, index0 = index; c > 0; c--, maybeResetIndex(index0)) { // index0 is the index to which we return when we loop
            switch (next(c)) {
            case THROW -> throwException();
            case LOOP  -> { c += 2; index0 = index; }
            case YIELD -> { preYield(); boolean y = Continuation.yield(SCOPE); postYield(y); c++; }
            case DONE  -> { break; }
            case CALL_I_INT  -> res += int_int(depth+1, (int)res);
            case CALL_C_INT  -> res += com_int(depth+1, (int)res);
            case CALL_I_DBL  -> res += (int)int_dbl(depth+1, res);
            case CALL_C_DBL  -> res += (int)com_dbl(depth+1, res);
            case CALL_I_PIN  -> res += int_pin(depth+1, (int)res);
            case CALL_C_PIN  -> res += com_pin(depth+1, (int)res);
            case CALL_I_MANY -> res += int_mny(depth+1, x1, d1, l1, f1, o1, x2, d2, l2, f2, o2, x3, d3, l3, f3, o3, x4, d4, l4, f4, o4);
            case CALL_C_MANY -> res += com_mny(depth+1, x1, d1, l1, f1, o1, x2, d2, l2, f2, o2, x3, d3, l3, f3, o3, x4, d4, l4, f4, o4);
            case CALL_I_CTCH -> {try { res += int_int(depth+1, (int)res); } catch (FuzzException e) {}}
            case CALL_C_CTCH -> {try { res += com_int(depth+1, (int)res); } catch (FuzzException e) {}}
            case MH_I_INT, MH_C_INT     -> {try { res += (int)handle(current()).invokeExact(this, depth+1, (int)res);  } catch (Throwable e) { rethrow(e); }}
            case MH_I_MANY, MH_C_MANY   -> {try { res += (int)handle(current()).invokeExact(this, depth+1, x1, d1, l1, f1, o1, x2, d2, l2, f2, o2, x3, d3, l3, f3, o3, x4, d4, l4, f4, o4); } catch (Throwable e) { rethrow(e); }}
            case REF_I_INT,  REF_C_INT  -> {try { res += (int)method(current()).invoke(this, depth+1, (int)res); } catch (InvocationTargetException e) { rethrow(e.getCause()); } catch (IllegalAccessException e) { assert false; }}
            case REF_I_MANY, REF_C_MANY -> {try { res += (int)method(current()).invoke(this, depth+1, x1, d1, l1, f1, o1, x2, d2, l2, f2, o2, x3, d3, l3, f3, o3, x4, d4, l4, f4, o4); } catch (InvocationTargetException e) { rethrow(e.getCause()); } catch (IllegalAccessException e) { assert false; }}
            default -> throw new AssertionError("Unknown op: " + current());
            }
        }

        return log((int)res);
    }

    @DontInline
    int com_mny(int depth,
        int x1, double d1, long l1, float f1, Object o1,
        int x2, double d2, long l2, float f2, Object o2,
        int x3, double d3, long l3, float f3, Object o3,
        int x4, double d4, long l4, float f4, Object o4) {

        double res = x1 + d2 + f3 + l4 + (double)(o4 instanceof Double ? (Double)o4 : (Integer)o4);

        for (int c = 1, index0 = index; c > 0; c--, maybeResetIndex(index0)) { // index0 is the index to which we return when we loop
            switch (next(c)) {
            case THROW -> throwException();
            case LOOP  -> { c += 2; index0 = index; }
            case YIELD -> { preYield(); boolean y = Continuation.yield(SCOPE); postYield(y); c++; }
            case DONE  -> { break; }
            case CALL_I_INT  -> res += int_int(depth+1, (int)res);
            case CALL_C_INT  -> res += com_int(depth+1, (int)res);
            case CALL_I_DBL  -> res += (int)int_dbl(depth+1, res);
            case CALL_C_DBL  -> res += (int)com_dbl(depth+1, res);
            case CALL_I_PIN  -> res += int_pin(depth+1, (int)res);
            case CALL_C_PIN  -> res += com_pin(depth+1, (int)res);
            case CALL_I_MANY -> res += int_mny(depth+1, x1, d1, l1, f1, o1, x2, d2, l2, f2, o2, x3, d3, l3, f3, o3, x4, d4, l4, f4, o4);
            case CALL_C_MANY -> res += com_mny(depth+1, x1, d1, l1, f1, o1, x2, d2, l2, f2, o2, x3, d3, l3, f3, o3, x4, d4, l4, f4, o4);
            case CALL_I_CTCH -> {try { res += int_int(depth+1, (int)res); } catch (FuzzException e) {}}
            case CALL_C_CTCH -> {try { res += com_int(depth+1, (int)res); } catch (FuzzException e) {}}
            case MH_I_INT, MH_C_INT     -> {try { res += (int)handle(current()).invokeExact(this, depth+1, (int)res);  } catch (Throwable e) { rethrow(e); }}
            case MH_I_MANY, MH_C_MANY   -> {try { res += (int)handle(current()).invokeExact(this, depth+1, x1, d1, l1, f1, o1, x2, d2, l2, f2, o2, x3, d3, l3, f3, o3, x4, d4, l4, f4, o4); } catch (Throwable e) { rethrow(e); }}
            case REF_I_INT,  REF_C_INT  -> {try { res += (int)method(current()).invoke(this, depth+1, (int)res); } catch (InvocationTargetException e) { rethrow(e.getCause()); } catch (IllegalAccessException e) { assert false; }}
            case REF_I_MANY, REF_C_MANY -> {try { res += (int)method(current()).invoke(this, depth+1, x1, d1, l1, f1, o1, x2, d2, l2, f2, o2, x3, d3, l3, f3, o3, x4, d4, l4, f4, o4); } catch (InvocationTargetException e) { rethrow(e.getCause()); } catch (IllegalAccessException e) { assert false; }}
            default -> throw new AssertionError("Unknown op: " + current());
            }
        }

        return log((int)res);
    }

    static boolean legacyLockingMode() {
        return ManagementFactory.getPlatformMXBean(HotSpotDiagnosticMXBean.class)
                    .getVMOption("LockingMode").getValue().equals("1");
    }
}<|MERGE_RESOLUTION|>--- conflicted
+++ resolved
@@ -473,11 +473,7 @@
     }
 
     boolean shouldPin() {
-<<<<<<< HEAD
-        return traceHas(Op.PIN::contains) && (legacyLockingMode() || !(Platform.isX64() || Platform.isAArch64() || Platform.isRISCV64()));
-=======
         return traceHas(Op.PIN::contains) && legacyLockingMode();
->>>>>>> 6a81ccdc
     }
 
     void verifyPin(boolean yieldResult) {
