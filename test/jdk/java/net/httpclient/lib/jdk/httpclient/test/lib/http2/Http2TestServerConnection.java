/*
 * Copyright (c) 2015, 2024, Oracle and/or its affiliates. All rights reserved.
 * DO NOT ALTER OR REMOVE COPYRIGHT NOTICES OR THIS FILE HEADER.
 *
 * This code is free software; you can redistribute it and/or modify it
 * under the terms of the GNU General Public License version 2 only, as
 * published by the Free Software Foundation.
 *
 * This code is distributed in the hope that it will be useful, but WITHOUT
 * ANY WARRANTY; without even the implied warranty of MERCHANTABILITY or
 * FITNESS FOR A PARTICULAR PURPOSE.  See the GNU General Public License
 * version 2 for more details (a copy is included in the LICENSE file that
 * accompanied this code).
 *
 * You should have received a copy of the GNU General Public License version
 * 2 along with this work; if not, write to the Free Software Foundation,
 * Inc., 51 Franklin St, Fifth Floor, Boston, MA 02110-1301 USA.
 *
 * Please contact Oracle, 500 Oracle Parkway, Redwood Shores, CA 94065 USA
 * or visit www.oracle.com if you need additional information or have any
 * questions.
 */

package jdk.httpclient.test.lib.http2;

<<<<<<< HEAD
=======
import jdk.internal.net.http.common.HttpHeadersBuilder;
import jdk.internal.net.http.common.Log;
import jdk.internal.net.http.frame.ContinuationFrame;
import jdk.internal.net.http.frame.DataFrame;
import jdk.internal.net.http.frame.ErrorFrame;
import jdk.internal.net.http.frame.FramesDecoder;
import jdk.internal.net.http.frame.FramesEncoder;
import jdk.internal.net.http.frame.GoAwayFrame;
import jdk.internal.net.http.frame.HeaderFrame;
import jdk.internal.net.http.frame.HeadersFrame;
import jdk.internal.net.http.frame.Http2Frame;
import jdk.internal.net.http.frame.PingFrame;
import jdk.internal.net.http.frame.PushPromiseFrame;
import jdk.internal.net.http.frame.ResetFrame;
import jdk.internal.net.http.frame.SettingsFrame;
import jdk.internal.net.http.frame.WindowUpdateFrame;
import jdk.internal.net.http.hpack.Decoder;
import jdk.internal.net.http.hpack.DecodingCallback;
import jdk.internal.net.http.hpack.Encoder;
import sun.net.www.http.ChunkedInputStream;
import sun.net.www.http.HttpClient;

import javax.net.ssl.SNIHostName;
>>>>>>> cf5bb127
import javax.net.ssl.SNIMatcher;
import javax.net.ssl.SSLParameters;
import javax.net.ssl.SSLSession;
import javax.net.ssl.SSLSocket;
import java.io.BufferedInputStream;
import java.io.BufferedOutputStream;
import java.io.Closeable;
import java.io.IOException;
import java.io.InputStream;
import java.io.OutputStream;
import java.net.Socket;
import java.net.URI;
import java.net.URISyntaxException;
import java.net.http.HttpHeaders;
import java.nio.ByteBuffer;
import java.util.ArrayList;
import java.util.Arrays;
import java.util.Base64;
import java.util.Collections;
import java.util.HashMap;
import java.util.HashSet;
import java.util.LinkedList;
import java.util.List;
import java.util.Map;
import java.util.Objects;
import java.util.Optional;
import java.util.Properties;
import java.util.Random;
import java.util.concurrent.CompletableFuture;
import java.util.concurrent.ConcurrentLinkedQueue;
import java.util.concurrent.ExecutorService;
<<<<<<< HEAD
import java.util.concurrent.Semaphore;
import java.util.concurrent.locks.ReentrantLock;
=======
import java.util.concurrent.atomic.AtomicInteger;
import java.util.concurrent.locks.ReentrantLock;
import java.util.function.BiPredicate;
>>>>>>> cf5bb127
import java.util.function.Consumer;

import jdk.internal.net.http.common.HttpHeadersBuilder;
import jdk.internal.net.http.frame.AltSvcFrame;
import jdk.internal.net.http.frame.DataFrame;
import jdk.internal.net.http.frame.ErrorFrame;
import jdk.internal.net.http.frame.FramesDecoder;
import jdk.internal.net.http.frame.FramesEncoder;
import jdk.internal.net.http.frame.GoAwayFrame;
import jdk.internal.net.http.frame.HeaderFrame;
import jdk.internal.net.http.frame.HeadersFrame;
import jdk.internal.net.http.frame.Http2Frame;
import jdk.internal.net.http.frame.PingFrame;
import jdk.internal.net.http.frame.PushPromiseFrame;
import jdk.internal.net.http.frame.ResetFrame;
import jdk.internal.net.http.frame.SettingsFrame;
import jdk.internal.net.http.frame.WindowUpdateFrame;
import jdk.internal.net.http.hpack.Decoder;
import jdk.internal.net.http.hpack.DecodingCallback;
import jdk.internal.net.http.hpack.Encoder;
import sun.net.www.http.ChunkedInputStream;
import sun.net.www.http.HttpClient;

import java.util.concurrent.atomic.AtomicInteger;
import java.util.function.Predicate;

import static java.nio.charset.StandardCharsets.ISO_8859_1;
import static java.nio.charset.StandardCharsets.UTF_8;
import static jdk.internal.net.http.frame.ErrorFrame.REFUSED_STREAM;
import static jdk.internal.net.http.frame.SettingsFrame.DEFAULT_MAX_FRAME_SIZE;
import static jdk.internal.net.http.frame.SettingsFrame.HEADER_TABLE_SIZE;

/**
 * Represents one HTTP2 connection, either plaintext upgraded from HTTP/1.1
 * or HTTPS opened using "h2" ALPN.
 */
public class Http2TestServerConnection {
    final Http2TestServer server;
    @SuppressWarnings({"rawtypes","unchecked"})
    final Map<Integer, Queue> streams; // input q per stream
    final Map<Integer, BodyOutputStream> outStreams; // output q per stream
    final HashSet<Integer> pushStreams;
    final Queue<Http2Frame> outputQ;
    volatile int nextstream;
    final Socket socket;
    final Http2TestExchangeSupplier exchangeSupplier;
    final InputStream is;
    final OutputStream os;
    volatile HpackTestEncoder hpackOut;
    volatile Decoder hpackIn;
    volatile SettingsFrame clientSettings;
    final SettingsFrame serverSettings;
    final ExecutorService exec;
    final boolean secure;
    final Properties properties;
    volatile boolean stopping;
    volatile int nextPushStreamId = 2;
    ConcurrentLinkedQueue<PingRequest> pings = new ConcurrentLinkedQueue<>();
    // the max stream id of a processed H2 request. -1 implies none were processed.
    private final AtomicInteger maxProcessedRequestStreamId = new AtomicInteger(-1);
    // the stream id that was sent in a GOAWAY frame. -1 implies no GOAWAY frame was sent.
    private final AtomicInteger goAwayRequestStreamId = new AtomicInteger(-1);

    final static ByteBuffer EMPTY_BUFFER = ByteBuffer.allocate(0);
    final Random random;

    final static byte[] clientPreface = "PRI * HTTP/2.0\r\n\r\nSM\r\n\r\n".getBytes();

    static class Sentinel extends Http2Frame {
        Sentinel() { super(-1,-1);}
    }

    static final Sentinel sentinel = new Sentinel();

    class PingRequest {
        final byte[] pingData;
        final long pingStamp;
        final CompletableFuture<Long> response;

        PingRequest() {
            pingData = new byte[8];
            random.nextBytes(pingData);
            pingStamp = System.currentTimeMillis();
            response = new CompletableFuture<>();
        }

        PingFrame frame() {
            return new PingFrame(0, pingData);
        }

        CompletableFuture<Long> response() {
            return response;
        }

        void success() {
            response.complete(System.currentTimeMillis() - pingStamp);
        }

        void fail(Throwable t) {
            response.completeExceptionally(t);
        }
    }

    Http2TestServerConnection(Http2TestServer server,
                              Socket socket,
                              Http2TestExchangeSupplier exchangeSupplier,
                              Properties properties)
        throws IOException
    {
        System.err.println("TestServer: New connection from " + socket);

        if (socket instanceof SSLSocket) {
            SSLSocket sslSocket = (SSLSocket)socket;
            handshake(server.getSniMatcher(), sslSocket);
            if (!server.supportsHTTP11 && !"h2".equals(sslSocket.getApplicationProtocol())) {
                throw new IOException("Unexpected ALPN: [" + sslSocket.getApplicationProtocol() + "]");
            }
        }
        this.server = server;
        this.exchangeSupplier = exchangeSupplier;
        this.streams = Collections.synchronizedMap(new HashMap<>());
        this.outStreams = Collections.synchronizedMap(new HashMap<>());
        this.outputQ = new Queue<>(sentinel);
        this.random = new Random();
        this.socket = socket;
        this.properties = properties;
        this.socket.setTcpNoDelay(true);
        this.serverSettings = getServerSettingProperties();
        this.exec = server.exec;
        this.secure = server.secure;
        this.pushStreams = new HashSet<>();
        is = new BufferedInputStream(socket.getInputStream());
        os = new BufferedOutputStream(socket.getOutputStream());
    }

    static final String propPrefix = "http2server.settings.";

    static final String[][] propIDs = {
        {"header_table_size", Integer.toString(SettingsFrame.HEADER_TABLE_SIZE)},
        {"enable_push", Integer.toString(SettingsFrame.ENABLE_PUSH)},
        {"max_concurrent_streams", Integer.toString(SettingsFrame.MAX_CONCURRENT_STREAMS)},
        {"initial_window_size", Integer.toString(SettingsFrame.INITIAL_WINDOW_SIZE)},
        {"max_frame_size", Integer.toString(SettingsFrame.MAX_FRAME_SIZE)},
        {"max_header_list_size", Integer.toString(SettingsFrame.MAX_HEADER_LIST_SIZE)}
    };

    private SettingsFrame getServerSettingProperties() {
        SettingsFrame s = SettingsFrame.defaultRFCSettings();
        if (properties == null)
            return s;
        for (int i=0; i<propIDs.length; i++) {
            String key = propIDs[i][0];
            String numS = propIDs[i][1];
            String prop = properties.getProperty(propPrefix + key);
            if (prop != null) {
                try {
                    System.err.println("TestServer: setting " + key + " property to: " +
                        prop);
                    int num = Integer.parseInt(numS);
                    System.err.println("TestServer: num = " + num);
                    s.setParameter(num, Integer.parseInt(prop));
                } catch (NumberFormatException e) {/* ignore errors */}
            }
        }
        return s;
    }

    /**
     * Sends a PING frame on this connection, and completes the returned
     * CF when the PING ack is received. The CF is given
     * an integer, whose value is the number of milliseconds
     * between PING and ACK.
     */
    CompletableFuture<Long> sendPing() {
        PingRequest ping = null;
        try {
            ping = new PingRequest();
            pings.add(ping);
            outputQ.put(ping.frame());
        } catch (Throwable t) {
            ping.fail(t);
        }
        return ping.response();
    }

    private void sendGoAway(final int error) throws IOException {
        int maxProcessedStreamId = maxProcessedRequestStreamId.get();
        if (maxProcessedStreamId == -1) {
            maxProcessedStreamId = 0;
        }
        boolean send = false;
        int currentGoAwayReqStrmId = goAwayRequestStreamId.get();
        // update the last processed stream id and send a goaway frame if the new last processed
        // stream id is lesser than the last processed stream id sent in
        // a previous goaway frame (if any)
        while (currentGoAwayReqStrmId == -1 || maxProcessedStreamId < currentGoAwayReqStrmId) {
            if (goAwayRequestStreamId.compareAndSet(currentGoAwayReqStrmId, maxProcessedStreamId)) {
                send = true;
                break;
            }
            currentGoAwayReqStrmId = goAwayRequestStreamId.get();
        }
        if (!send) {
            return;
        }
        final GoAwayFrame frame = new GoAwayFrame(maxProcessedStreamId, error);
        outputQ.put(frame);
        System.err.println("Sending GOAWAY frame " + frame + " from server connection " + this);
    }

    /**
     * Returns the first PingRequest from Queue
     */
    private PingRequest getNextRequest() {
        return pings.poll();
    }

    /**
     * Handles incoming Ping, which could be an ack
     * or a client originated Ping
     */
    void handlePing(PingFrame ping) throws IOException {
        if (ping.streamid() != 0) {
            System.err.println("Invalid ping received");
            close(ErrorFrame.PROTOCOL_ERROR);
            return;
        }
        if (ping.getFlag(PingFrame.ACK)) {
            // did we send a Ping?
            PingRequest request = getNextRequest();
            if (request == null) {
                System.err.println("Invalid ping ACK received");
                close(ErrorFrame.PROTOCOL_ERROR);
                return;
            } else if (!Arrays.equals(request.pingData, ping.getData())) {
                request.fail(new RuntimeException("Wrong ping data in ACK"));
            } else {
                request.success();
            }
        } else {
            // client originated PING. Just send it back with ACK set
            ping.setFlag(PingFrame.ACK);
            outputQ.put(ping);
        }
    }

    public void addToOutputQ(final Http2Frame frame) throws IOException {
        outputQ.put(frame);
    }

    private static void handshake(final SNIMatcher sniMatcher, final SSLSocket sock) throws IOException {
        if (sniMatcher != null) {
            final SSLParameters params = sock.getSSLParameters();
            params.setSNIMatchers(List.of(sniMatcher));
            sock.setSSLParameters(params);
        }
        sock.startHandshake(); // blocks until handshake done
    }

    void closeIncoming() {
        close(-1);
    }

    void close(int error) {
        if (stopping)
            return;
        stopping = true;
        System.err.printf("Server connection to %s stopping (%s). %d streams\n",
                socket.getRemoteSocketAddress().toString(),
                (error == -1 ? "no error" : ("error="+error)), streams.size());
        streams.forEach((i, q) -> {
            q.orderlyClose();
        });
        try {
            if (error != -1) {
                sendGoAway(error);
            }
            outputQ.orderlyClose();
            socket.close();
        } catch (Exception e) {
        }
    }

    private void readPreface() throws IOException {
        int len = clientPreface.length;
        byte[] bytes = new byte[len];
        System.err.println("reading preface");
        int n = is.readNBytes(bytes, 0, len);
        if (n >= 0) {
            if (Arrays.compare(clientPreface, bytes) != 0) {
                System.err.printf("Invalid preface: read %d/%d bytes%n", n, len);
                throw new IOException("Invalid preface: " +
                        new String(bytes, 0, n, ISO_8859_1));
            }
        } else {
            throw new IOException("EOF while reading preface");
        }
    }

    Http1InitialRequest doUpgrade(Http1InitialRequest upgrade) throws IOException {
        String h2c = getHeader(upgrade.headers, "Upgrade");
        if (h2c == null || !h2c.equals("h2c")) {
            System.err.println("Server:HEADERS: " + upgrade);
            throw new IOException("Bad upgrade 1 " + h2c);
        }

        sendHttp1Response(101, "Switching Protocols", "Connection", "Upgrade",
                "Upgrade", "h2c");

        sendSettingsFrame();
        readPreface();

        String clientSettingsString = getHeader(upgrade.headers, "HTTP2-Settings");
        clientSettings = getSettingsFromString(clientSettingsString);

        return upgrade;
    }

    /**
     * Decodes the given, Client, settings payload provided in base64 HTTP1
     * header value.
     */
    private SettingsFrame getSettingsFromString(String s) throws IOException {
        Base64.Decoder decoder = Base64.getUrlDecoder();
        byte[] payload = decoder.decode(s);
        ByteBuffer bb1 = ByteBuffer.wrap(payload);
        // simulate header of Settings Frame
        ByteBuffer bb0 = ByteBuffer.wrap(
                new byte[] {0, 0, (byte)payload.length, 4, 0, 0, 0, 0, 0});
        List<Http2Frame> frames = new ArrayList<>();
        FramesDecoder reader = new FramesDecoder(frames::add);
        reader.decode(bb0);
        reader.decode(bb1);
        if (frames.size()!=1)
            throw new IOException("Expected 1 frame got "+frames.size()) ;
        Http2Frame frame = frames.get(0);
        if (!(frame instanceof SettingsFrame))
            throw new IOException("Expected SettingsFrame");
        return (SettingsFrame)frame;
    }

    public int getMaxFrameSize() {
        var max = clientSettings.getParameter(SettingsFrame.MAX_FRAME_SIZE);
        if (max <= 0) max = DEFAULT_MAX_FRAME_SIZE;
        return max;
    }

    /** Sends a pre-canned HTTP/1.1 response. */
    private void standardHTTP11Response(Http1InitialRequest request)
        throws IOException
    {
        String upgradeHeader = getHeader(request.headers, "Upgrade");
        if (upgradeHeader != null) {
            throw new IOException("Unexpected Upgrade header:" + upgradeHeader);
        }

        sendHttp1Response(200, "OK",
                          "Connection", "close",
                          "Content-Length", "0",
                          "X-Magic", "HTTP/1.1 request received by HTTP/2 server",
                          "X-Received-Body", new String(request.body, UTF_8));
    }

    void run() throws Exception {
        Http1InitialRequest upgrade = null;
        if (!secure) {
            Http1InitialRequest request = readHttp1Request();
            String h2c = getHeader(request.headers, "Upgrade");
            if (h2c == null || !h2c.equals("h2c")) {
                if (server.supportsHTTP11) {
                    standardHTTP11Response(request);
                    socket.close();
                    return;
                } else {
                    System.err.println("Server:HEADERS: " + upgrade);
                    throw new IOException("Bad upgrade 1 " + h2c);
                }
            }
            upgrade = doUpgrade(request);
        } else { // secure
            SSLSocket sslSocket = (SSLSocket)socket;
            if (sslSocket.getApplicationProtocol().equals("h2")) {
                readPreface();
                sendSettingsFrame(true);
                clientSettings = (SettingsFrame) readFrame();
                if (clientSettings.getFlag(SettingsFrame.ACK)) {
                    // we received the ack to our frame first
                    clientSettings = (SettingsFrame) readFrame();
                }
                nextstream = 1;
            } else if (sslSocket.getApplicationProtocol().equals("http/1.1") ||
                       sslSocket.getApplicationProtocol().equals("")) {
                standardHTTP11Response(readHttp1Request());
                socket.shutdownOutput();
                socket.close();
                return;
            } else {
                throw new IOException("Unexpected ALPN:" + sslSocket.getApplicationProtocol());
            }
        }

        // Uncomment if needed, but very noisy
        //System.out.println("ServerSettings: " + serverSettings);
        //System.out.println("ClientSettings: " + clientSettings);

        hpackOut = new HpackTestEncoder(serverSettings.getParameter(HEADER_TABLE_SIZE));
        hpackIn = new Decoder(clientSettings.getParameter(HEADER_TABLE_SIZE));

        if (!secure) {
            createPrimordialStream(upgrade);
            nextstream = 3;
        }

        (new ConnectionThread("readLoop", this::readLoop)).start();
        (new ConnectionThread("writeLoop", this::writeLoop)).start();
    }

    class ConnectionThread extends Thread {
        final Runnable r;
        ConnectionThread(String name, Runnable r) {
            setName(name);
            setDaemon(true);
            this.r = r;
        }

        public void run() {
            r.run();
        }
    }

    private void writeFrame(Http2Frame frame) throws IOException {
        List<ByteBuffer> bufs = new FramesEncoder().encodeFrame(frame);
        //System.err.println("TestServer: Writing frame " + frame.toString());
        int c = 0;
        for (ByteBuffer buf : bufs) {
            byte[] ba = buf.array();
            int start = buf.arrayOffset() + buf.position();
            c += buf.remaining();
            os.write(ba, start, buf.remaining());

//            System.out.println("writing byte at a time");
//            while (buf.hasRemaining()) {
//                byte b = buf.get();
//                os.write(b);
//                os.flush();
//                try {
//                    Thread.sleep(1);
//                } catch(InterruptedException e) {
//                    UncheckedIOException uie = new UncheckedIOException(new IOException(""));
//                    uie.addSuppressed(e);
//                    throw uie;
//                }
//            }
        }
        os.flush();
        //System.err.printf("TestServer: wrote %d bytes\n", c);
    }

    private void handleCommonFrame(Http2Frame f) throws IOException {
        if (f instanceof SettingsFrame) {
            SettingsFrame sf = (SettingsFrame) f;
            if (sf.getFlag(SettingsFrame.ACK)) // ignore
            {
                return;
            }
            // otherwise acknowledge it
            clientSettings = sf;
            SettingsFrame frame = new SettingsFrame();
            frame.setFlag(SettingsFrame.ACK);
            frame.streamid(0);
            outputQ.put(frame);
            return;
        } else if (f instanceof GoAwayFrame) {
            System.err.println("Closing: "+ f.toString());
            close(ErrorFrame.NO_ERROR);
        } else if (f instanceof PingFrame) {
            handlePing((PingFrame)f);
        } else
            throw new UnsupportedOperationException("Not supported yet: " + f.toString());
    }

    void sendWindowUpdates(int len, int streamid) throws IOException {
        if (len == 0)
            return;
        WindowUpdateFrame wup = new WindowUpdateFrame(streamid, len);
        outputQ.put(wup);
        wup = new WindowUpdateFrame(0 , len);
        outputQ.put(wup);
    }

    HttpHeaders decodeHeaders(List<HeaderFrame> frames) throws IOException {
        HttpHeadersBuilder headersBuilder = createNewHeadersBuilder();

        DecodingCallback cb = (name, value) -> {
            headersBuilder.addHeader(name.toString(), value.toString());
        };

        for (HeaderFrame frame : frames) {
            List<ByteBuffer> buffers = frame.getHeaderBlock();
            for (ByteBuffer buffer : buffers) {
                hpackIn.decode(buffer, false, cb);
            }
        }
        hpackIn.decode(EMPTY_BUFFER, true, cb);
        return headersBuilder.build();
    }

    String getRequestLine(String request) {
        int eol = request.indexOf(CRLF);
        return request.substring(0, eol);
    }

    String getHeaders(String request) {
        int start = request.indexOf(CRLF);
        int end = request.indexOf(CRLFCRLF);
        if (start == -1 || end == -1) {
            throw new RuntimeException("Malformed request");
        }
        return request.substring(start,end);
    }

    static void addHeaders(String headersString, HttpHeadersBuilder headersBuilder) {
        String[] hh = headersString.split(CRLF);
        for (String header : hh) {
            int colon = header.indexOf(':');
            if (colon == -1)
                continue;
            String name = header.substring(0, colon);
            String value = header.substring(colon+1);
            while (value.startsWith(" "))
                value = value.substring(1);
            headersBuilder.addHeader(name, value);
        }
    }

    // First stream (1) comes from a plaintext HTTP/1.1 request
    @SuppressWarnings({"rawtypes","unchecked"})
    void createPrimordialStream(Http1InitialRequest request) throws IOException {
        HttpHeadersBuilder headersBuilder = createNewHeadersBuilder();
        String requestLine = getRequestLine(request.headers);
        String[] tokens = requestLine.split(" ");
        if (!tokens[2].equals("HTTP/1.1")) {
            throw new IOException("bad request line");
        }
        URI uri;
        try {
            uri = new URI(tokens[1]);
        } catch (URISyntaxException e) {
            throw new IOException(e);
        }
        String host = getHeader(request.headers, "Host");
        if (host == null) {
            throw new IOException("missing Host");
        }

        headersBuilder.setHeader(":method", tokens[0]);
        headersBuilder.setHeader(":scheme", "http"); // always in this case
        headersBuilder.setHeader(":authority", host);
        String path = uri.getRawPath();
        if (uri.getRawQuery() != null)
            path = path + "?" + uri.getRawQuery();
        headersBuilder.setHeader(":path", path);

        // skip processing the request if configured to do so
        final String connKey = connectionKey();
        if (!shouldProcessNewHTTPRequest(connKey)) {
            System.err.println("Rejecting primordial stream 1 and sending GOAWAY" +
                    " on server connection " + connKey + ", for request: " + path);
            sendGoAway(ErrorFrame.NO_ERROR);
            return;
        }
        Queue q = new Queue(sentinel);
        byte[] body = getRequestBody(request);
        addHeaders(getHeaders(request.headers), headersBuilder);
        headersBuilder.setHeader("Content-length", Integer.toString(body.length));
        HttpHeaders headers = headersBuilder.build();

        addRequestBodyToQueue(body, q);
        streams.put(1, q);
        maxProcessedRequestStreamId.set(1);
        exec.submit(() -> {
            handleRequest(headers, q, 1, true /*complete request has been read*/);
        });
    }

    private boolean shouldProcessNewHTTPRequest(final String serverConnKey) {
        final Predicate<String> approver = this.server.getRequestApprover();
        if (approver == null) {
            return true; // process the request
        }
        return approver.test(serverConnKey);
    }

    final String connectionKey() {
        return this.server.getAddress() + "->" + this.socket.getRemoteSocketAddress();
    }

    // all other streams created here
    @SuppressWarnings({"rawtypes","unchecked"})
    private boolean createStream(HeaderFrame frame, Http2TestServer.AltSvcAddr altSvcAddr) throws IOException {
        List<HeaderFrame> frames = new LinkedList<>();
        frames.add(frame);
        int streamid = frame.streamid();
        if (streamid != nextstream) {
            throw new IOException("unexpected stream id: " + streamid);
        }
        nextstream += 2;

        boolean endStream = false;
        if (frame.getFlag(HeaderFrame.END_STREAM)) {
            endStream = true;
        }

        while (!frame.getFlag(HeaderFrame.END_HEADERS)) {
            Http2Frame f = readFrame();
            if (!(f instanceof HeaderFrame)) {
                handleCommonFrame(f); // should only be error frames
            } else {
                frame = (HeaderFrame) f;
                if (frame.getFlag(HeaderFrame.END_STREAM)) {
                    endStream = true;
                }
                frames.add(frame);
            }
        }
        boolean endStreamReceived = endStream;
        HttpHeaders headers = decodeHeaders(frames);

        // Strict to assert Client correctness. Not all servers are as strict,
        // but some are known to be.
        Optional<?> disallowedHeader = headers.firstValue("Upgrade");
        if (disallowedHeader.isPresent()) {
            throw new IOException("Unexpected Upgrade in headers:" + headers);
        }
        disallowedHeader = headers.firstValue("HTTP2-Settings");
        if (disallowedHeader.isPresent()) {
            throw new IOException("Unexpected HTTP2-Settings in headers:" + headers);
        }
        boolean altSvcSent = false;
        // skip processing the request if the server is configured to do so
        final String connKey = connectionKey();
        final String path = headers.firstValue(":path").orElse("");
        if (!shouldProcessNewHTTPRequest(connKey)) {
            System.err.println("Rejecting stream " + streamid
                    + " and sending GOAWAY on server connection "
                    + connKey + ", for request: " + path);
            sendGoAway(ErrorFrame.NO_ERROR);
            return altSvcSent;
        }

        Queue q = new Queue(sentinel);
        streams.put(streamid, q);

        if (altSvcAddr != null) {
            String originHost = headers.firstValue("host")
                    .or(() -> headers.firstValue(":authority"))
                    .orElse(null);
            if (originHost != null) {
                altSvcSent = sendAltSvc(originHost, altSvcAddr);
            }
        }

        // keep track of the largest request id that we have processed
        int currentLargest = maxProcessedRequestStreamId.get();
        while (streamid > currentLargest) {
            if (maxProcessedRequestStreamId.compareAndSet(currentLargest, streamid)) {
                break;
            }
            currentLargest = maxProcessedRequestStreamId.get();
        }
        exec.submit(() -> {
            handleRequest(headers, q, streamid, endStreamReceived);
        });
        return altSvcSent;
    }

    // runs in own thread. Handles request from start to finish. Incoming frames
    // for this stream/request delivered on Q

    @SuppressWarnings({"rawtypes","unchecked"})
    void handleRequest(HttpHeaders headers,
                       Queue queue,
                       int streamid,
                       boolean endStreamReceived)
    {
        String method = headers.firstValue(":method").orElse("");
        //System.out.println("method = " + method);
        String path = headers.firstValue(":path").orElse("");
        //System.out.println("path = " + path);
        String scheme = headers.firstValue(":scheme").orElse("");
        //System.out.println("scheme = " + scheme);
        String authority = headers.firstValue(":authority").orElse("");
        //System.out.println("authority = " + authority);
        System.err.printf("TestServer: %s %s\n", method, path);
        int winsize = clientSettings.getParameter(
                SettingsFrame.INITIAL_WINDOW_SIZE);
        //System.err.println ("Stream window size = " + winsize);

        final InputStream bis;
        if (endStreamReceived && queue.size() == 0) {
            System.err.println("Server: got END_STREAM for stream " + streamid);
            bis = NullInputStream.INSTANCE;
        } else {
            System.err.println("Server: creating input stream for stream " + streamid);
            bis = new BodyInputStream(queue, streamid, this);
        }
        try (bis;
             BodyOutputStream bos = new BodyOutputStream(streamid, winsize, this))
        {
            outStreams.put(streamid, bos);
            String us = scheme + "://" + authority + path;
            URI uri = new URI(us);
            boolean pushAllowed = clientSettings.getParameter(SettingsFrame.ENABLE_PUSH) == 1;
            HttpHeadersBuilder rspheadersBuilder = createNewHeadersBuilder();
            Http2TestExchange exchange = exchangeSupplier.get(streamid, method,
                    headers, rspheadersBuilder, uri, bis, getSSLSession(),
                    bos, this, pushAllowed);

            // give to user
            Http2Handler handler = server.getHandlerFor(uri.getPath());

            // Need to pass the BodyInputStream reference to the BodyOutputStream, so it can determine if the stream
            // must be reset due to the BodyInputStream not being consumed by the handler when invoked.
            if (bis instanceof BodyInputStream bodyInputStream) bos.bis = bodyInputStream;

            try {
                handler.handle(exchange);
            } catch (IOException closed) {
                if (bos.closed) {
                    Queue q = streams.get(streamid);
                    if (q != null && (q.isClosed() || q.isClosing())) {
                        System.err.println("TestServer: Stream " + streamid + " closed: " + closed);
                        return;
                    }
                }
                throw closed;
            }

            // everything happens in the exchange from here. Hopefully will
            // return though.
        } catch (Throwable e) {
            System.err.println("TestServer: handleRequest exception: " + e);
            e.printStackTrace();
            close(-1);
        }
    }

    public void sendFrames(List<Http2Frame> frames) throws IOException {
        synchronized (outputQ) {
            for (var frame : frames) {
                outputQ.put(frame);
            }
        }
    }

    protected HttpHeadersBuilder createNewHeadersBuilder() {
        return new HttpHeadersBuilder();
    }

    private SSLSession getSSLSession() {
        if (! (socket instanceof SSLSocket))
            return null;
        SSLSocket ssl = (SSLSocket)socket;
        return ssl.getSession();
    }
    // Runs in own thread

    @SuppressWarnings({"rawtypes","unchecked"})
    void readLoop() {
        try {
            boolean altSvcSent = false;
            while (!stopping) {
                Http2Frame frame = readFrameImpl();
                if (frame == null) {
                    System.err.println("EOF reached on connection " + connectionKey()
                            + ", will no longer accept incoming frames");
                    closeIncoming();
                    return;
                }
                //System.err.printf("TestServer: received frame %s\n", frame);
                int stream = frame.streamid();
                int next = nextstream;
                int nextPush = nextPushStreamId;
                if (stream == 0) {
                    if (frame.type() == WindowUpdateFrame.TYPE) {
                        WindowUpdateFrame wup = (WindowUpdateFrame) frame;
                        updateConnectionWindow(wup.getUpdate());
                    } else {
                        // other common frame types
                        handleCommonFrame(frame);
                    }
                } else {
                    Queue q = streams.get(stream);
                    if (frame.type() == HeadersFrame.TYPE) {
                        if (q != null) {
                            System.err.println("HEADERS frame for existing stream! Error.");
                            // TODO: close connection
                            continue;
                        } else {
                            final int streamId = frame.streamid();
                            final int finalProcessedStreamId = goAwayRequestStreamId.get();
                            // if we already sent a goaway, then don't create new streams with
                            // higher stream ids.
                            if (finalProcessedStreamId != -1 && streamId > finalProcessedStreamId) {
                                System.err.println(connectionKey() + " resetting stream " + streamId
                                        + " as REFUSED_STREAM");
                                final ResetFrame rst = new ResetFrame(streamId, REFUSED_STREAM);
                                outputQ.put(rst);
                                continue;
                            }
                            final Http2TestServer.AltSvcAddr altSvcAddr = server.h3AltSvcAddr;
                            final boolean sendAltSvc = secure && !altSvcSent && altSvcAddr != null;
                            altSvcSent = createStream((HeadersFrame) frame, sendAltSvc ? altSvcAddr : null);
                        }
                    } else {
                        if (q == null && !pushStreams.contains(stream)) {
                            System.err.printf("Non Headers frame received with"+
                                    " non existing stream (%d) ", frame.streamid());
                            System.err.println(frame);
                            continue;
                        }
                        if (frame.type() == WindowUpdateFrame.TYPE) {
                            WindowUpdateFrame wup = (WindowUpdateFrame) frame;
                            updatersLock.lock();
                            try {
                                Consumer<Integer> r = updaters.get(stream);
                                r.accept(wup.getUpdate());
                            } finally {
                                updatersLock.unlock();
                            }
                        } else if (frame.type() == ResetFrame.TYPE) {
                            // do orderly close on input q
                            // and close the output q immediately
                            // This should mean depending on what the
                            // handler is doing: either an EOF on read
                            // or an IOException if writing the response.
                            if (q != null) {
                                q.orderlyClose();
                                BodyOutputStream oq = outStreams.get(stream);
                                if (oq != null)
                                    oq.markClosed();
                            } else if (pushStreams.contains(stream)) {
                                // we could interrupt the pushStream's output
                                // but the continuation, even after a reset
                                // should be handle gracefully by the client
                                // anyway.
                            } else if (isClientStreamId(stream) && stream < next) {
                                // We may receive a reset on a client stream that has already
                                // been closed. Just ignore it.
                                System.err.println("TestServer: received ResetFrame on closed stream: " + stream);
                                System.err.println(frame);
                            } else if (isServerStreamId(stream) && stream < nextPush) {
                                // We may receive a reset on a push stream that has already
                                // been closed. Just ignore it.
                                System.err.println("TestServer: received ResetFrame on closed push stream: " + stream);
                                System.err.println(frame);
                            } else {
                                System.err.println("TestServer: Unexpected frame on: " + stream);
                                System.err.println(frame);
                                throw new IOException("Unexpected frame");
                            }
                        } else {
                            if (!q.putIfOpen(frame)) {
                                System.err.printf("Stream %s is closed: dropping %s%n",
                                        stream, frame);
                            }
                        }
                    }
                }
            }
        } catch (Throwable e) {
            if (!stopping) {
                System.err.println("Http server reader thread shutdown");
                e.printStackTrace();
            }
            close(ErrorFrame.PROTOCOL_ERROR);
        }
    }

    boolean sendAltSvc(final String originHost, final Http2TestServer.AltSvcAddr altSvcAddr) {
        Objects.requireNonNull(originHost);
        System.err.printf("TestServer: AltSvcFrame for: %s%n", originHost);
        try {
            URI url = new URI("https://" + originHost);
            String origin = url.toASCIIString();
            String svc = "h3=\"" + altSvcAddr.host() + ":" + altSvcAddr.port() + "\"";
            svc = "fooh2=\":443\"; ma=2592000; persist=1, " + svc;
            svc = svc + ", bar3=\":446\"; ma=2592000; persist=1";
            svc = svc + ", h3-34=\"" + altSvcAddr.host() + ":" + altSvcAddr.port()
                    +"\"; ma=2592000; persist=1";
            AltSvcFrame frame = new AltSvcFrame(0, 0, origin.length(), Optional.of(origin), svc);
            System.err.printf("TestServer: Sending AltSvcFrame for: %s [%s]%n", origin, svc);
            outputQ.put(frame);
            return true;
        } catch (IOException | URISyntaxException x) {
            System.err.println("TestServer: Failed to send AltSvcFrame: " + x);
            x.printStackTrace();
        }
        return false;
    }

    static boolean isClientStreamId(int streamid) {
        return (streamid & 0x01) == 0x01;
    }

    static boolean isServerStreamId(int streamid) {
        return (streamid & 0x01) == 0x00;
    }

    final ReentrantLock headersLock = new ReentrantLock();

    /** Encodes an group of headers, without any ordering guarantees. */
    public List<ByteBuffer> encodeHeaders(HttpHeaders headers) {
        return encodeHeaders(headers, (n,v) -> false);
    }

    public List<ByteBuffer> encodeHeaders(HttpHeaders headers,
                                          BiPredicate<CharSequence, CharSequence> insertionPolicy) {
        List<ByteBuffer> buffers = new LinkedList<>();

        ByteBuffer buf = getBuffer();
        boolean encoded;
        headersLock.lock();
        try {
            for (Map.Entry<String, List<String>> entry : headers.map().entrySet()) {
                List<String> values = entry.getValue();
                String key = entry.getKey().toLowerCase();
                for (String value : values) {
                    hpackOut.header(key, value, insertionPolicy);
                    do {
                        encoded = hpackOut.encode(buf);
                        if (!encoded && !buf.hasRemaining()) {
                            buf.flip();
                            buffers.add(buf);
                            buf = getBuffer();
                        }
                    } while (!encoded);
                }
            }
        } finally {
            headersLock.unlock();
        }
        buf.flip();
        buffers.add(buf);
        return buffers;
    }

    /** Encodes an ordered list of headers. */
    public List<ByteBuffer> encodeHeadersOrdered(List<Map.Entry<String,String>> headers) {
        List<ByteBuffer> buffers = new LinkedList<>();

        ByteBuffer buf = getBuffer();
        boolean encoded;
        headersLock.lock();
        try {
            for (Map.Entry<String, String> entry : headers) {
                String value = entry.getValue();
                String key = entry.getKey().toLowerCase();
                hpackOut.header(key, value);
                do {
                    encoded = hpackOut.encode(buf);
                    if (!encoded && !buf.hasRemaining()) {
                        buf.flip();
                        buffers.add(buf);
                        buf = getBuffer();
                    }
                } while (!encoded);
            }
        } finally {
            headersLock.unlock();
        }
        buf.flip();
        buffers.add(buf);
        return buffers;
    }

    static void closeIgnore(Closeable c) {
        try {
            c.close();
        } catch (IOException e) {}
    }

    // Runs in own thread
    void writeLoop() {
        try {
            while (!stopping) {
                Http2Frame frame;
                try {
                    frame = outputQ.take();
                    if (stopping)
                        break;
                } catch(IOException x) {
                    if (stopping && x.getCause() instanceof InterruptedException) {
                        break;
                    } else throw x;
                }
<<<<<<< HEAD
                if (frame instanceof ResponseHeaders) {
                    ResponseHeaders rh = (ResponseHeaders)frame;
                    // order of headers matters - pseudo headers first followed by rest of the headers
                    final List<ByteBuffer> encodedHeaders = new ArrayList(encodeHeaders(rh.pseudoHeaders));
                    encodedHeaders.addAll(encodeHeaders(rh.headers));
                    HeadersFrame hf = new HeadersFrame(rh.streamid(), rh.getFlags(), encodedHeaders);
                    writeFrame(hf);
=======
                if (frame instanceof ResponseHeaders rh) {
                    var buffers = encodeHeaders(rh.headers, rh.insertionPolicy);
                    int maxFrameSize = Math.min(rh.getMaxFrameSize(), getMaxFrameSize() - 64);
                    int next = 0;
                    int cont = 0;
                    do {
                        // If the total size of headers exceeds the max frame
                        // size we need to split the headers into one
                        // HeadersFrame + N x ContinuationFrames
                        int remaining = maxFrameSize;
                        var list = new ArrayList<ByteBuffer>(buffers.size());
                        for (; next < buffers.size(); next++) {
                            var b = buffers.get(next);
                            var len = b.remaining();
                            if (!b.hasRemaining()) continue;
                            if (len <= remaining) {
                                remaining -= len;
                                list.add(b);
                            } else {
                                if (next == 0) {
                                    list.add(b.slice(b.position(), remaining));
                                    b.position(b.position() + remaining);
                                    remaining = 0;
                                }
                                break;
                            }
                        }
                        int flags = rh.getFlags();
                        if (next != buffers.size()) {
                            flags = flags & ~HeadersFrame.END_HEADERS;
                        }
                        if (cont > 0)  {
                            flags = flags & ~HeadersFrame.END_STREAM;
                        }
                        HeaderFrame hf = cont == 0
                                ? new HeadersFrame(rh.streamid(), flags, list)
                                : new ContinuationFrame(rh.streamid(), flags, list);
                        if (Log.headers()) {
                            // avoid too much chatter: log only if Log.headers() is enabled
                            System.err.println("TestServer writing " + hf);
                        }
                        writeFrame(hf);
                        cont++;
                    } while (next < buffers.size());
>>>>>>> cf5bb127
                } else if (frame instanceof OutgoingPushPromise) {
                    handlePush((OutgoingPushPromise)frame);
                } else
                    writeFrame(frame);
            }
            System.err.println("TestServer: Connection writer stopping");
        } catch (Throwable e) {
            e.printStackTrace();
            /*close();
            if (!stopping) {
                e.printStackTrace();
                System.err.println("TestServer: writeLoop exception: " + e);
            }*/
        }
    }

    private void handlePush(OutgoingPushPromise op) throws IOException {
        int promisedStreamid = nextPushStreamId;
        PushPromiseFrame pp = new PushPromiseFrame(op.parentStream,
                                                   op.getFlags(),
                                                   promisedStreamid,
                                                   encodeHeaders(op.headers),
                                                   0);
        pushStreams.add(promisedStreamid);
        nextPushStreamId += 2;
        pp.streamid(op.parentStream);
        writeFrame(pp);
        // No need to check for END_HEADERS flag here to allow for tests to simulate bad server side
        // behavior i.e Continuation Frames included with END_HEADERS flag set
        for (Http2Frame cf : op.getContinuations())
            writeFrame(cf);

        final InputStream ii = op.is;
        final BodyOutputStream oo = new BodyOutputStream(
                promisedStreamid,
                clientSettings.getParameter(
                        SettingsFrame.INITIAL_WINDOW_SIZE), this) {

            @Override
            public void sendEndStream() throws IOException {
                if (properties.getProperty("sendTrailingHeadersAfterPushPromise", "0").equals("1")) {
                    conn.outputQ.put(getTrailingHeadersFrame(promisedStreamid, List.of()));
                } else {
                    super.sendEndStream();
                }
            }
        };

        outStreams.put(promisedStreamid, oo);
        oo.goodToGo();
        exec.submit(() -> {
            try {
                ResponseHeaders oh = getPushResponse(promisedStreamid);
                outputQ.put(oh);

                ii.transferTo(oo);
            } catch (Throwable ex) {
                System.err.printf("TestServer: pushing response error: %s\n",
                        ex.toString());
            } finally {
                closeIgnore(ii);
                closeIgnore(oo);
            }
        });

    }

    private HeadersFrame getTrailingHeadersFrame(int promisedStreamid, List<ByteBuffer> headerBlocks) {
        // TODO: see if there is a safe way to encode headers without interrupting connection thread
        return new HeadersFrame(promisedStreamid, (HeaderFrame.END_HEADERS | HeaderFrame.END_STREAM), headerBlocks);
    }

    // returns a minimal response with status 200
    // that is the response to the push promise just sent
    private ResponseHeaders getPushResponse(int streamid) {
        HttpHeadersBuilder pseudoHeaders = createNewHeadersBuilder();
        pseudoHeaders.addHeader(":status", "200");
        ResponseHeaders oh = new ResponseHeaders(pseudoHeaders.build(),
                HttpHeaders.of(Map.of(), (k, v) -> true));
        oh.streamid(streamid);
        oh.setFlag(HeaderFrame.END_HEADERS);
        return oh;
    }

    private ByteBuffer getBuffer() {
        return ByteBuffer.allocate(8 * 1024);
    }

    private Http2Frame readFrame() throws IOException {
        Http2Frame f = readFrameImpl();
        if (f == null)
            throw new IOException("connection closed");
        return f;
    }

    // does not throw an exception for EOF
    private Http2Frame readFrameImpl() throws IOException {
        try {
            byte[] buf = new byte[9];
            int ret;
            // System.err.println("TestServer: reading frame headers");
            ret=is.readNBytes(buf, 0, 9);
            // System.err.println("TestServer: got frame headers");
            if (ret == 0) {
                return null;
            } else if (ret != 9) {
                throw new IOException("readFrame: connection closed");
            }
            int len = 0;
            for (int i = 0; i < 3; i++) {
                int n = buf[i] & 0xff;
                //System.err.println("n = " + n);
                len = (len << 8) + n;
            }
            byte[] rest = new byte[len];
            // System.err.println("TestServer: reading frame body");
            int n = is.readNBytes(rest, 0, len);
            if (n != len)
                throw new IOException("Error reading frame");
            List<Http2Frame> frames = new ArrayList<>();
            FramesDecoder reader = new FramesDecoder(frames::add);
            reader.decode(ByteBuffer.wrap(buf));
            reader.decode(ByteBuffer.wrap(rest));
            if (frames.size()!=1)
                throw new IOException("Expected 1 frame got "+frames.size()) ;

            return frames.get(0);
        } catch (IOException ee) {
            if (stopping)
                return null;
            throw ee;
        }
    }

    void sendSettingsFrame() throws IOException {
        sendSettingsFrame(false);
    }

    void sendSettingsFrame(boolean now) throws IOException {
        if (now) {
            writeFrame(serverSettings);
        } else {
            outputQ.put(serverSettings);
        }
    }

    String readUntil(String end) throws IOException {
        int number = end.length();
        int found = 0;
        StringBuilder sb = new StringBuilder();
        while (found < number) {
            char expected = end.charAt(found);
            int c = is.read();
            if (c == -1) {
                throw new IOException("Connection closed");
            }
            char c0 = (char) c;
            sb.append(c0);
            if (c0 != expected) {
                found = 0;
                continue;
            }
            found++;
        }
        return sb.toString();
    }

    private int getContentLength(String headers) {
        return getIntHeader(headers, "Content-length");
    }

    private int getIntHeader(String headers, String name) {
        String val = getHeader(headers, name);
        if (val == null) {
            return -1;
        }
        return Integer.parseInt(val);
    }

    private String getHeader(String headers, String name) {
        String headers1 = headers.toLowerCase(); // not efficient
        name = CRLF + name.toLowerCase();
        int start = headers1.indexOf(name);
        if (start == -1) {
            return null;
        }
        start += 2;
        int end = headers1.indexOf(CRLF, start);
        String line = headers.substring(start, end);
        start = line.indexOf(':');
        if (start == -1) {
            return null;
        }
        return line.substring(start + 1).trim();
    }

    final static String CRLF = "\r\n";
    final static String CRLFCRLF = "\r\n\r\n";

    static class Http1InitialRequest {
        final String headers;
        final byte[] body;
        Http1InitialRequest(String headers, byte[] body) {
            this.headers = headers;
            this.body = body.clone();
        }
    }

    Http1InitialRequest readHttp1Request() throws IOException {
        String headers = readUntil(CRLF + CRLF);
        int clen = getContentLength(headers);
        String te = getHeader(headers, "Transfer-encoding");
        byte[] buf = new byte[0];
        try {
            if (clen >= 0) {
                // HTTP/1.1 fixed length content ( may be 0 ), read it
                buf = new byte[clen];
                is.readNBytes(buf, 0, clen);
            } else if ("chunked".equalsIgnoreCase(te)) {
                //  HTTP/1.1 chunked data, read it
                buf = readChunkedInputStream(is);
            }
            return new Http1InitialRequest(headers, buf);
        } catch (IOException e) {
            System.err.println("TestServer: headers read: [ " + headers + " ]");
            throw e;
        }
    }

    // This is a quick hack to get a chunked input stream reader.
    private static byte[] readChunkedInputStream(InputStream is) throws IOException {
        ChunkedInputStream cis = new ChunkedInputStream(is, new HttpClient() {}, null);
        return cis.readAllBytes();
    }

    void sendHttp1Response(int code, String msg, String... headers) throws IOException {
        StringBuilder sb = new StringBuilder();
        sb.append("HTTP/1.1 ")
                .append(code)
                .append(' ')
                .append(msg)
                .append(CRLF);
        int numheaders = headers.length;
        for (int i = 0; i < numheaders; i += 2) {
            sb.append(headers[i])
                    .append(": ")
                    .append(headers[i + 1])
                    .append(CRLF);
        }
        sb.append(CRLF);
        String s = sb.toString();
        os.write(s.getBytes("US-ASCII"));
        os.flush();
    }

    private void unexpectedFrame(Http2Frame frame) {
        System.err.println("OOPS. Unexpected");
        assert false;
    }

    final static ByteBuffer[] bbarray = new ByteBuffer[0];

    // wrapper around a BlockingQueue that throws an exception when it's closed
    // Each stream has one of these

    byte[] getRequestBody(Http1InitialRequest request) {
        return request.body;
    }

    @SuppressWarnings({"rawtypes","unchecked"})
    void addRequestBodyToQueue(byte[] body, Queue q) throws IOException {
        ByteBuffer buf = ByteBuffer.wrap(body);
        DataFrame df = new DataFrame(1, DataFrame.END_STREAM, buf);
        // only used for primordial stream
        q.put(df);
    }

    // window updates done in main reader thread because they may
    // be used to unblock BodyOutputStreams waiting for WUPs

    final HashMap<Integer,Consumer<Integer>> updaters = new HashMap<>();
    final ReentrantLock updatersLock = new ReentrantLock();

    void registerStreamWindowUpdater(int streamid, Consumer<Integer> r) {
        updatersLock.lock();
        try {
            updaters.put(streamid, r);
        } finally {
            updatersLock.unlock();
        }
    }

    // connection level send window, permits = bytes
    final Semaphore sendWindow = new Semaphore(64 * 1024 - 1);

    /**
     * BodyOutputStreams call this to get the connection window first.
     *
     * @param amount
     */
    void obtainConnectionWindow(int amount) throws InterruptedException {
        sendWindow.acquire(amount);
    }

    void updateConnectionWindow(int amount) {
        sendWindow.release(amount);
    }

    // simplified output headers class. really just a type safe container
    // for the hashmap.

    public static class ResponseHeaders extends Http2Frame {
<<<<<<< HEAD
        HttpHeaders pseudoHeaders;
        HttpHeaders headers;

        public ResponseHeaders(HttpHeaders pseudoHeaders, HttpHeaders headers) {
=======
        final HttpHeaders headers;
        final BiPredicate<CharSequence, CharSequence> insertionPolicy;

        final int maxFrameSize;

        public ResponseHeaders(HttpHeaders headers) {
            this(headers, (n,v) -> false);
        }
        public ResponseHeaders(HttpHeaders headers, BiPredicate<CharSequence, CharSequence> insertionPolicy) {
            this(headers, insertionPolicy, Integer.MAX_VALUE);
        }

        public ResponseHeaders(HttpHeaders headers,
                               BiPredicate<CharSequence, CharSequence> insertionPolicy,
                               int maxFrameSize) {
>>>>>>> cf5bb127
            super(0, 0);
            this.pseudoHeaders = pseudoHeaders;
            this.headers = headers;
            this.insertionPolicy = insertionPolicy;
            this.maxFrameSize = maxFrameSize;
        }

        public int getMaxFrameSize() {
            return maxFrameSize;
        }

    }

    static class NullInputStream extends InputStream {
        static final NullInputStream INSTANCE = new NullInputStream();
        private NullInputStream() {}
        public int read()      { return -1; }
        public int available() { return 0;  }
    }
}<|MERGE_RESOLUTION|>--- conflicted
+++ resolved
@@ -23,8 +23,6 @@
 
 package jdk.httpclient.test.lib.http2;
 
-<<<<<<< HEAD
-=======
 import jdk.internal.net.http.common.HttpHeadersBuilder;
 import jdk.internal.net.http.common.Log;
 import jdk.internal.net.http.frame.ContinuationFrame;
@@ -48,7 +46,6 @@
 import sun.net.www.http.HttpClient;
 
 import javax.net.ssl.SNIHostName;
->>>>>>> cf5bb127
 import javax.net.ssl.SNIMatcher;
 import javax.net.ssl.SSLParameters;
 import javax.net.ssl.SSLSession;
@@ -80,14 +77,11 @@
 import java.util.concurrent.CompletableFuture;
 import java.util.concurrent.ConcurrentLinkedQueue;
 import java.util.concurrent.ExecutorService;
-<<<<<<< HEAD
 import java.util.concurrent.Semaphore;
 import java.util.concurrent.locks.ReentrantLock;
-=======
 import java.util.concurrent.atomic.AtomicInteger;
 import java.util.concurrent.locks.ReentrantLock;
 import java.util.function.BiPredicate;
->>>>>>> cf5bb127
 import java.util.function.Consumer;
 
 import jdk.internal.net.http.common.HttpHeadersBuilder;
@@ -1007,12 +1001,13 @@
     public List<ByteBuffer> encodeHeaders(HttpHeaders headers,
                                           BiPredicate<CharSequence, CharSequence> insertionPolicy) {
         List<ByteBuffer> buffers = new LinkedList<>();
-
+        var entrySet = headers.map().entrySet();
+        if (entrySet.isEmpty()) return buffers;
         ByteBuffer buf = getBuffer();
         boolean encoded;
         headersLock.lock();
         try {
-            for (Map.Entry<String, List<String>> entry : headers.map().entrySet()) {
+            for (Map.Entry<String, List<String>> entry : entrySet) {
                 List<String> values = entry.getValue();
                 String key = entry.getKey().toLowerCase();
                 for (String value : values) {
@@ -1038,6 +1033,7 @@
     /** Encodes an ordered list of headers. */
     public List<ByteBuffer> encodeHeadersOrdered(List<Map.Entry<String,String>> headers) {
         List<ByteBuffer> buffers = new LinkedList<>();
+        if (headers.isEmpty()) return buffers;
 
         ByteBuffer buf = getBuffer();
         boolean encoded;
@@ -1084,17 +1080,10 @@
                         break;
                     } else throw x;
                 }
-<<<<<<< HEAD
-                if (frame instanceof ResponseHeaders) {
-                    ResponseHeaders rh = (ResponseHeaders)frame;
+                if (frame instanceof ResponseHeaders rh) {
                     // order of headers matters - pseudo headers first followed by rest of the headers
-                    final List<ByteBuffer> encodedHeaders = new ArrayList(encodeHeaders(rh.pseudoHeaders));
-                    encodedHeaders.addAll(encodeHeaders(rh.headers));
-                    HeadersFrame hf = new HeadersFrame(rh.streamid(), rh.getFlags(), encodedHeaders);
-                    writeFrame(hf);
-=======
-                if (frame instanceof ResponseHeaders rh) {
-                    var buffers = encodeHeaders(rh.headers, rh.insertionPolicy);
+                    final List<ByteBuffer> encodedHeaders = new ArrayList(encodeHeaders(rh.pseudoHeaders, rh.insertionPolicy));
+                    encodedHeaders.addAll(encodeHeaders(rh.headers, rh.insertionPolicy));
                     int maxFrameSize = Math.min(rh.getMaxFrameSize(), getMaxFrameSize() - 64);
                     int next = 0;
                     int cont = 0;
@@ -1103,9 +1092,9 @@
                         // size we need to split the headers into one
                         // HeadersFrame + N x ContinuationFrames
                         int remaining = maxFrameSize;
-                        var list = new ArrayList<ByteBuffer>(buffers.size());
-                        for (; next < buffers.size(); next++) {
-                            var b = buffers.get(next);
+                        var list = new ArrayList<ByteBuffer>(encodedHeaders.size());
+                        for (; next < encodedHeaders.size(); next++) {
+                            var b = encodedHeaders.get(next);
                             var len = b.remaining();
                             if (!b.hasRemaining()) continue;
                             if (len <= remaining) {
@@ -1121,7 +1110,7 @@
                             }
                         }
                         int flags = rh.getFlags();
-                        if (next != buffers.size()) {
+                        if (next != encodedHeaders.size()) {
                             flags = flags & ~HeadersFrame.END_HEADERS;
                         }
                         if (cont > 0)  {
@@ -1136,8 +1125,7 @@
                         }
                         writeFrame(hf);
                         cont++;
-                    } while (next < buffers.size());
->>>>>>> cf5bb127
+                    } while (next < encodedHeaders.size());
                 } else if (frame instanceof OutgoingPushPromise) {
                     handlePush((OutgoingPushPromise)frame);
                 } else
@@ -1450,28 +1438,22 @@
     // for the hashmap.
 
     public static class ResponseHeaders extends Http2Frame {
-<<<<<<< HEAD
-        HttpHeaders pseudoHeaders;
-        HttpHeaders headers;
-
-        public ResponseHeaders(HttpHeaders pseudoHeaders, HttpHeaders headers) {
-=======
+        final HttpHeaders pseudoHeaders;
         final HttpHeaders headers;
         final BiPredicate<CharSequence, CharSequence> insertionPolicy;
-
         final int maxFrameSize;
 
-        public ResponseHeaders(HttpHeaders headers) {
-            this(headers, (n,v) -> false);
-        }
-        public ResponseHeaders(HttpHeaders headers, BiPredicate<CharSequence, CharSequence> insertionPolicy) {
-            this(headers, insertionPolicy, Integer.MAX_VALUE);
-        }
-
-        public ResponseHeaders(HttpHeaders headers,
+        public ResponseHeaders(HttpHeaders pseudoHeaders, HttpHeaders headers) {
+            this(pseudoHeaders, headers, (n,v) -> false);
+        }
+        public ResponseHeaders(HttpHeaders pseudoHeaders, HttpHeaders headers, BiPredicate<CharSequence, CharSequence> insertionPolicy) {
+            this(pseudoHeaders, headers, insertionPolicy, Integer.MAX_VALUE);
+        }
+
+        public ResponseHeaders(HttpHeaders pseudoHeaders,
+                               HttpHeaders headers,
                                BiPredicate<CharSequence, CharSequence> insertionPolicy,
                                int maxFrameSize) {
->>>>>>> cf5bb127
             super(0, 0);
             this.pseudoHeaders = pseudoHeaders;
             this.headers = headers;
