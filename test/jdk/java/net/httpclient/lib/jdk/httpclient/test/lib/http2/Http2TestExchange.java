--- conflicted
+++ resolved
@@ -33,7 +33,6 @@
 import java.util.concurrent.CompletableFuture;
 import javax.net.ssl.SSLSession;
 
-import jdk.httpclient.test.lib.common.HttpServerAdapters.HttpTestExchange;
 import jdk.internal.net.http.common.HttpHeadersBuilder;
 import jdk.internal.net.http.quic.VariableLengthEncoder;
 
@@ -199,23 +198,12 @@
     }
 
     /**
-     * {@return a string that identifies the underlying connection for this exchange}
-     * @apiNote
-     * This connection key can be useful to figure out whether two exchanges
-     * were performed on the same underlying connection.
-     */
-    default String getConnectionKey() {
-        return "{local=%s, remote=%s}".formatted(getLocalAddress(), getRemoteAddress());
-    }
-
-    /**
      * Send a PING on this exchange connection, and completes the returned CF
      * with the number of milliseconds it took to get a valid response.
      * It may also complete exceptionally
      */
     CompletableFuture<Long> sendPing();
 
-<<<<<<< HEAD
     default void close(IOException closed) throws IOException {
         close();
     }
@@ -227,11 +215,10 @@
     default void resetStream(long code) throws IOException {
         throw new UnsupportedOperationException("resetStream with " + getExchangeVersion());
     }
-=======
+
     /**
      * {@return the identification of the connection on which this exchange is being
      * processed}
      */
     String getConnectionKey();
->>>>>>> b9d49dce
 }