/*
 * Copyright (c) 2018, 2023, Oracle and/or its affiliates. All rights reserved.
 * DO NOT ALTER OR REMOVE COPYRIGHT NOTICES OR THIS FILE HEADER.
 *
 * This code is free software; you can redistribute it and/or modify it
 * under the terms of the GNU General Public License version 2 only, as
 * published by the Free Software Foundation.
 *
 * This code is distributed in the hope that it will be useful, but WITHOUT
 * ANY WARRANTY; without even the implied warranty of MERCHANTABILITY or
 * FITNESS FOR A PARTICULAR PURPOSE.  See the GNU General Public License
 * version 2 for more details (a copy is included in the LICENSE file that
 * accompanied this code).
 *
 * You should have received a copy of the GNU General Public License version
 * 2 along with this work; if not, write to the Free Software Foundation,
 * Inc., 51 Franklin St, Fifth Floor, Boston, MA 02110-1301 USA.
 *
 * Please contact Oracle, 500 Oracle Parkway, Redwood Shores, CA 94065 USA
 * or visit www.oracle.com if you need additional information or have any
 * questions.
 */
package jdk.httpclient.test.lib.common;

import com.sun.net.httpserver.Authenticator;
import com.sun.net.httpserver.BasicAuthenticator;
import com.sun.net.httpserver.Filter;
import com.sun.net.httpserver.Headers;
import com.sun.net.httpserver.HttpContext;
import com.sun.net.httpserver.HttpExchange;
import com.sun.net.httpserver.HttpHandler;
import com.sun.net.httpserver.HttpServer;
import com.sun.net.httpserver.HttpsServer;
import jdk.httpclient.test.lib.http2.Http2Handler;
import jdk.httpclient.test.lib.http2.Http2TestExchange;
import jdk.httpclient.test.lib.http2.Http2TestServer;
import jdk.httpclient.test.lib.http3.Http3TestServer;
import jdk.internal.net.http.common.HttpHeadersBuilder;

import java.io.File;
import java.io.FileInputStream;
import java.io.FileOutputStream;
import java.net.InetAddress;
import java.io.ByteArrayInputStream;
import java.net.ProxySelector;
import java.net.http.HttpClient;
import java.net.http.HttpClient.Builder;
import java.net.http.HttpClient.Version;
import java.io.IOException;
import java.io.InputStream;
import java.io.OutputStream;
import java.io.PrintStream;
import java.net.InetSocketAddress;
import java.net.URI;
import java.net.http.HttpHeaders;
import java.net.http.HttpRequest;
import java.net.http.HttpRequest.Config;
import java.net.http.HttpRequest.H3DiscoveryConfig;
import java.nio.charset.StandardCharsets;
import java.nio.file.Files;
import java.nio.file.Path;
import java.nio.file.Paths;
import java.security.AccessController;
import java.security.PrivilegedAction;
import java.util.Base64;
import java.util.HashSet;
import java.util.HexFormat;
import java.util.List;
import java.util.ListIterator;
import java.util.Map;
import java.util.Objects;
import java.util.Optional;
import java.util.OptionalLong;
import java.util.Set;
import java.util.concurrent.CopyOnWriteArrayList;
import java.util.concurrent.ExecutorService;
<<<<<<< HEAD
import java.util.function.Supplier;
=======
import java.util.function.Predicate;
>>>>>>> b9d49dce
import java.util.logging.Level;
import java.util.logging.Logger;
import java.util.stream.Collectors;
import java.util.stream.Stream;

import javax.net.ssl.SSLContext;
import javax.net.ssl.SSLSession;

import static java.net.http.HttpClient.Version.HTTP_1_1;
import static java.net.http.HttpClient.Version.HTTP_3;

/**
 * Defines an adaptation layers so that a test server handlers and filters
 * can be implemented independently of the underlying server version.
 * <p>
 * For instance:
 * <pre>{@code
 *
 *  URI http1URI, http2URI;
 *
 *  InetSocketAddress sa = new InetSocketAddress(InetAddress.getLoopbackAddress(), 0);
 *  HttpTestServer server1 = HttpTestServer.of(HttpServer.create(sa, 0));
 *  HttpTestContext context = server.addHandler(new HttpTestEchoHandler(), "/http1/echo");
 *  http2URI = "http://localhost:" + server1.getAddress().getPort() + "/http1/echo";
 *
 *  Http2TestServer http2TestServer = new Http2TestServer("localhost", false, 0);
 *  HttpTestServer server2 = HttpTestServer.of(http2TestServer);
 *  server2.addHandler(new HttpTestEchoHandler(), "/http2/echo");
 *  http1URI = "http://localhost:" + server2.getAddress().getPort() + "/http2/echo";
 *
 *  }</pre>
 */
public interface HttpServerAdapters {

    static final boolean PRINTSTACK = getPrintStack();
    @SuppressWarnings("removal")
    private static boolean getPrintStack() {
        PrivilegedAction<Boolean> action = () ->
                Boolean.getBoolean("jdk.internal.httpclient.debug");
        return AccessController.doPrivileged(action);
    }
    static final HexFormat HEX_FORMAT = HexFormat.ofDelimiter(":").withUpperCase();

    static void printBytes(PrintStream out, String prefix, byte[] bytes) {
        out.println(prefix + bytes.length + " " + HEX_FORMAT.formatHex(bytes));
    }

    /**
     * A version agnostic adapter class for HTTP request Headers.
     */
    public static abstract class HttpTestRequestHeaders {
        public abstract Optional<String> firstValue(String name);
        public abstract Set<String> keySet();
        public abstract Set<Map.Entry<String, List<String>>> entrySet();
        public abstract List<String> get(String name);
        public abstract boolean containsKey(String name);
        public abstract OptionalLong firstValueAsLong(String name);
        @Override
        public boolean equals(Object o) {
            if (this == o) return true;
            if (!(o instanceof HttpTestRequestHeaders other)) return false;
            return Objects.equals(entrySet(), other.entrySet());
        }
        @Override
        public int hashCode() {
            return Objects.hashCode(entrySet());
        }

        public static HttpTestRequestHeaders of(Headers headers) {
            return new Http1TestRequestHeaders(headers);
        }

        public static HttpTestRequestHeaders of(HttpHeaders headers) {
            return new Http2TestRequestHeaders(headers);
        }

        private static final class Http1TestRequestHeaders extends HttpTestRequestHeaders {
            private final Headers headers;
            Http1TestRequestHeaders(Headers h) { this.headers = h; }
            @Override
            public Optional<String> firstValue(String name) {
                if (headers.containsKey(name)) {
                    return Optional.ofNullable(headers.getFirst(name));
                }
                return Optional.empty();
            }
            @Override
            public Set<String> keySet() { return headers.keySet(); }
            @Override
            public Set<Map.Entry<String, List<String>>> entrySet() {
                return headers.entrySet();
            }
            @Override
            public List<String> get(String name) {
                return headers.get(name);
            }
            @Override
            public boolean containsKey(String name) {
                return headers.containsKey(name);
            }
            @Override
            public OptionalLong firstValueAsLong(String name) {
                return Optional.ofNullable(headers.getFirst(name))
                        .stream().mapToLong(Long::parseLong).findFirst();
            }
            @Override
            public String toString() {
                return String.valueOf(headers);
            }
        }
        private static final class Http2TestRequestHeaders extends HttpTestRequestHeaders {
            private final HttpHeaders headers;
            Http2TestRequestHeaders(HttpHeaders h) { this.headers = h; }
            @Override
            public Optional<String> firstValue(String name) {
                return headers.firstValue(name);
            }
            @Override
            public Set<String> keySet() { return headers.map().keySet(); }
            @Override
            public Set<Map.Entry<String, List<String>>> entrySet() {
                return headers.map().entrySet();
            }
            @Override
            public List<String> get(String name) {
                return headers.allValues(name);
            }
            @Override
            public boolean containsKey(String name) {
                return headers.firstValue(name).isPresent();
            }
            @Override
            public OptionalLong firstValueAsLong(String name) {
                return headers.firstValueAsLong(name);
            }
            @Override
            public String toString() {
                return String.valueOf(headers);
            }
        }
    }

    /**
     * A version agnostic adapter class for HTTP response Headers.
     */
    public static abstract class HttpTestResponseHeaders {
        public abstract void addHeader(String name, String value);

        public static HttpTestResponseHeaders of(Headers headers) {
            return new Http1TestResponseHeaders(headers);
        }
        public static HttpTestResponseHeaders of(HttpHeadersBuilder headersBuilder) {
            return new Http2TestResponseHeaders(headersBuilder);
        }

        private final static class Http1TestResponseHeaders extends HttpTestResponseHeaders {
            private final Headers headers;
            Http1TestResponseHeaders(Headers h) { this.headers = h; }
            @Override
            public void addHeader(String name, String value) {
                headers.add(name, value);
            }
        }
        private final static class Http2TestResponseHeaders extends HttpTestResponseHeaders {
            private final HttpHeadersBuilder headersBuilder;
            Http2TestResponseHeaders(HttpHeadersBuilder hb) { this.headersBuilder = hb; }
            @Override
            public void addHeader(String name, String value) {
                headersBuilder.addHeader(name, value);
            }
        }
    }

    /**
     * A version agnostic adapter class for HTTP Server Exchange.
     */
    public static abstract class HttpTestExchange implements AutoCloseable {
        public abstract Version getServerVersion();
        public abstract Version getExchangeVersion();
        public abstract InputStream   getRequestBody();
        public abstract OutputStream  getResponseBody();
        public abstract HttpTestRequestHeaders getRequestHeaders();
        public abstract HttpTestResponseHeaders getResponseHeaders();
        public abstract void sendResponseHeaders(int code, long contentLength) throws IOException;
        public abstract URI getRequestURI();
        public abstract String getRequestMethod();
        public abstract void close();
        public abstract InetSocketAddress getRemoteAddress();
<<<<<<< HEAD
        public abstract InetSocketAddress getLocalAddress();
        public abstract SSLSession getSSLSession();
        public void serverPush(URI uri, HttpHeaders headers, byte[] body) throws IOException {
=======
        public abstract String getConnectionKey();
        public void serverPush(URI uri, HttpHeaders headers, byte[] body) {
>>>>>>> b9d49dce
            ByteArrayInputStream bais = new ByteArrayInputStream(body);
            serverPush(uri, headers, bais);
        }
        public void serverPush(URI uri, HttpHeaders headers, InputStream body)
                throws IOException {
            throw new UnsupportedOperationException("serverPush with " + getExchangeVersion());
        }

        /**
         * {@return a string that identifies the underlying connection for this exchange}
         * @apiNote
         * This connection key can be useful to figure out whether two exchanges
         * were performed on the same underlying connection.
         */
        public String getConnectionKey() {
            return "{local=%s, remote=%s}".formatted(getLocalAddress(), getRemoteAddress());
        }

        public void requestStopSending(long errorCode) {
            throw new UnsupportedOperationException("sendHttp3ConnectionClose with " + getExchangeVersion());
        }

        /**
         * Sends an HTTP/3 PUSH_PROMISE frame, for the given {@code uri},
         * with the given request {@code headers}, and opens a push promise
         * stream to send the given {@code body}.
         *
         * @implSpec
         * The default implementation of this method throws {@link
         * UnsupportedOperationException}
         *
         * @param uri       the push promise URI
         * @param headers   the push promise request headers
         * @param body      the push response body
         *
         * @return          the pushId used to push the promise
         *
         * @throws IOException if an error occurs
         * @throws UnsupportedOperationException if the exchange is not {@link
         *         #getExchangeVersion() HTTP_3}
         */
        public long http3ServerPush(URI uri, HttpHeaders headers, InputStream body)
                throws IOException {
            throw new UnsupportedOperationException("serverPushWithId with " + getExchangeVersion());
        }
        /**
         * Sends an HTTP/3 PUSH_PROMISE frame, for the given {@code uri},
         * with the given request {@code headers}, and with the given
         * {@code pushId}. This method only sends the PUSH_PROMISE frame
         * and doesn't open any push stream.
         *
         * @apiNote
         * This method can be used to send a PUSH_PROMISE whose body has
         * already been promised by calling {@link
         * #http3ServerPush(URI, HttpHeaders, InputStream)}. In that case
         * the {@code pushId} returned by {@link
         * #http3ServerPush(URI, HttpHeaders, InputStream)} should be passed
         * as parameter. Otherwise, if {@code pushId=-1} is passed as parameter,
         * a new pushId will be allocated. The push response headers and body
         * can be later sent using {@link
         * #sendHttp3PushResponse(long, URI, HttpHeaders, InputStream)}.
         *
         * @implSpec
         * The default implementation of this method throws {@link
         * UnsupportedOperationException}
         *
         * @param pushId    the pushId to use, or {@code -1} if a new
         *                  pushId should be allocated.
         * @param uri       the push promise URI
         * @param headers   the push promise request headers
         * @return the given pushId, if positive, otherwise the new allocated pushId
         *
         * @throws IOException if an error occurs
         * @throws UnsupportedOperationException if the exchange is not {@link
         *         #getExchangeVersion() HTTP_3}
         */
        public long sendHttp3PushPromiseFrame(long pushId, URI uri, HttpHeaders headers)
            throws IOException {
            throw new UnsupportedOperationException("serverPushId with " + getExchangeVersion());
        }
        /**
         * Opens an HTTP/3 PUSH_STREAM to send a push promise response headers
         * and body.
         *
         * @apiNote
         * No check is performed on the provided pushId
         *
         * @param pushId a positive pushId obtained from {@link
         *               #sendHttp3PushPromiseFrame(long, URI, HttpHeaders)}
         * @param uri     the push request URI
         * @param headers the push promise request headers
         * @param body    the push response body
         *
         * @throws IOException if an error occurs
         * @throws UnsupportedOperationException if the exchange is not {@link
         */
        public void sendHttp3PushResponse(long pushId, URI uri, HttpHeaders headers, InputStream body)
            throws IOException {
            throw new UnsupportedOperationException("serverPushWithId with " + getExchangeVersion());
        }
        /**
         * Sends an HTTP/3 CANCEL_PUSH frame to cancel a push that has been
         * promised by either {@link #http3ServerPush(URI, HttpHeaders, InputStream)}
         * or {@link #sendHttp3PushPromiseFrame(long, URI, HttpHeaders)}.
         *
         * This method doesn't cancel the push stream but just sends
         * a CANCEL_PUSH frame.
         * Note that if the push stream has already been opened this
         * method may not have any effect.
         *
         * @apiNote
         * No check is performed on the provided pushId
         *
         * @implSpec
         * The default implementation of this method throws {@link
         * UnsupportedOperationException}
         *
         * @param pushId        the cancelled pushId
         *
         * @throws IOException  if an error occurs
         * @throws UnsupportedOperationException if the exchange is not {@link
         *         #getExchangeVersion() HTTP_3}
         */
        public void sendHttp3CancelPushFrame(long pushId)
            throws IOException {
            throw new UnsupportedOperationException("cancelPushId with " + getExchangeVersion());
        }
        /**
         * Waits until the given {@code pushId} is allowed by the HTTP/3 peer
         *
         * @implSpec
         * The default implementation of this method throws {@link
         * UnsupportedOperationException}
         *
         * @param pushId a pushId
         *
         * @return the maximum pushId allowed (exclusive)
         *
         * @throws IOException if an error accurs
         * @throws UnsupportedOperationException if the exchange is not {@link
         *         #getExchangeVersion() HTTP_3}
         */
        public long waitForHttp3MaxPushId(long pushId)
                throws InterruptedException {
            throw new UnsupportedOperationException("waitForMaxPushId with " + getExchangeVersion());
        }
        public boolean serverPushAllowed() {
            return false;
        }
        public static HttpTestExchange of(HttpExchange exchange) {
            return new Http1TestExchange(exchange);
        }
        public static HttpTestExchange of(Http2TestExchange exchange) {
            return new H2ExchangeImpl(exchange);
        }

        abstract void doFilter(Filter.Chain chain) throws IOException;

        public void resetStream(long code) throws IOException {
            throw new UnsupportedOperationException(String.valueOf(this.getServerVersion()));
        }

        // implementations...
        private static final class Http1TestExchange extends HttpTestExchange {
            private final HttpExchange exchange;
            Http1TestExchange(HttpExchange exch) {
                this.exchange = exch;
            }
            @Override
            public Version getServerVersion() { return Version.HTTP_1_1; }
            @Override
            public Version getExchangeVersion() { return Version.HTTP_1_1; }
            @Override
            public InputStream getRequestBody() {
                return exchange.getRequestBody();
            }
            @Override
            public OutputStream getResponseBody() {
                return exchange.getResponseBody();
            }
            @Override
            public HttpTestRequestHeaders getRequestHeaders() {
                return HttpTestRequestHeaders.of(exchange.getRequestHeaders());
            }
            @Override
            public HttpTestResponseHeaders getResponseHeaders() {
                return HttpTestResponseHeaders.of(exchange.getResponseHeaders());
            }
            @Override
            public void sendResponseHeaders(int code, long contentLength) throws IOException {
                if (contentLength == 0) contentLength = -1;
                else if (contentLength < 0) contentLength = 0;
                exchange.sendResponseHeaders(code, contentLength);
            }
            @Override
            void doFilter(Filter.Chain chain) throws IOException {
                chain.doFilter(exchange);
            }
            @Override
            public void close() { exchange.close(); }
            @Override
            public SSLSession getSSLSession() { return null; }
            @Override
            public InetSocketAddress getRemoteAddress() {
                return exchange.getRemoteAddress();
            }
            @Override
            public InetSocketAddress getLocalAddress() {
                return exchange.getLocalAddress();
            }
            @Override
            public URI getRequestURI() { return exchange.getRequestURI(); }
            @Override
            public String getRequestMethod() { return exchange.getRequestMethod(); }

            @Override
            public String getConnectionKey() {
                return exchange.getLocalAddress() + "->" + exchange.getRemoteAddress();
            }

            @Override
            public String toString() {
                return this.getClass().getSimpleName() + ": " + exchange.toString();
            }
        }

        private static final class H2ExchangeImpl extends HttpTestExchange {
            private final Http2TestExchange exchange;
            H2ExchangeImpl(Http2TestExchange exch) {
                this.exchange = exch;
            }
            @Override
            public Version getServerVersion() { return exchange.getServerVersion(); }
            @Override
            public Version getExchangeVersion() { return exchange.getServerVersion(); }
            @Override
            public InputStream getRequestBody() {
                return exchange.getRequestBody();
            }
            @Override
            public OutputStream getResponseBody() {
                return exchange.getResponseBody();
            }
            @Override
            public HttpTestRequestHeaders getRequestHeaders() {
                return HttpTestRequestHeaders.of(exchange.getRequestHeaders());
            }

            @Override
            public HttpTestResponseHeaders getResponseHeaders() {
                return HttpTestResponseHeaders.of(exchange.getResponseHeaders());
            }
            @Override
            public void sendResponseHeaders(int code, long contentLength) throws IOException {
                if (contentLength == 0) contentLength = -1;
                else if (contentLength < 0) contentLength = 0;
                exchange.sendResponseHeaders(code, contentLength);
            }
            @Override
            public boolean serverPushAllowed() {
                return exchange.serverPushAllowed();
            }
            @Override
            public void serverPush(URI uri, HttpHeaders headers, InputStream body)
                throws IOException {
                exchange.serverPush(uri, headers, body);
            }
            @Override
            public void requestStopSending(long errorCode) {
                exchange.requestStopSending(errorCode);
            }
            @Override
            public void resetStream(long code) throws IOException {
                exchange.resetStream(code);
            }

            @Override
            public long http3ServerPush(URI uri, HttpHeaders headers, InputStream body) throws IOException {
                return exchange.serverPushWithId(uri, headers, body);
            }
            @Override
            public long sendHttp3PushPromiseFrame(long pushId, URI uri, HttpHeaders headers) throws IOException {
               return exchange.sendPushId(pushId, uri, headers);
            }
            @Override
            public void sendHttp3CancelPushFrame(long pushId) throws IOException {
                exchange.cancelPushId(pushId);
            }
            @Override
            public void sendHttp3PushResponse(long pushId, URI uri, HttpHeaders headers, InputStream body) throws IOException {
                exchange.sendPushResponse(pushId, uri, headers, body);
            }
            @Override
            public long waitForHttp3MaxPushId(long pushId) throws InterruptedException {
                return exchange.waitForMaxPushId(pushId);
            }
            @Override
            void doFilter(Filter.Chain filter) throws IOException {
                throw new IOException("cannot use HTTP/1.1 filter with HTTP/2 server");
            }
            @Override
            public void close() { exchange.close();}
            @Override
            public SSLSession getSSLSession() { return exchange.getSSLSession();}
            @Override
            public InetSocketAddress getRemoteAddress() {
                return exchange.getRemoteAddress();
            }
            @Override
            public String getConnectionKey() {
                return exchange.getConnectionKey();
            }
            @Override
            public InetSocketAddress getLocalAddress() {
                return exchange.getLocalAddress();
            }
            @Override
            public String getConnectionKey() {
                return exchange.getConnectionKey();
            }

            @Override
            public URI getRequestURI() { return exchange.getRequestURI(); }
            @Override
            public String getRequestMethod() { return exchange.getRequestMethod(); }
            @Override
            public String toString() {
                return this.getClass().getSimpleName() + ": " + exchange.toString();
            }
        }

    }


    /**
     * A version agnostic adapter class for HTTP Server Handlers.
     */
    public interface HttpTestHandler {
        void handle(HttpTestExchange t) throws IOException;

        default HttpHandler toHttpHandler() {
            return (t) -> doHandle(HttpTestExchange.of(t));
        }
        default Http2Handler toHttp2Handler() {
            return (t) -> doHandle(HttpTestExchange.of(t));
        }

        default void handleFailure(final HttpTestExchange exchange, Throwable failure) {
            System.out.println("WARNING: exception caught in HttpTestHandler::handle " + failure);
            System.err.println("WARNING: exception caught in HttpTestHandler::handle " + failure);
            if (PRINTSTACK && !expectException(exchange)) {
                failure.printStackTrace(System.out);
            }
        }

        private void doHandle(HttpTestExchange exchange) throws IOException {
            try {
                handle(exchange);
            } catch (Throwable failure) {
                handleFailure(exchange, failure);
                throw failure;
            }
        }
    }

    /**
     * An {@link HttpTestHandler} that handles only HEAD and GET
     * requests. If another method is used 405 is returned with
     * an empty body.
     * The response is always returned with fixed length.
     */
    public static class HttpHeadHandler implements HttpTestHandler {
        final String responseBody;
        public HttpHeadHandler() {
            this("pâté de tête persillé");
        }
        public HttpHeadHandler(String responseBody) {
            this.responseBody = Objects.requireNonNull(responseBody);
        }

        @Override
        public void handle(HttpTestExchange t) throws IOException {
            t.getRequestBody().readAllBytes();
            String method = t.getRequestMethod();
            switch (method) {
                case "HEAD" -> {
                    byte[] resp = responseBody.getBytes(StandardCharsets.UTF_8);
                    if (t.getExchangeVersion() != HTTP_1_1) {
                        // with HTTP/2 or HTTP/3 the server will not send content-length
                        t.getResponseHeaders().addHeader("Content-Length", String.valueOf(resp.length));
                    }
                    t.sendResponseHeaders(200, resp.length);
                }
                case "GET" -> {
                    byte[] resp = responseBody.getBytes(StandardCharsets.UTF_8);
                    t.sendResponseHeaders(200, resp.length);
                    try (var os = t.getResponseBody()) {
                        os.write(resp);
                    }
                }
                default -> {
                    t.sendResponseHeaders(405, 0);
                }
            }
            t.getResponseBody().close();
            t.close();
        }
    }

    /**
     * An echo handler that can be used to transfer large amount of data, and
     * uses file on the file system to download the input.
     */
    // TODO: it would be good if we could merge this with the Http2EchoHandler,
    //       from which this code was copied and adapted.
    public static class HttpTestFileEchoHandler implements HttpTestHandler {
        static final Path CWD = Paths.get(".");

        @Override
        public void handle(HttpTestExchange t) throws IOException {
            try {
                System.err.printf("EchoHandler received request to %s from %s (version %s)%n",
                        t.getRequestURI(), t.getRemoteAddress(), t.getExchangeVersion());
                InputStream is = t.getRequestBody();
                var requestHeaders = t.getRequestHeaders();
                var responseHeaders = t.getResponseHeaders();
                responseHeaders.addHeader("X-Hello", "world");
                responseHeaders.addHeader("X-Bye", "universe");
                String fixedrequest = requestHeaders.firstValue("XFixed").orElse(null);
                File outfile = Files.createTempFile(CWD, "foo", "bar").toFile();
                //System.err.println ("QQQ = " + outfile.toString());
                FileOutputStream fos = new FileOutputStream(outfile);
                long count = is.transferTo(fos);
                System.err.printf("EchoHandler read %s bytes\n", count);
                is.close();
                fos.close();
                InputStream is1 = new FileInputStream(outfile);
                OutputStream os = null;

                Path check = requestHeaders.firstValue("X-Compare")
                        .map((String s) -> Path.of(s)).orElse(null);
                if (check != null) {
                    System.err.println("EchoHandler checking file match: " + check);
                    try {
                        TestUtil.compareFiles(check, outfile.toPath());
                    } catch (Throwable x) {
                        System.err.println("Files do not match: " + x);
                        t.sendResponseHeaders(500, -1);
                        outfile.delete();
                        os.close();
                        return;
                    }
                }

                // return the number of bytes received (no echo)
                String summary = requestHeaders.firstValue("XSummary").orElse(null);
                if (fixedrequest != null && summary == null) {
                    t.sendResponseHeaders(200, count);
                    os = t.getResponseBody();
                    if (!t.getRequestMethod().equals("HEAD")) {
                        long count1 = is1.transferTo(os);
                        System.err.printf("EchoHandler wrote %s bytes%n", count1);
                    } else {
                        System.err.printf("EchoHandler HEAD received, no bytes sent%n");
                    }
                } else {
                    t.sendResponseHeaders(200, -1);
                    os = t.getResponseBody();
                    if (!t.getRequestMethod().equals("HEAD")) {
                        long count1 = is1.transferTo(os);
                        System.err.printf("EchoHandler wrote %s bytes\n", count1);

                        if (summary != null) {
                            String s = Long.toString(count);
                            os.write(s.getBytes());
                        }
                    } else {
                        System.err.printf("EchoHandler HEAD received, no bytes sent%n");
                    }
                }
                outfile.delete();
                os.close();
                is1.close();
            } catch (Throwable e) {
                e.printStackTrace();
                throw new IOException(e);
            }
        }
    }

    public static class HttpTestEchoHandler implements HttpTestHandler {

        private final boolean printBytes;
        public HttpTestEchoHandler() {
            this(true);
        }

        public HttpTestEchoHandler(boolean printBytes) {
            this.printBytes = printBytes;
        }

        @Override
        public void handle(HttpTestExchange t) throws IOException {
            try (InputStream is = t.getRequestBody();
                 OutputStream os = t.getResponseBody()) {
                byte[] bytes = is.readAllBytes();
                if (printBytes) {
                    printBytes(System.out, "Echo server got "
                            + t.getExchangeVersion() + " bytes: ", bytes);
                }
                if (t.getRequestHeaders().firstValue("Content-type").isPresent()) {
                    t.getResponseHeaders().addHeader("Content-type",
                            t.getRequestHeaders().firstValue("Content-type").get());
                }
                t.sendResponseHeaders(200, bytes.length);
                if (!t.getRequestMethod().equals("HEAD")) {
                    os.write(bytes);
                }
            }
        }
    }

    public static class HttpTestRedirectHandler implements HttpTestHandler {

        final Supplier<String> supplier;

        public HttpTestRedirectHandler(Supplier<String> redirectSupplier) {
            supplier = redirectSupplier;
        }

        @Override
        public void handle(HttpTestExchange t) throws IOException {
            examineExchange(t);
            try (InputStream is = t.getRequestBody()) {
                is.readAllBytes();
                String location = supplier.get();
                System.err.printf("RedirectHandler request to %s from %s\n",
                        t.getRequestURI().toString(), t.getRemoteAddress().toString());
                System.err.println("Redirecting to: " + location);
                var headersBuilder = t.getResponseHeaders();
                headersBuilder.addHeader("Location", location);
                byte[] bb = getResponseBytes();
                t.sendResponseHeaders(redirectCode(), bb.length);
                OutputStream os = t.getResponseBody();
                os.write(bb);
                os.close();
                t.close();
            }
        }

        protected byte[] getResponseBytes() {
            return new byte[1024];
        }

        protected int redirectCode() {
            return 301;
        }

        // override in sub-class to examine the exchange, but don't
        // alter transaction state by reading the request body etc.
        protected void examineExchange(HttpTestExchange t) {
        }
    }

    public static boolean expectException(HttpTestExchange e) {
        HttpTestRequestHeaders h = e.getRequestHeaders();
        Optional<String> expectException = h.firstValue("X-expect-exception");
        if (expectException.isPresent()) {
            return expectException.get().equalsIgnoreCase("true");
        }
        return false;
    }

    /**
     * A version agnostic adapter class for HTTP Server Filter Chains.
     */
    public abstract class HttpChain {

        public abstract void doFilter(HttpTestExchange exchange) throws IOException;
        public static HttpChain of(Filter.Chain chain) {
            return new Http1Chain(chain);
        }

        public static HttpChain of(List<HttpTestFilter> filters, HttpTestHandler handler) {
            return new Http2Chain(filters, handler);
        }

        private static class Http1Chain extends HttpChain {
            final Filter.Chain chain;
            Http1Chain(Filter.Chain chain) {
                this.chain = chain;
            }
            @Override
            public void doFilter(HttpTestExchange exchange) throws IOException {
                try {
                    exchange.doFilter(chain);
                } catch (Throwable t) {
                    System.out.println("WARNING: exception caught in Http1Chain::doFilter " + t);
                    System.err.println("WARNING: exception caught in Http1Chain::doFilter " + t);
                    if (PRINTSTACK && !expectException(exchange)) t.printStackTrace(System.out);
                    throw t;
                }
            }
        }

        private static class Http2Chain extends HttpChain {
            ListIterator<HttpTestFilter> iter;
            HttpTestHandler handler;
            Http2Chain(List<HttpTestFilter> filters, HttpTestHandler handler) {
                this.iter = filters.listIterator();
                this.handler = handler;
            }
            @Override
            public void doFilter(HttpTestExchange exchange) throws IOException {
                try {
                    if (iter.hasNext()) {
                        iter.next().doFilter(exchange, this);
                    } else {
                        handler.handle(exchange);
                    }
                } catch (Throwable t) {
                    System.out.println("WARNING: exception caught in Http2Chain::doFilter " + t);
                    System.err.println("WARNING: exception caught in Http2Chain::doFilter " + t);
                    if (PRINTSTACK && !expectException(exchange)) t.printStackTrace(System.out);
                    throw t;
                }
            }
        }

    }

    /**
     * A version agnostic adapter class for HTTP Server Filters.
     */
    public abstract class HttpTestFilter {

        public abstract String description();

        public abstract void doFilter(HttpTestExchange exchange, HttpChain chain) throws IOException;

        public Filter toFilter() {
            return new Filter() {
                @Override
                public void doFilter(HttpExchange exchange, Chain chain) throws IOException {
                    HttpTestFilter.this.doFilter(HttpTestExchange.of(exchange), HttpChain.of(chain));
                }
                @Override
                public String description() {
                    return HttpTestFilter.this.description();
                }
            };
        }
    }

    static String toString(HttpTestRequestHeaders headers) {
        return headers.entrySet().stream()
                .map((e) -> e.getKey() + ": " + e.getValue())
                .collect(Collectors.joining("\n"));
    }

    abstract static class AbstractHttpAuthFilter extends HttpTestFilter {

        public static final int HTTP_PROXY_AUTH = 407;
        public static final int HTTP_UNAUTHORIZED = 401;
        public enum HttpAuthMode {PROXY, SERVER}
        final HttpAuthMode authType;
        final String type;

        public AbstractHttpAuthFilter(HttpAuthMode authType, String type) {
            this.authType = authType;
            this.type = type;
        }

        public final String type() {
            return type;
        }

        protected String getLocation() {
            return "Location";
        }
        protected String getKeepAlive() {
            return "keep-alive";
        }
        protected String getConnection() {
            return authType == HttpAuthMode.PROXY ? "Proxy-Connection" : "Connection";
        }

        protected String getAuthenticate() {
            return authType == HttpAuthMode.PROXY
                    ? "Proxy-Authenticate" : "WWW-Authenticate";
        }
        protected String getAuthorization() {
            return authType == HttpAuthMode.PROXY
                    ? "Proxy-Authorization" : "Authorization";
        }
        protected int getUnauthorizedCode() {
            return authType == HttpAuthMode.PROXY
                    ? HTTP_PROXY_AUTH
                    : HTTP_UNAUTHORIZED;
        }
        protected abstract boolean isAuthentified(HttpTestExchange he) throws IOException;
        protected abstract void requestAuthentication(HttpTestExchange he) throws IOException;
        protected void accept(HttpTestExchange he, HttpChain chain) throws IOException {
            chain.doFilter(he);
        }

        @Override
        public void doFilter(HttpTestExchange he, HttpChain chain) throws IOException {
            try {
                System.out.println(type + ": Got " + he.getRequestMethod()
                        + ": " + he.getRequestURI()
                        + "\n" + HttpServerAdapters.toString(he.getRequestHeaders()));

                // Assert only a single value for Expect. Not directly related
                // to digest authentication, but verifies good client behaviour.
                List<String> expectValues = he.getRequestHeaders().get("Expect");
                if (expectValues != null && expectValues.size() > 1) {
                    throw new IOException("Expect:  " + expectValues);
                }

                if (!isAuthentified(he)) {
                    try {
                        requestAuthentication(he);
                        he.sendResponseHeaders(getUnauthorizedCode(), -1);
                        System.out.println(type
                                + ": Sent back " + getUnauthorizedCode());
                    } finally {
                        he.close();
                    }
                } else {
                    accept(he, chain);
                }
            } catch (RuntimeException | Error | IOException t) {
                System.err.println(type
                        + ": Unexpected exception while handling request: " + t);
                t.printStackTrace(System.err);
                he.close();
                throw t;
            }
        }

    }

    public static class HttpBasicAuthFilter extends AbstractHttpAuthFilter {

            static String type(HttpAuthMode authType) {
                String type = authType == HttpAuthMode.SERVER
                        ? "BasicAuth Server Filter" : "BasicAuth Proxy Filter";
                return "["+type+"]";
            }

            final BasicAuthenticator auth;
            public HttpBasicAuthFilter(BasicAuthenticator auth) {
                this(auth, HttpAuthMode.SERVER);
            }

            public HttpBasicAuthFilter(BasicAuthenticator auth, HttpAuthMode authType) {
                this(auth, authType, type(authType));
            }

            public HttpBasicAuthFilter(BasicAuthenticator auth, HttpAuthMode authType, String typeDesc) {
                super(authType, typeDesc);
                this.auth = auth;
            }

            protected String getAuthValue() {
                return "Basic realm=\"" + auth.getRealm() + "\"";
            }

            @Override
            protected void requestAuthentication(HttpTestExchange he)
                    throws IOException
            {
                String headerName = getAuthenticate();
                String headerValue = getAuthValue();
                he.getResponseHeaders().addHeader(headerName, headerValue);
                System.out.println(type + ": Requesting Basic Authentication, "
                        + headerName + " : "+ headerValue);
            }

            @Override
            protected boolean isAuthentified(HttpTestExchange he) {
                if (he.getRequestHeaders().containsKey(getAuthorization())) {
                    List<String> authorization =
                            he.getRequestHeaders().get(getAuthorization());
                    for (String a : authorization) {
                        System.out.println(type + ": processing " + a);
                        int sp = a.indexOf(' ');
                        if (sp < 0) return false;
                        String scheme = a.substring(0, sp);
                        if (!"Basic".equalsIgnoreCase(scheme)) {
                            System.out.println(type + ": Unsupported scheme '"
                                    + scheme +"'");
                            return false;
                        }
                        if (a.length() <= sp+1) {
                            System.out.println(type + ": value too short for '"
                                    + scheme +"'");
                            return false;
                        }
                        a = a.substring(sp+1);
                        return validate(a);
                    }
                    return false;
                }
                return false;
            }

            boolean validate(String a) {
                byte[] b = Base64.getDecoder().decode(a);
                String userpass = new String (b);
                int colon = userpass.indexOf (':');
                String uname = userpass.substring (0, colon);
                String pass = userpass.substring (colon+1);
                return auth.checkCredentials(uname, pass);
            }

        @Override
        public String description() {
            return "HttpBasicAuthFilter";
        }
    }

    /**
     * A version agnostic adapter class for HTTP Server Context.
     */
    public static abstract class HttpTestContext {
        public abstract String getPath();
        public abstract void addFilter(HttpTestFilter filter);
        public abstract Version getVersion();

        // will throw UOE if the server is HTTP/2 or Authenticator is not a BasicAuthenticator
        public abstract void setAuthenticator(com.sun.net.httpserver.Authenticator authenticator);
    }

    /**
     * A version agnostic adapter class for HTTP Servers.
     */
    public static abstract class HttpTestServer implements AutoCloseable {
        private static final class ServerLogging {
            private static final Logger logger = Logger.getLogger("com.sun.net.httpserver");
            static void enableLogging() {
                logger.setLevel(Level.FINE);
                Stream.of(Logger.getLogger("").getHandlers())
                        .forEach(h -> h.setLevel(Level.ALL));
            }
        }

        public abstract void start();
        public abstract void stop();
        public abstract HttpTestContext addHandler(HttpTestHandler handler, String root);
        public abstract InetSocketAddress getAddress();
        public abstract Version getVersion();
<<<<<<< HEAD
        @Override
        public void close() throws Exception { stop(); }

        /**
         * {@return the HTTP3 test server which is acting as an alt-service for this server,
         * if any}
         */
        public Optional<Http3TestServer> getH3AltService() {
            return Optional.empty();
        }

        /**
         * {@return true if any HTTP3 test server is acting as an alt-service for this server and the
         *         HTTP3 test server listens on the same host and port as this server.
         *         Returns false otherwise}
         */
        public boolean supportsH3DirectConnection() {
            return false;
        }

        public HttpRequest.Config serverConfig() {
            return null;
        }

        @Override
        public String toString() {
            var conf = Optional.<Object>ofNullable(serverConfig()).orElse(getVersion());
            return "HttpTestServer(%s: %s)".formatted(conf, serverAuthority());
        }

        /**
         * @param version the HTTP version
         * @param more additional HTTP versions
         * {@return  true if the handlers registered with this server can be accessed (through
         * request URIs) using all of the passed HTTP versions. Returns false otherwise}
         */
        public abstract boolean canHandle(Version version, Version... more);
=======
        public abstract void setRequestApprover(final Predicate<String> approver);
>>>>>>> b9d49dce

        public String serverAuthority() {
            InetSocketAddress address = getAddress();
            String hostString = address.getHostString();
            hostString = address.getAddress().isLoopbackAddress() || hostString.equals("localhost")
                    ? address.getAddress().getHostAddress() // use the raw IP address, if loopback
                    : hostString; // use whatever host string was used to construct the address
            hostString = hostString.contains(":")
                    ? "[" + hostString + "]"
                    : hostString;
            return hostString + ":" + address.getPort();
        }

        public static HttpTestServer of(final HttpServer server) {
            Objects.requireNonNull(server);
            return new Http1TestServer(server);
        }

        public static HttpTestServer of(final HttpServer server, ExecutorService executor) {
            Objects.requireNonNull(server);
            return new Http1TestServer(server, executor);
        }

        public static HttpTestServer of(final Http2TestServer server) {
            Objects.requireNonNull(server);
            return new Http2TestServerImpl(server);
        }

        public static HttpTestServer of(final Http3TestServer server) {
            Objects.requireNonNull(server);
            return new H3ServerAdapter(server);
        }

        /**
         * Creates a {@link HttpTestServer} which supports the {@code serverVersion}. The server
         * will only be available on {@code http} protocol. {@code https} will not be supported
         * by the returned server
         *
         * @param serverVersion The HTTP version of the server
         * @return The newly created server
         * @throws IllegalArgumentException if {@code serverVersion} is not supported by this method
         * @throws IOException if any exception occurs during the server creation
         */
        public static HttpTestServer create(Version serverVersion) throws IOException {
            Objects.requireNonNull(serverVersion);
            return create(serverVersion, null);
        }

        /**
         * Creates a {@link HttpTestServer} which supports the {@code serverVersion}. If the
         * {@code sslContext} is null, then only {@code http} protocol will be supported by the
         * server. Else, the server will be configured with the {@code sslContext} and will support
         * {@code https} protocol.
         *
         * @param serverVersion The HTTP version of the server
         * @param sslContext    The SSLContext to use. Can be null
         * @return The newly created server
         * @throws IllegalArgumentException if {@code serverVersion} is not supported by this method
         * @throws IOException if any exception occurs during the server creation
         */
        public static HttpTestServer create(Version serverVersion, SSLContext sslContext)
                throws IOException {
            Objects.requireNonNull(serverVersion);
            return create(serverVersion, sslContext, null, null);
        }

        /**
         * Creates a {@link HttpTestServer} which supports the {@code serverVersion}. If the
         * {@code sslContext} is null, then only {@code http} protocol will be supported by the
         * server. Else, the server will be configured with the {@code sslContext} and will support
         * {@code https} protocol.
         *
         * @param serverVersion The HTTP version of the server
         * @param sslContext    The SSLContext to use. Can be null
         * @param executor      The executor to be used by the server. Can be null
         * @return The newly created server
         * @throws IllegalArgumentException if {@code serverVersion} is not supported by this method
         * @throws IOException if any exception occurs during the server creation
         */
        public static HttpTestServer create(Version serverVersion, SSLContext sslContext,
                                            ExecutorService executor) throws IOException {
            Objects.requireNonNull(serverVersion);
            return create(serverVersion, sslContext, null, executor);
        }

        /**
         * Creates a {@link HttpTestServer} which supports HTTP_3 version.
         *
         * @param h3DiscoveryCfg Discovery config for HTTP_3 connection creation. Can be null
         * @param sslContext     SSLContext. Cannot be null
         * @return The newly created server
         * @throws IOException if any exception occurs during the server creation
         */
        public static HttpTestServer create(H3DiscoveryConfig h3DiscoveryCfg,
                                            SSLContext sslContext)
                throws IOException {
            Objects.requireNonNull(sslContext, "SSLContext");
            return create(h3DiscoveryCfg, sslContext, null);
        }

        /**
         * Creates a {@link HttpTestServer} which supports HTTP_3 version.
         *
         * @param h3DiscoveryCfg Discovery config for HTTP_3 connection creation. Can be null
         * @param sslContext     SSLContext. Cannot be null
         * @param executor       The executor to be used by the server. Can be null
         * @return The newly created server
         * @throws IOException if any exception occurs during the server creation
         */
        public static HttpTestServer create(H3DiscoveryConfig h3DiscoveryCfg,
                                            SSLContext sslContext, ExecutorService executor)
                throws IOException {
            Objects.requireNonNull(sslContext, "SSLContext");
            return create(HTTP_3, sslContext, h3DiscoveryCfg, executor);
        }


        /**
         * Creates a {@link HttpTestServer} which supports the {@code serverVersion}. If the
         * {@code sslContext} is null, then only {@code http} protocol will be supported by the
         * server. Else, the server will be configured with the {@code sslContext} and will support
         * {@code https} protocol.
         *
         * If {@code serverVersion} is {@link Version#HTTP_3 HTTP_3}, then a {@code h3DiscoveryCfg}
         * can be passed to decide how the HTTP_3 server will be created. The following table
         * summarizes how {@code h3DiscoveryCfg} is used:
         * <ul>
         *     <li>HTTP3_ONLY - A server which only supports HTTP_3 is created</li>
         *     <li>HTTP3_ALTSVC - A HTTP_2 server is created and a HTTP_3 server is created.
         *          The HTTP_2 server advertises the HTTP_3 server as an alternate service. When
         *          creating the HTTP_3 server, an ephemeral port is used and thus the alternate
         *          service will be advertised on a different port than the HTTP_2 server's port</li>
         *      <li>HTTP_3_ANY - A HTTP_2 server is created and a HTTP_3 server is created.
         *          The HTTP_2 server advertises the HTTP_3 server as an alternate service. When
         *          creating the HTTP_3 server, the same port as that of the HTTP_2 server is used
         *          to bind the HTTP_3 server. If that bind attempt fails, then an ephemeral port
         *          is used to bind the HTTP_3 server</li>
         * </ul>
         *
         * @param serverVersion The HTTP version of the server
         * @param sslContext    The SSLContext to use. Can be null
         * @param h3DiscoveryCfg The Http3EndpointDiscoveryConfig for HTTP_3 server. Can be null,
         *                       in which case it defaults to {@code HTTP_3_ALT_SVC} for HTTP_3
         *                       server
         * @param executor      The executor to be used by the server. Can be null
         * @return The newly created server
         * @throws IllegalArgumentException if {@code serverVersion} is not supported by this method
         * @throws IllegalArgumentException if {@code h3DiscoveryCfg} is not null when
         *                                  {@code serverVersion} is not {@code HTTP_3}
         * @throws IOException              if any exception occurs during the server creation
         */
        private static HttpTestServer create(final Version serverVersion, final SSLContext sslContext,
                                            final H3DiscoveryConfig h3DiscoveryCfg,
                                            final ExecutorService executor) throws IOException {
            Objects.requireNonNull(serverVersion);
            if (h3DiscoveryCfg != null && serverVersion != HTTP_3) {
                // Http3EndpointDiscoveryConfig is only supported when version of HTTP_3
                throw new IllegalArgumentException("Http3EndpointDiscoveryConfig" +
                        " isn't allowed for " + serverVersion + " version");
            }
            switch (serverVersion) {
                case HTTP_3 -> {
                    if (sslContext == null) {
                        throw new IllegalArgumentException("SSLContext cannot be null when" +
                                " constructing a HTTP_3 server");
                    }
                    final H3DiscoveryConfig effectiveDiscoveryCfg = h3DiscoveryCfg == null
                            ? H3DiscoveryConfig.HTTP_3_ALT_SVC
                            : h3DiscoveryCfg;
                    switch (effectiveDiscoveryCfg) {
                        case HTTP_3_ONLY -> {
                            // create only a HTTP3 server
                            return HttpTestServer.of(new Http3TestServer(sslContext, executor));
                        }
                        case HTTP_3_ALT_SVC -> {
                            // create a HTTP2 server which advertises an HTTP3 alternate service.
                            // that alternate service will be using an ephemeral port for the server
                            final Http2TestServer h2WithAltService;
                            try {
                                h2WithAltService = new Http2TestServer(
                                        "localhost", true, 0, executor, sslContext)
                                        .enableH3AltServiceOnEphemeralPort();
                            } catch (Exception e) {
                                throw new IOException(e);
                            }
                            return HttpTestServer.of(h2WithAltService);
                        }
                        case HTTP_3_ANY -> {
                            // create a HTTP2 server which advertises an HTTP3 alternate service.
                            // that alternate service will first attempt to use the same port as the
                            // HTTP2 server and if binding to that port fails, then will attempt
                            // to use a ephemeral port.
                            final Http2TestServer h2WithAltService;
                            try {
                                h2WithAltService = new Http2TestServer(
                                        "localhost", true, 0, executor, sslContext)
                                        .enableH3AltServiceOnSamePort();
                            } catch (Exception e) {
                                throw new IOException(e);
                            }
                            return HttpTestServer.of(h2WithAltService);
                        }
                        default -> throw new IllegalArgumentException("Unsupported" +
                                " Http3EndpointDiscoveryConfig: " + effectiveDiscoveryCfg);
                    }
                }
                case HTTP_2 -> {
                    Http2TestServer underlying;
                    try {
                        underlying = sslContext == null
                                ? new Http2TestServer("localhost", false, 0, executor, null) // HTTP
                                : new Http2TestServer("localhost", true, 0, executor, sslContext); // HTTPS
                    } catch (IOException ioe) {
                        throw ioe;
                    } catch (Exception e) {
                        throw new IOException(e);
                    }
                    return HttpTestServer.of(underlying);
                }
                case HTTP_1_1 -> {
                    InetAddress loopback = InetAddress.getLoopbackAddress();
                    InetSocketAddress sa = new InetSocketAddress(loopback, 0);
                    HttpServer underlying;
                    if (sslContext == null) {
                        underlying = HttpServer.create(sa, 0); // HTTP
                    } else {
                        HttpsServer https = HttpsServer.create(sa, 0); // HTTPS
                        https.setHttpsConfigurator(new TestServerConfigurator(loopback, sslContext));
                        underlying = https;
                    }
                    if (executor != null) {
                        underlying.setExecutor(executor);
                    }
                    return HttpTestServer.of(underlying);
                }
                default -> throw new IllegalArgumentException("Unsupported HTTP version "
                        + serverVersion);
            }
        }

        private static class Http1TestServer extends  HttpTestServer {
            private final HttpServer impl;
            private final ExecutorService executor;
            Http1TestServer(HttpServer server) {
                this(server, null);
            }
            Http1TestServer(HttpServer server, ExecutorService executor) {
                if (executor != null) server.setExecutor(executor);
                this.executor = executor;
                this.impl = server;
            }
            @Override
            public void start() {
                System.out.println("Http1TestServer: start");
                impl.start();
            }
            @Override
            public void stop() {
                System.out.println("Http1TestServer: stop");
                try {
                    impl.stop(0);
                } finally {
                    if (executor != null) {
                        executor.shutdownNow();
                    }
                }
            }
            @Override
            public HttpTestContext addHandler(HttpTestHandler handler, String path) {
                System.out.println("Http1TestServer[" + getAddress()
                        + "]::addHandler " + handler + ", " + path);
                return new Http1TestContext(impl.createContext(path, handler.toHttpHandler()));
            }
            @Override
            public InetSocketAddress getAddress() {
                return new InetSocketAddress(InetAddress.getLoopbackAddress(),
                        impl.getAddress().getPort());
            }
            @Override
            public Version getVersion() { return Version.HTTP_1_1; }

            @Override
<<<<<<< HEAD
            public boolean canHandle(final Version version, final Version... more) {
                if (version != Version.HTTP_1_1) {
                    return false;
                }
                for (var v : more) {
                    if (v != Version.HTTP_1_1) {
                        return false;
                    }
                }
                return true;
=======
            public void setRequestApprover(final Predicate<String> approver) {
                throw new UnsupportedOperationException("not supported");
>>>>>>> b9d49dce
            }
        }

        private static class Http1TestContext extends HttpTestContext {
            private final HttpContext context;
            Http1TestContext(HttpContext ctxt) {
                this.context = ctxt;
            }
            @Override public String getPath() {
                return context.getPath();
            }
            @Override
            public void addFilter(HttpTestFilter filter) {
                System.out.println("Http1TestContext::addFilter " + filter.description());
                context.getFilters().add(filter.toFilter());
            }
            @Override
            public void setAuthenticator(com.sun.net.httpserver.Authenticator authenticator) {
                context.setAuthenticator(authenticator);
            }
            @Override public Version getVersion() { return Version.HTTP_1_1; }
        }

        private static class Http2TestServerImpl extends  HttpTestServer {
            private final Http2TestServer impl;
            Http2TestServerImpl(Http2TestServer server) {
                this.impl = server;
            }
            @Override
            public void start() {
                System.out.println("Http2TestServerImpl: start");
                impl.start();
            }
            @Override
            public void stop() {
                System.out.println("Http2TestServerImpl: stop");
                impl.stop();
            }
            @Override
            public HttpTestContext addHandler(HttpTestHandler handler, String path) {
                System.out.println("Http2TestServerImpl[" + getAddress()
                                   + "]::addHandler " + handler + ", " + path);
                Http2TestContext context = new Http2TestContext(handler, path);
                impl.addHandler(context.toHttp2Handler(), path);
                return context;
            }
            @Override
            public InetSocketAddress getAddress() {
                return new InetSocketAddress(InetAddress.getLoopbackAddress(),
                        impl.getAddress().getPort());
            }

            @Override
            public Optional<Http3TestServer> getH3AltService() {
                return impl.getH3AltService();
            }

            @Override
            public boolean supportsH3DirectConnection() {
                return impl.supportsH3DirectConnection();
            }

            public H3DiscoveryConfig serverConfig() {
                return supportsH3DirectConnection()
                        ? H3DiscoveryConfig.HTTP_3_ANY
                        : H3DiscoveryConfig.HTTP_3_ALT_SVC;
            }

            public Version getVersion() { return Version.HTTP_2; }

            @Override
<<<<<<< HEAD
            public boolean canHandle(final Version version, final Version... more) {
                final Set<Version> supported = new HashSet<>();
                supported.add(Version.HTTP_2);
                impl.getH3AltService().ifPresent((unused)->  supported.add(HTTP_3));
                if (!supported.contains(version)) {
                    return false;
                }
                for (var v : more) {
                    if (!supported.contains(v)) {
                        return false;
                    }
                }
                return true;
            }

            @Override
            public void close() throws Exception {
                impl.close();
=======
            public void setRequestApprover(final Predicate<String> approver) {
                this.impl.setRequestApprover(approver);
>>>>>>> b9d49dce
            }
        }

        private static class Http2TestContext
                extends HttpTestContext implements HttpTestHandler {
            private final HttpTestHandler handler;
            private final String path;
            private final List<HttpTestFilter> filters = new CopyOnWriteArrayList<>();
            Http2TestContext(HttpTestHandler hdl, String path) {
                this.handler = hdl;
                this.path = path;
            }
            @Override
            public String getPath() { return path; }
            @Override
            public void addFilter(HttpTestFilter filter) {
                System.out.println("Http2TestContext::addFilter " + filter.description());
                filters.add(filter);
            }
            @Override
            public void handle(HttpTestExchange exchange) throws IOException {
                System.out.println("Http2TestContext::handle " + exchange);
                HttpChain.of(filters, handler).doFilter(exchange);
            }
            @Override
            public void setAuthenticator(final Authenticator authenticator) {
                if (authenticator instanceof BasicAuthenticator basicAuth) {
                    addFilter(new HttpBasicAuthFilter(basicAuth));
                } else {
                    throw new UnsupportedOperationException(
                            "only BasicAuthenticator is supported on HTTP/2 context");
                }
            }
            @Override public Version getVersion() { return Version.HTTP_2; }
        }

        private static final class H3ServerAdapter extends HttpTestServer {
            private final Http3TestServer underlyingH3Server;

            private H3ServerAdapter(final Http3TestServer server) {
                this.underlyingH3Server = server;
            }

            @Override
            public void start() {
                underlyingH3Server.start();
            }

            @Override
            public void stop() {
                underlyingH3Server.stop();
            }

            @Override
            public HttpTestContext addHandler(final HttpTestHandler handler, final String path) {
                Objects.requireNonNull(path);
                Objects.requireNonNull(handler);
                final H3RootCtx h3Ctx = new H3RootCtx(path, handler);
                this.underlyingH3Server.addHandler(path, h3Ctx::doHandle);
                return h3Ctx;
            }

            @Override
            public InetSocketAddress getAddress() {
                return underlyingH3Server.getAddress();
            }

            @Override
            public Version getVersion() {
                return HTTP_3;
            }

            @Override
            public Config serverConfig() {
                return H3DiscoveryConfig.HTTP_3_ONLY;
            }

            @Override
            public boolean canHandle(Version version, Version... more) {
                if (version != HTTP_3) {
                    return false;
                }
                for (var v : more) {
                    if (v != HTTP_3) {
                        return false;
                    }
                }
                return true;
            }

        }

        private static final class H3RootCtx extends HttpTestContext implements HttpTestHandler {
            private final String path;
            private final HttpTestHandler handler;
            private final List<HttpTestFilter> filters = new CopyOnWriteArrayList<>();

            private H3RootCtx(final String path, final HttpTestHandler handler) {
                this.path = path;
                this.handler = handler;
            }

            @Override
            public String getPath() {
                return this.path;
            }

            @Override
            public void addFilter(final HttpTestFilter filter) {
                Objects.requireNonNull(filter);
                this.filters.add(filter);
            }

            @Override
            public Version getVersion() {
                return HTTP_3;
            }

            @Override
            public void setAuthenticator(final Authenticator authenticator) {
                if (authenticator instanceof BasicAuthenticator basicAuth) {
                    addFilter(new HttpBasicAuthFilter(basicAuth));
                } else {
                    throw new UnsupportedOperationException(
                            "Only BasicAuthenticator is supported on an H3 context");
                }
            }

            @Override
            public void handle(final HttpTestExchange exchange) throws IOException {
                HttpChain.of(this.filters, this.handler).doFilter(exchange);
            }

            private void doHandle(final Http2TestExchange exchange) throws IOException {
                final HttpTestExchange adapted = HttpTestExchange.of(exchange);
                try {
                    H3RootCtx.this.handle(adapted);
                } catch (Throwable failure) {
                    handleFailure(adapted, failure);
                    throw failure;
                }
            }
        }
    }

    public static void enableServerLogging() {
        System.setProperty("java.util.logging.SimpleFormatter.format",
                "%4$s [%1$tb %1$td, %1$tl:%1$tM:%1$tS.%1$tN] %2$s: %5$s%6$s%n");
        HttpTestServer.ServerLogging.enableLogging();
    }

    public default HttpClient.Builder newClientBuilderForH3() {
        return createClientBuilderForH3();
    }

    /**
     * {@return a client builder suitable for interacting with the specified
     * version}
     * The builder's {@linkplain HttpClient.Builder#version(Version) version},
     * {@linkplain HttpClient.Builder#proxy(ProxySelector) proxy selector}
     * and {@linkplain HttpClient.Builder#sslContext(SSLContext) SSL context}
     * are not set.
     * @apiNote This method sets the {@linkplain HttpClient.Builder#localAddress(InetAddress)
     * bind address} to the {@linkplain InetAddress#getLoopbackAddress() loopback address}
     * if version is HTTP/3, the OS is Mac, and the OS version is 10.X, in order to
     * avoid conflicting with system allocated ephemeral UDP ports.
     * @param version the highest version the client is assumed to interact with.
     */
    public static HttpClient.Builder createClientBuilderFor(Version version) {
        var builder = HttpClient.newBuilder();
        return switch (version) {
            case HTTP_3 -> configureForH3(builder);
            default -> builder;
        };
    }

    /**
     * {@return a client builder suitable for interacting with HTTP/3}
     * The builder's {@linkplain HttpClient.Builder#version(Version) version},
     * {@linkplain HttpClient.Builder#proxy(ProxySelector) proxy selector}
     * and {@linkplain HttpClient.Builder#sslContext(SSLContext) SSL context}
     * are not set.
     * @apiNote This method sets the {@linkplain HttpClient.Builder#localAddress(InetAddress)
     * bind address} to the {@linkplain InetAddress#getLoopbackAddress() loopback address}
     * if version is HTTP/3, the OS is Mac, and the OS version is 10.X, in order to
     * avoid conflicting with system allocated ephemeral UDP ports.
     * @implSpec This is identical to calling {@link #createClientBuilderFor(Version)
     * newClientBuilderFor(Version.HTTP_3)} or {@link #configureForH3(Builder)
     * configureForH3(HttpClient.newBuilder())}
     */
    public static HttpClient.Builder createClientBuilderForH3() {
        return configureForH3(HttpClient.newBuilder());
    }

    /**
     * Configure a builder to be suitable for a client that may send requests
     * through HTTP/3.
     * The builder's {@linkplain HttpClient.Builder#version(Version) version},
     * {@linkplain HttpClient.Builder#proxy(ProxySelector) proxy selector}
     * and {@linkplain HttpClient.Builder#sslContext(SSLContext) SSL context}
     * are not set.
     * @apiNote This method sets the {@linkplain HttpClient.Builder#localAddress(InetAddress)
     * bind address} to the {@linkplain InetAddress#getLoopbackAddress() loopback address}
     * if the OS is Mac, and the OS version is 10.X, in order to
     * avoid conflicting with system allocated ephemeral UDP ports.
     * @return a client builder suitable for interacting with HTTP/3
     */
    public static HttpClient.Builder configureForH3(HttpClient.Builder builder) {
        if (TestUtil.sysPortsMayConflict()) {
            return builder.localAddress(InetAddress.getLoopbackAddress());
        }
        return builder;
    }

    public static InetAddress clientLocalBindAddress() {
        if (TestUtil.sysPortsMayConflict()) {
            return InetAddress.getLoopbackAddress();
        }
        return new InetSocketAddress(0).getAddress();
    }
}<|MERGE_RESOLUTION|>--- conflicted
+++ resolved
@@ -74,11 +74,8 @@
 import java.util.Set;
 import java.util.concurrent.CopyOnWriteArrayList;
 import java.util.concurrent.ExecutorService;
-<<<<<<< HEAD
 import java.util.function.Supplier;
-=======
 import java.util.function.Predicate;
->>>>>>> b9d49dce
 import java.util.logging.Level;
 import java.util.logging.Logger;
 import java.util.stream.Collectors;
@@ -267,30 +264,16 @@
         public abstract String getRequestMethod();
         public abstract void close();
         public abstract InetSocketAddress getRemoteAddress();
-<<<<<<< HEAD
         public abstract InetSocketAddress getLocalAddress();
+        public abstract String getConnectionKey();
         public abstract SSLSession getSSLSession();
         public void serverPush(URI uri, HttpHeaders headers, byte[] body) throws IOException {
-=======
-        public abstract String getConnectionKey();
-        public void serverPush(URI uri, HttpHeaders headers, byte[] body) {
->>>>>>> b9d49dce
             ByteArrayInputStream bais = new ByteArrayInputStream(body);
             serverPush(uri, headers, bais);
         }
         public void serverPush(URI uri, HttpHeaders headers, InputStream body)
                 throws IOException {
             throw new UnsupportedOperationException("serverPush with " + getExchangeVersion());
-        }
-
-        /**
-         * {@return a string that identifies the underlying connection for this exchange}
-         * @apiNote
-         * This connection key can be useful to figure out whether two exchanges
-         * were performed on the same underlying connection.
-         */
-        public String getConnectionKey() {
-            return "{local=%s, remote=%s}".formatted(getLocalAddress(), getRemoteAddress());
         }
 
         public void requestStopSending(long errorCode) {
@@ -590,10 +573,6 @@
             @Override
             public InetSocketAddress getLocalAddress() {
                 return exchange.getLocalAddress();
-            }
-            @Override
-            public String getConnectionKey() {
-                return exchange.getConnectionKey();
             }
 
             @Override
@@ -1128,7 +1107,6 @@
         public abstract HttpTestContext addHandler(HttpTestHandler handler, String root);
         public abstract InetSocketAddress getAddress();
         public abstract Version getVersion();
-<<<<<<< HEAD
         @Override
         public void close() throws Exception { stop(); }
 
@@ -1166,9 +1144,7 @@
          * request URIs) using all of the passed HTTP versions. Returns false otherwise}
          */
         public abstract boolean canHandle(Version version, Version... more);
-=======
         public abstract void setRequestApprover(final Predicate<String> approver);
->>>>>>> b9d49dce
 
         public String serverAuthority() {
             InetSocketAddress address = getAddress();
@@ -1451,7 +1427,6 @@
             public Version getVersion() { return Version.HTTP_1_1; }
 
             @Override
-<<<<<<< HEAD
             public boolean canHandle(final Version version, final Version... more) {
                 if (version != Version.HTTP_1_1) {
                     return false;
@@ -1462,10 +1437,11 @@
                     }
                 }
                 return true;
-=======
+            }
+
+            @Override
             public void setRequestApprover(final Predicate<String> approver) {
                 throw new UnsupportedOperationException("not supported");
->>>>>>> b9d49dce
             }
         }
 
@@ -1537,7 +1513,6 @@
             public Version getVersion() { return Version.HTTP_2; }
 
             @Override
-<<<<<<< HEAD
             public boolean canHandle(final Version version, final Version... more) {
                 final Set<Version> supported = new HashSet<>();
                 supported.add(Version.HTTP_2);
@@ -1556,10 +1531,11 @@
             @Override
             public void close() throws Exception {
                 impl.close();
-=======
+            }
+
+            @Override
             public void setRequestApprover(final Predicate<String> approver) {
                 this.impl.setRequestApprover(approver);
->>>>>>> b9d49dce
             }
         }
 
@@ -1648,6 +1624,11 @@
                     }
                 }
                 return true;
+            }
+
+            @Override
+            public void setRequestApprover(final Predicate<String> approver) {
+                underlyingH3Server.setRequestApprover(approver);
             }
 
         }
