/*
 * Copyright (c) 2023, 2024, Oracle and/or its affiliates. All rights reserved.
 * DO NOT ALTER OR REMOVE COPYRIGHT NOTICES OR THIS FILE HEADER.
 *
 * This code is free software; you can redistribute it and/or modify it
 * under the terms of the GNU General Public License version 2 only, as
 * published by the Free Software Foundation.
 *
 * This code is distributed in the hope that it will be useful, but WITHOUT
 * ANY WARRANTY; without even the implied warranty of MERCHANTABILITY or
 * FITNESS FOR A PARTICULAR PURPOSE.  See the GNU General Public License
 * version 2 for more details (a copy is included in the LICENSE file that
 * accompanied this code).
 *
 * You should have received a copy of the GNU General Public License version
 * 2 along with this work; if not, write to the Free Software Foundation,
 * Inc., 51 Franklin St, Fifth Floor, Boston, MA 02110-1301 USA.
 *
 * Please contact Oracle, 500 Oracle Parkway, Redwood Shores, CA 94065 USA
 * or visit www.oracle.com if you need additional information or have any
 * questions.
 */

/*
 * @test id=default
 * @summary Test virtual thread with monitor enter/exit
 * @requires os.arch != "ppc64"
 * @modules java.base/java.lang:+open jdk.management
 * @library /test/lib
 * @build LockingMode
 * @run junit/othervm --enable-native-access=ALL-UNNAMED MonitorEnterExit
 */

/*
 * @test id=LM_LEGACY
<<<<<<< HEAD
 * @requires os.arch != "ppc64"
=======
>>>>>>> 6a81ccdc
 * @modules java.base/java.lang:+open jdk.management
 * @library /test/lib
 * @build LockingMode
 * @run junit/othervm -XX:LockingMode=1 --enable-native-access=ALL-UNNAMED MonitorEnterExit
 */

/*
 * @test id=LM_LIGHTWEIGHT
<<<<<<< HEAD
 * @requires os.arch != "ppc64"
=======
>>>>>>> 6a81ccdc
 * @modules java.base/java.lang:+open jdk.management
 * @library /test/lib
 * @build LockingMode
 * @run junit/othervm -XX:LockingMode=2 --enable-native-access=ALL-UNNAMED MonitorEnterExit
 */

/*
 * @test id=Xint-LM_LEGACY
<<<<<<< HEAD
 * @requires os.arch != "ppc64"
=======
>>>>>>> 6a81ccdc
 * @modules java.base/java.lang:+open jdk.management
 * @library /test/lib
 * @build LockingMode
 * @run junit/othervm -Xint -XX:LockingMode=1 --enable-native-access=ALL-UNNAMED MonitorEnterExit
 */

/*
 * @test id=Xint-LM_LIGHTWEIGHT
<<<<<<< HEAD
 * @requires os.arch != "ppc64"
=======
>>>>>>> 6a81ccdc
 * @modules java.base/java.lang:+open jdk.management
 * @library /test/lib
 * @build LockingMode
 * @run junit/othervm -Xint -XX:LockingMode=2 --enable-native-access=ALL-UNNAMED MonitorEnterExit
 */

/*
 * @test id=Xcomp-LM_LEGACY
<<<<<<< HEAD
 * @requires os.arch != "ppc64"
=======
>>>>>>> 6a81ccdc
 * @modules java.base/java.lang:+open jdk.management
 * @library /test/lib
 * @build LockingMode
 * @run junit/othervm -Xcomp -XX:LockingMode=1 --enable-native-access=ALL-UNNAMED MonitorEnterExit
 */

/*
 * @test id=Xcomp-LM_LIGHTWEIGHT
<<<<<<< HEAD
 * @requires os.arch != "ppc64"
=======
>>>>>>> 6a81ccdc
 * @modules java.base/java.lang:+open jdk.management
 * @library /test/lib
 * @build LockingMode
 * @run junit/othervm -Xcomp -XX:LockingMode=2 --enable-native-access=ALL-UNNAMED MonitorEnterExit
 */

/*
 * @test id=Xcomp-TieredStopAtLevel1-LM_LEGACY
<<<<<<< HEAD
 * @requires os.arch != "ppc64"
=======
>>>>>>> 6a81ccdc
 * @modules java.base/java.lang:+open jdk.management
 * @library /test/lib
 * @build LockingMode
 * @run junit/othervm -Xcomp -XX:TieredStopAtLevel=1 -XX:LockingMode=1 --enable-native-access=ALL-UNNAMED MonitorEnterExit
 */

/*
 * @test id=Xcomp-TieredStopAtLevel1-LM_LIGHTWEIGHT
<<<<<<< HEAD
 * @requires os.arch != "ppc64"
=======
>>>>>>> 6a81ccdc
 * @modules java.base/java.lang:+open jdk.management
 * @library /test/lib
 * @build LockingMode
 * @run junit/othervm -Xcomp -XX:TieredStopAtLevel=1 -XX:LockingMode=2 --enable-native-access=ALL-UNNAMED MonitorEnterExit
 */

/*
 * @test id=Xcomp-noTieredCompilation-LM_LEGACY
<<<<<<< HEAD
 * @requires os.arch != "ppc64"
=======
>>>>>>> 6a81ccdc
 * @modules java.base/java.lang:+open jdk.management
 * @library /test/lib
 * @build LockingMode
 * @run junit/othervm -Xcomp -XX:-TieredCompilation -XX:LockingMode=1 --enable-native-access=ALL-UNNAMED MonitorEnterExit
 */

/*
 * @test id=Xcomp-noTieredCompilation-LM_LIGHTWEIGHT
<<<<<<< HEAD
 * @requires os.arch != "ppc64"
=======
>>>>>>> 6a81ccdc
 * @modules java.base/java.lang:+open jdk.management
 * @library /test/lib
 * @build LockingMode
 * @run junit/othervm -Xcomp -XX:-TieredCompilation -XX:LockingMode=2 --enable-native-access=ALL-UNNAMED MonitorEnterExit
 */

import java.time.Duration;
import java.util.ArrayList;
import java.util.List;
import java.util.concurrent.CountDownLatch;
import java.util.concurrent.ThreadFactory;
import java.util.concurrent.ThreadLocalRandom;
import java.util.concurrent.Executors;
import java.util.concurrent.ExecutorService;
import java.util.concurrent.atomic.AtomicBoolean;
import java.util.concurrent.locks.LockSupport;
import java.util.stream.IntStream;
import java.util.stream.Stream;

import jdk.test.lib.thread.VThreadPinner;
import jdk.test.lib.thread.VThreadRunner;   // ensureParallelism requires jdk.management
import jdk.test.lib.thread.VThreadScheduler;
import org.junit.jupiter.api.Test;
import org.junit.jupiter.api.BeforeAll;
import org.junit.jupiter.api.RepeatedTest;
import org.junit.jupiter.api.condition.DisabledIf;
import org.junit.jupiter.params.ParameterizedTest;
import org.junit.jupiter.params.provider.Arguments;
import org.junit.jupiter.params.provider.ValueSource;
import org.junit.jupiter.params.provider.MethodSource;
import static org.junit.jupiter.api.Assertions.*;
import static org.junit.jupiter.api.Assumptions.*;

class MonitorEnterExit {
    static final int MAX_VTHREAD_COUNT = 4 * Runtime.getRuntime().availableProcessors();
    static final int MAX_ENTER_DEPTH = 256;

    @BeforeAll
    static void setup() {
        // need >=2 carriers for tests that pin
        VThreadRunner.ensureParallelism(2);
    }

    /**
     * Test monitor enter with no contention.
     */
    @Test
    void testEnterNoContention() throws Exception {
        var lock = new Object();
        VThreadRunner.run(() -> {
            synchronized (lock) {
                assertTrue(Thread.holdsLock(lock));
            }
            assertFalse(Thread.holdsLock(lock));
        });
    }

    /**
     * Test monitor enter with contention, monitor is held by platform thread.
     */
    @Test
    void testEnterWhenHeldByPlatformThread() throws Exception {
        testEnterWithContention();
    }

    /**
     * Test monitor enter with contention, monitor is held by virtual thread.
     */
    @Test
    void testEnterWhenHeldByVirtualThread() throws Exception {
        VThreadRunner.run(this::testEnterWithContention);
    }

    /**
     * Test monitor enter with contention, monitor will be held by caller thread.
     */
    private void testEnterWithContention() throws Exception {
        var lock = new Object();
        var started = new CountDownLatch(1);
        var entered = new AtomicBoolean();
        var vthread = Thread.ofVirtual().unstarted(() -> {
            started.countDown();
            synchronized (lock) {
                assertTrue(Thread.holdsLock(lock));
                entered.set(true);
            }
            assertFalse(Thread.holdsLock(lock));
        });
        try {
            synchronized (lock) {
                vthread.start();

                // wait for thread to start and block
                started.await();
                await(vthread, Thread.State.BLOCKED);

                assertFalse(entered.get());
            }
        } finally {
            vthread.join();
        }
        assertTrue(entered.get());
    }

    /**
     * Test monitor reenter.
     */
    @Test
    void testReenter() throws Exception {
        var lock = new Object();
        VThreadRunner.run(() -> {
            testReenter(lock, 0);
            assertFalse(Thread.holdsLock(lock));
        });
    }

    private void testReenter(Object lock, int depth) {
        if (depth < MAX_ENTER_DEPTH) {
            synchronized (lock) {
                assertTrue(Thread.holdsLock(lock));
                testReenter(lock, depth + 1);
                assertTrue(Thread.holdsLock(lock));
            }
        }
    }

    /**
     * Test monitor reenter when there are other threads blocked trying to enter.
     */
    @Test
    @DisabledIf("LockingMode#isLegacy")
    void testReenterWithContention() throws Exception {
        var lock = new Object();
        VThreadRunner.run(() -> {
            List<Thread> threads = new ArrayList<>();
            testReenter(lock, 0, threads);

            // wait for threads to terminate
            for (Thread vthread : threads) {
                vthread.join();
            }
        });
    }

    private void testReenter(Object lock, int depth, List<Thread> threads) throws Exception {
        if (depth < MAX_ENTER_DEPTH) {
            synchronized (lock) {
                assertTrue(Thread.holdsLock(lock));

                // start platform or virtual thread that blocks waiting to enter
                var started = new CountDownLatch(1);
                ThreadFactory factory = ThreadLocalRandom.current().nextBoolean()
                        ? Thread.ofPlatform().factory()
                        : Thread.ofVirtual().factory();
                var thread = factory.newThread(() -> {
                    started.countDown();
                    synchronized (lock) {
                        /* do nothing */
                    }
                });
                thread.start();

                // wait for thread to start and block
                started.await();
                await(thread, Thread.State.BLOCKED);
                threads.add(thread);

                // test reenter
                testReenter(lock, depth + 1, threads);
            }
        }
    }

    /**
     * Test monitor enter when pinned.
     */
    @Test
    void testEnterWhenPinned() throws Exception {
        var lock = new Object();
        VThreadPinner.runPinned(() -> {
            synchronized (lock) {
                assertTrue(Thread.holdsLock(lock));
            }
            assertFalse(Thread.holdsLock(lock));
        });
    }

    /**
     * Test monitor reenter when pinned.
     */
    @Test
    void testReenterWhenPinned() throws Exception {
        VThreadRunner.run(() -> {
            var lock = new Object();
            synchronized (lock) {
                VThreadPinner.runPinned(() -> {
                    assertTrue(Thread.holdsLock(lock));
                    synchronized (lock) {
                        assertTrue(Thread.holdsLock(lock));
                    }
                    assertTrue(Thread.holdsLock(lock));
                });
            }
            assertFalse(Thread.holdsLock(lock));
        });
    }

    /**
     * Test contended monitor enter when pinned. Monitor is held by platform thread.
     */
    @Test
    void testContendedEnterWhenPinnedHeldByPlatformThread() throws Exception {
        testEnterWithContentionWhenPinned();
    }

    /**
     * Test contended monitor enter when pinned. Monitor is held by virtual thread.
     */
    @Test
    void testContendedEnterWhenPinnedHeldByVirtualThread() throws Exception {
        VThreadRunner.run(this::testEnterWithContentionWhenPinned);
    }

    /**
     * Test contended monitor enter when pinned, monitor will be held by caller thread.
     */
    private void testEnterWithContentionWhenPinned() throws Exception {
        var lock = new Object();
        var started = new CountDownLatch(1);
        var entered = new AtomicBoolean();
        Thread vthread = Thread.ofVirtual().unstarted(() -> {
            VThreadPinner.runPinned(() -> {
                started.countDown();
                synchronized (lock) {
                    entered.set(true);
                }
            });
        });
        synchronized (lock) {
            // start thread and wait for it to block
            vthread.start();
            started.await();
            await(vthread, Thread.State.BLOCKED);
            assertFalse(entered.get());
        }
        vthread.join();

        // check thread entered monitor
        assertTrue(entered.get());
    }

    /**
     * Test that blocking waiting to enter a monitor releases the carrier.
     */
    @Test
    @DisabledIf("LockingMode#isLegacy")
    void testReleaseWhenBlocked() throws Exception {
        assumeTrue(VThreadScheduler.supportsCustomScheduler(), "No support for custom schedulers");
        try (ExecutorService scheduler = Executors.newFixedThreadPool(1)) {
            ThreadFactory factory = VThreadScheduler.virtualThreadFactory(scheduler);

            var lock = new Object();

            // thread enters monitor
            var started = new CountDownLatch(1);
            var vthread1 = factory.newThread(() -> {
                started.countDown();
                synchronized (lock) {
                }
            });

            try {
                synchronized (lock) {
                    // start thread and wait for it to block
                    vthread1.start();
                    started.await();
                    await(vthread1, Thread.State.BLOCKED);

                    // carrier should be released, use it for another thread
                    var executed = new AtomicBoolean();
                    var vthread2 = factory.newThread(() -> {
                        executed.set(true);
                    });
                    vthread2.start();
                    vthread2.join();
                    assertTrue(executed.get());
                }
            } finally {
                vthread1.join();
            }
        }
    }

    /**
     * Test lots of virtual threads blocked waiting to enter a monitor. If the number
     * of virtual threads exceeds the number of carrier threads this test will hang if
     * carriers aren't released.
     */
    @Test
    @DisabledIf("LockingMode#isLegacy")
    void testManyBlockedThreads() throws Exception {
        Thread[] vthreads = new Thread[MAX_VTHREAD_COUNT];
        var lock = new Object();
        synchronized (lock) {
            for (int i = 0; i < MAX_VTHREAD_COUNT; i++) {
                var started = new CountDownLatch(1);
                var vthread = Thread.ofVirtual().start(() -> {
                    started.countDown();
                    synchronized (lock) {
                    }
                });
                // wait for thread to start and block
                started.await();
                await(vthread, Thread.State.BLOCKED);
                vthreads[i] = vthread;
            }
        }

        // cleanup
        for (int i = 0; i < MAX_VTHREAD_COUNT; i++) {
            vthreads[i].join();
        }
    }

    /**
     * Returns a stream of elements that are ordered pairs of platform and virtual thread
     * counts. 0,2,4,..16 platform threads. 2,4,6,..32 virtual threads.
     */
    static Stream<Arguments> threadCounts() {
        return IntStream.range(0, 17)
                .filter(i -> i % 2 == 0)
                .mapToObj(i -> i)
                .flatMap(np -> IntStream.range(2, 33)
                        .filter(i -> i % 2 == 0)
                        .mapToObj(vp -> Arguments.of(np, vp)));
    }

    /**
     * Test mutual exclusion of monitors with platform and virtual threads.
     */
    @ParameterizedTest
    @MethodSource("threadCounts")
    void testMutualExclusion(int nPlatformThreads, int nVirtualThreads) throws Exception {
        class Counter {
            int count;
            synchronized void increment() {
                count++;
                Thread.yield();
            }
        }
        var counter = new Counter();
        int nThreads = nPlatformThreads + nVirtualThreads;
        var threads = new Thread[nThreads];
        int index = 0;
        for (int i = 0; i < nPlatformThreads; i++) {
            threads[index] = Thread.ofPlatform()
                    .name("platform-" + index)
                    .unstarted(counter::increment);
            index++;
        }
        for (int i = 0; i < nVirtualThreads; i++) {
            threads[index] = Thread.ofVirtual()
                    .name("virtual-" + index)
                    .unstarted(counter::increment);
            index++;
        }
        // start all threads
        for (Thread thread : threads) {
            thread.start();
        }
        // wait for all threads to terminate
        for (Thread thread : threads) {
            thread.join();
        }
        assertEquals(nThreads, counter.count);
    }

    /**
     * Test unblocking a virtual thread waiting to enter a monitor held by a platform thread.
     */
    @RepeatedTest(20)
    void testUnblockingByPlatformThread() throws Exception {
        testUnblocking();
    }

    /**
     * Test unblocking a virtual thread waiting to enter a monitor held by another
     * virtual thread.
     */
    @RepeatedTest(20)
    void testUnblockingByVirtualThread() throws Exception {
        VThreadRunner.run(this::testUnblocking);
    }

    /**
     * Test unblocking a virtual thread waiting to enter a monitor, monitor will be
     * initially be held by caller thread.
     */
    private void testUnblocking() throws Exception {
        var lock = new Object();
        var started = new CountDownLatch(1);
        var entered = new AtomicBoolean();
        var vthread = Thread.ofVirtual().unstarted(() -> {
            started.countDown();
            synchronized (lock) {
                entered.set(true);
            }
        });
        try {
            synchronized (lock) {
                vthread.start();
                started.await();

                // random delay before exiting monitor
                switch (ThreadLocalRandom.current().nextInt(4)) {
                    case 0 -> { /* no delay */}
                    case 1 -> Thread.onSpinWait();
                    case 2 -> Thread.yield();
                    case 3 -> await(vthread, Thread.State.BLOCKED);
                    default -> fail();
                }

                assertFalse(entered.get());
            }
        } finally {
            vthread.join();
        }
        assertTrue(entered.get());
    }

    /**
     * Test that unblocking a virtual thread waiting to enter a monitor does not consume
     * the thread's parking permit.
     */
    @Test
    void testParkingPermitNotConsumed() throws Exception {
        var lock = new Object();
        var started = new CountDownLatch(1);
        var vthread = Thread.ofVirtual().unstarted(() -> {
            started.countDown();
            LockSupport.unpark(Thread.currentThread());
            synchronized (lock) { }  // should block
            LockSupport.park();      // should not park
        });

        synchronized (lock) {
            vthread.start();
            // wait for thread to start and block
            started.await();
            await(vthread, Thread.State.BLOCKED);
        }
        vthread.join();
    }

    /**
     * Test that unblocking a virtual thread waiting to enter a monitor does not make
     * available the thread's parking permit.
     */
    @Test
    void testParkingPermitNotOffered() throws Exception {
        var lock = new Object();
        var started = new CountDownLatch(1);
        var vthread = Thread.ofVirtual().unstarted(() -> {
            started.countDown();
            synchronized (lock) { }  // should block
            LockSupport.park();      // should park
        });

        synchronized (lock) {
            vthread.start();
            // wait for thread to start and block
            started.await();
            await(vthread, Thread.State.BLOCKED);
        }

        try {
            // wait for thread to park, it should not terminate
            await(vthread, Thread.State.WAITING);
            vthread.join(Duration.ofMillis(100));
            assertEquals(Thread.State.WAITING, vthread.getState());
        } finally {
            LockSupport.unpark(vthread);
            vthread.join();
        }
    }

    /**
     * Waits for the given thread to reach a given state.
     */
    private void await(Thread thread, Thread.State expectedState) throws InterruptedException {
        Thread.State state = thread.getState();
        while (state != expectedState) {
            assertTrue(state != Thread.State.TERMINATED, "Thread has terminated");
            Thread.sleep(10);
            state = thread.getState();
        }
    }
}<|MERGE_RESOLUTION|>--- conflicted
+++ resolved
@@ -24,7 +24,6 @@
 /*
  * @test id=default
  * @summary Test virtual thread with monitor enter/exit
- * @requires os.arch != "ppc64"
  * @modules java.base/java.lang:+open jdk.management
  * @library /test/lib
  * @build LockingMode
@@ -33,10 +32,6 @@
 
 /*
  * @test id=LM_LEGACY
-<<<<<<< HEAD
- * @requires os.arch != "ppc64"
-=======
->>>>>>> 6a81ccdc
  * @modules java.base/java.lang:+open jdk.management
  * @library /test/lib
  * @build LockingMode
@@ -45,10 +40,6 @@
 
 /*
  * @test id=LM_LIGHTWEIGHT
-<<<<<<< HEAD
- * @requires os.arch != "ppc64"
-=======
->>>>>>> 6a81ccdc
  * @modules java.base/java.lang:+open jdk.management
  * @library /test/lib
  * @build LockingMode
@@ -57,10 +48,6 @@
 
 /*
  * @test id=Xint-LM_LEGACY
-<<<<<<< HEAD
- * @requires os.arch != "ppc64"
-=======
->>>>>>> 6a81ccdc
  * @modules java.base/java.lang:+open jdk.management
  * @library /test/lib
  * @build LockingMode
@@ -69,10 +56,6 @@
 
 /*
  * @test id=Xint-LM_LIGHTWEIGHT
-<<<<<<< HEAD
- * @requires os.arch != "ppc64"
-=======
->>>>>>> 6a81ccdc
  * @modules java.base/java.lang:+open jdk.management
  * @library /test/lib
  * @build LockingMode
@@ -81,10 +64,6 @@
 
 /*
  * @test id=Xcomp-LM_LEGACY
-<<<<<<< HEAD
- * @requires os.arch != "ppc64"
-=======
->>>>>>> 6a81ccdc
  * @modules java.base/java.lang:+open jdk.management
  * @library /test/lib
  * @build LockingMode
@@ -93,10 +72,6 @@
 
 /*
  * @test id=Xcomp-LM_LIGHTWEIGHT
-<<<<<<< HEAD
- * @requires os.arch != "ppc64"
-=======
->>>>>>> 6a81ccdc
  * @modules java.base/java.lang:+open jdk.management
  * @library /test/lib
  * @build LockingMode
@@ -105,10 +80,6 @@
 
 /*
  * @test id=Xcomp-TieredStopAtLevel1-LM_LEGACY
-<<<<<<< HEAD
- * @requires os.arch != "ppc64"
-=======
->>>>>>> 6a81ccdc
  * @modules java.base/java.lang:+open jdk.management
  * @library /test/lib
  * @build LockingMode
@@ -117,10 +88,6 @@
 
 /*
  * @test id=Xcomp-TieredStopAtLevel1-LM_LIGHTWEIGHT
-<<<<<<< HEAD
- * @requires os.arch != "ppc64"
-=======
->>>>>>> 6a81ccdc
  * @modules java.base/java.lang:+open jdk.management
  * @library /test/lib
  * @build LockingMode
@@ -129,10 +96,6 @@
 
 /*
  * @test id=Xcomp-noTieredCompilation-LM_LEGACY
-<<<<<<< HEAD
- * @requires os.arch != "ppc64"
-=======
->>>>>>> 6a81ccdc
  * @modules java.base/java.lang:+open jdk.management
  * @library /test/lib
  * @build LockingMode
@@ -141,10 +104,6 @@
 
 /*
  * @test id=Xcomp-noTieredCompilation-LM_LIGHTWEIGHT
-<<<<<<< HEAD
- * @requires os.arch != "ppc64"
-=======
->>>>>>> 6a81ccdc
  * @modules java.base/java.lang:+open jdk.management
  * @library /test/lib
  * @build LockingMode
