/*
 * Copyright (c) 2019, Oracle and/or its affiliates. All rights reserved.
 * DO NOT ALTER OR REMOVE COPYRIGHT NOTICES OR THIS FILE HEADER.
 *
 * This code is free software; you can redistribute it and/or modify it
 * under the terms of the GNU General Public License version 2 only, as
 * published by the Free Software Foundation.
 *
 * This code is distributed in the hope that it will be useful, but WITHOUT
 * ANY WARRANTY; without even the implied warranty of MERCHANTABILITY or
 * FITNESS FOR A PARTICULAR PURPOSE.  See the GNU General Public License
 * version 2 for more details (a copy is included in the LICENSE file that
 * accompanied this code).
 *
 * You should have received a copy of the GNU General Public License version
 * 2 along with this work; if not, write to the Free Software Foundation,
 * Inc., 51 Franklin St, Fifth Floor, Boston, MA 02110-1301 USA.
 *
 * Please contact Oracle, 500 Oracle Parkway, Redwood Shores, CA 94065 USA
 * or visit www.oracle.com if you need additional information or have any
 * questions.
 */

/**
 * @test
 * @summary Verifies that single stepping into Continuation.doContinue() properly completes in yield0().
 * @compile DoContinueSingleStepTest.java
 * @run main/othervm/native -XX:+UseContinuationLazyCopy -agentlib:DoContinueSingleStepTest -Djdk.defaultScheduler.parallelism=1 DoContinueSingleStepTest 150
 * @run main/othervm/native -XX:+UseContinuationLazyCopy -agentlib:DoContinueSingleStepTest -Djdk.defaultScheduler.parallelism=1 DoContinueSingleStepTest 500
 * @run main/othervm/native -XX:+UseContinuationLazyCopy -agentlib:DoContinueSingleStepTest DoContinueSingleStepTest 150
 * @run main/othervm/native -XX:+UseContinuationLazyCopy -agentlib:DoContinueSingleStepTest DoContinueSingleStepTest 500
 */

import java.util.concurrent.*;

public class DoContinueSingleStepTest {
    private static final String agentLib = "DoContinueSingleStepTest";

    static native void enableEvents(Thread thread, Class contClass);
    static native boolean check();

    static int MSG_COUNT; // Passed as an argument
    static final SynchronousQueue<String> QUEUE = new SynchronousQueue<>();

    static final Runnable PRODUCER = () -> {
        try {
            for (int i = 0; i < MSG_COUNT; i++) {
                QUEUE.put("msg"+i);
                QUEUE.put("msg"+i);
                if (i == MSG_COUNT - 10) {
                    // Once we have warmed up, enable the first breakpoint which eventually will
                    // lead to enabling single stepping.
                    enableEvents(Thread.currentThread(), java.lang.Continuation.class);
                }
            }
        } catch (InterruptedException e) { }
    };

    static final Runnable CONSUMER = () -> {
        try {
            for (int i = 0; i < MSG_COUNT; i++) {
                String s = QUEUE.take();
            }
        } catch (InterruptedException e) { }
    };

    public static void test1() throws Exception {
<<<<<<< HEAD
        Thread producer = Thread.newThread(Thread.LIGHTWEIGHT, PRODUCER);
        Thread conusmer1 = Thread.newThread(Thread.LIGHTWEIGHT, CONSUMER);
        Thread consumer2 = Thread.newThread(Thread.LIGHTWEIGHT, CONSUMER);
        producer.start();
        consumer1.start();
        consumer2.start();
        producer.join();
        consumer1.join();
        consumer2.join();
=======
        Thread p1 = Thread.newLightWeightThread(0, PRODUCER);
        Thread c1 = Thread.newLightWeightThread(0, CONSUMER);
        Thread c2 = Thread.newLightWeightThread(0, CONSUMER);
        p1.start();
        c1.start();
        c2.start();
        p1.join();
        c1.join();
        c2.join();
>>>>>>> 6fcb9923
    }

    void runTest() throws Exception {
        test1();
    }

    public static void main(String[] args) throws Exception {
        if (args.length != 1) {
            throw new RuntimeException("Invalid # of arguments.");
        } else {
            MSG_COUNT = Integer.valueOf(args[0]);
        }

        try {
            System.out.println("loading " + agentLib + " lib");
            System.loadLibrary(agentLib);
        } catch (UnsatisfiedLinkError ex) {
            System.err.println("Failed to load " + agentLib + " lib");
            System.err.println("java.library.path: " + System.getProperty("java.library.path"));
            throw ex;
        }

        DoContinueSingleStepTest obj = new DoContinueSingleStepTest();
        obj.runTest();
        if (!check()) {
            throw new RuntimeException("DoContinueSingleStepTest failed!");
        }
        System.out.println("DoContinueSingleStepTest passed\n");
        System.out.println("\n#####   main: finished  #####\n");
    }
}<|MERGE_RESOLUTION|>--- conflicted
+++ resolved
@@ -65,27 +65,15 @@
     };
 
     public static void test1() throws Exception {
-<<<<<<< HEAD
-        Thread producer = Thread.newThread(Thread.LIGHTWEIGHT, PRODUCER);
-        Thread conusmer1 = Thread.newThread(Thread.LIGHTWEIGHT, CONSUMER);
-        Thread consumer2 = Thread.newThread(Thread.LIGHTWEIGHT, CONSUMER);
-        producer.start();
-        consumer1.start();
-        consumer2.start();
-        producer.join();
-        consumer1.join();
-        consumer2.join();
-=======
-        Thread p1 = Thread.newLightWeightThread(0, PRODUCER);
-        Thread c1 = Thread.newLightWeightThread(0, CONSUMER);
-        Thread c2 = Thread.newLightWeightThread(0, CONSUMER);
+        Thread p1 = Thread.newThread(Thread.LIGHTWEIGHT, PRODUCER);
+        Thread c1 = Thread.newThread(Thread.LIGHTWEIGHT, CONSUMER);
+        Thread c2 = Thread.newThread(Thread.LIGHTWEIGHT, CONSUMER);
         p1.start();
         c1.start();
         c2.start();
         p1.join();
         c1.join();
         c2.join();
->>>>>>> 6fcb9923
     }
 
     void runTest() throws Exception {
