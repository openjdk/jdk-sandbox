--- conflicted
+++ resolved
@@ -105,9 +105,5 @@
 
 build: classes
 
-<<<<<<< HEAD
-.PHONY: all build classes native test require_env clean
-=======
 .PHONY: all build classes test require_env clean
->>>>>>> 72b3b0af
 .DEFAULT: all