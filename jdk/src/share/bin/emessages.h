/*
 * Copyright 2005-2008 Sun Microsystems, Inc.  All Rights Reserved.
 * DO NOT ALTER OR REMOVE COPYRIGHT NOTICES OR THIS FILE HEADER.
 *
 * This code is free software; you can redistribute it and/or modify it
 * under the terms of the GNU General Public License version 2 only, as
 * published by the Free Software Foundation.  Sun designates this
 * particular file as subject to the "Classpath" exception as provided
 * by Sun in the LICENSE file that accompanied this code.
 *
 * This code is distributed in the hope that it will be useful, but WITHOUT
 * ANY WARRANTY; without even the implied warranty of MERCHANTABILITY or
 * FITNESS FOR A PARTICULAR PURPOSE.  See the GNU General Public License
 * version 2 for more details (a copy is included in the LICENSE file that
 * accompanied this code).
 *
 * You should have received a copy of the GNU General Public License version
 * 2 along with this work; if not, write to the Free Software Foundation,
 * Inc., 51 Franklin St, Fifth Floor, Boston, MA 02110-1301 USA.
 *
 * Please contact Sun Microsystems, Inc., 4150 Network Circle, Santa Clara,
 * CA 95054 USA or visit www.sun.com if you need additional information or
 * have any questions.
 */

/*
 * This file primarily consists of all the error and warning messages, that
 * are used in JLI_ReportErrorMessage. All message must be defined here, in
 * order to help with localizing the messages.
 */

#ifndef _EMESSAGES_H
#define _EMESSAGES_H

#define GEN_ERROR       "Error: A fatal exception has occurred. Program will exit."
#define JNI_ERROR       "Error: A JNI error has occurred, please check your installation and try again"
#define JNI_ERROR1      "Error: can't find JNI interfaces in: %s"

#define ARG_WARN        "Warning: %s option is no longer supported."

#define ARG_ERROR1      "Error: %s requires class path specification"
#define ARG_ERROR2      "Error: %s requires jar file specification"
#define ARG_ERROR3      "Error: The -J option should not be followed by a space."

#define JVM_ERROR1      "Error: Could not create the Java Virtual Machine.\n" GEN_ERROR
#define JVM_ERROR2      "Error: Could not detach main thread.\n" JNI_ERROR
#define JVM_ERROR3      "Error: SPARC V8 processor detected; Server compiler requires V9 or better.\nUse Client compiler on V8 processors.\nCould not create the Java virtual machine."

#define JAR_ERROR1      "Error: Failed to load Main-Class manifest attribute from\n%s\n%s"
#define JAR_ERROR2      "Error: Unable to access jarfile %s"
#define JAR_ERROR3      "Error: Invalid or corrupt jarfile %s"

<<<<<<< HEAD
=======
#define CLS_ERROR1      "Error: Could not find the main class %s.\n" JNI_ERROR
#define CLS_ERROR2      "Error: Failed to load Main Class: %s\n%s"
#define CLS_ERROR3      "Error: No main method found in specified class.\n" GEN_ERROR
#define CLS_ERROR4      "Error: Main method not public\n" GEN_ERROR
#define CLS_ERROR5      "Error: main-class: attribute exceeds system limits of %d bytes\n" GEN_ERROR

>>>>>>> 006e84fc
#define CFG_WARN1       "Warning: %s VM not supported; %s VM will be used"
#define CFG_WARN2       "Warning: No leading - on line %d of `%s'"
#define CFG_WARN3       "Warning: Missing VM type on line %d of `%s'"
#define CFG_WARN4       "Warning: Missing server class VM on line %d of `%s'"
#define CFG_WARN5       "Warning: Unknown VM type on line %d of `%s'"

#define CFG_ERROR1      "Error: Corrupt jvm.cfg file; cycle in alias list."
#define CFG_ERROR2      "Error: Unable to resolve VM alias %s"
#define CFG_ERROR3      "Error: %s VM not supported"
#define CFG_ERROR4      "Error: Unable to locate JRE meeting specification \"%s\""
#define CFG_ERROR5      "Error: Could not determine application home."
#define CFG_ERROR6      "Error: could not open `%s'"
#define CFG_ERROR7      "Error: no known VMs. (check for corrupt jvm.cfg file)"
#define CFG_ERROR8      "Error: no `%s' JVM at `%s'."


#define SPC_ERROR1      "Error: Syntax error in version specification \"%s\""

#define JRE_ERROR1      "Error: Could not find Java SE Runtime Environment."
#define JRE_ERROR2      "Error: This Java instance does not support a %d-bit JVM.\nPlease install the desired version."
#define JRE_ERROR3      "Error: Improper value at line %d."
#define JRE_ERROR4      "Error: trying to exec %s.\nCheck if file exists and permissions are set correctly."
#define JRE_ERROR5      "Error: Failed to start a %d-bit JVM process from a %d-bit JVM."
#define JRE_ERROR6      "Error: Verify all necessary Java SE components have been installed.\n(Solaris SPARC 64-bit components must be installed after 32-bit components.)"
#define JRE_ERROR7      "Error: Either 64-bit processes are not supported by this platform\nor the 64-bit components have not been installed."
#define JRE_ERROR8      "Error: could not find "
#define JRE_ERROR9      "Error: Unable to resolve %s"
#define JRE_ERROR10     "Error: Unable to resolve current executable"
#define JRE_ERROR11     "Error: Path length exceeds maximum length (PATH_MAX)"
#define JRE_ERROR12     "Error: Exec of %s failed"

#define DLL_ERROR1      "Error: dl failure on line %d"
#define DLL_ERROR2      "Error: failed %s, because %s"
#define DLL_ERROR3      "Error: could not find executable %s"
#define DLL_ERROR4      "Error: loading: %s"

#define REG_ERROR1      "Error: opening registry key '%s'"
#define REG_ERROR2      "Error: Failed reading value of registry key:\n\t%s\\CurrentVersion"
#define REG_ERROR3      "Error: Registry key '%s'\\CurrentVersion'\nhas value '%s', but '%s' is required."
#define REG_ERROR4      "Failed reading value of registry key:\n\t%s\\%s\\JavaHome"

#define SYS_ERROR1      "Error: CreateProcess(%s, ...) failed:"
#define SYS_ERROR2      "Error: WaitForSingleObject() failed."



#endif /* _EMESSAGES_H */<|MERGE_RESOLUTION|>--- conflicted
+++ resolved
@@ -50,15 +50,12 @@
 #define JAR_ERROR2      "Error: Unable to access jarfile %s"
 #define JAR_ERROR3      "Error: Invalid or corrupt jarfile %s"
 
-<<<<<<< HEAD
-=======
 #define CLS_ERROR1      "Error: Could not find the main class %s.\n" JNI_ERROR
 #define CLS_ERROR2      "Error: Failed to load Main Class: %s\n%s"
 #define CLS_ERROR3      "Error: No main method found in specified class.\n" GEN_ERROR
 #define CLS_ERROR4      "Error: Main method not public\n" GEN_ERROR
 #define CLS_ERROR5      "Error: main-class: attribute exceeds system limits of %d bytes\n" GEN_ERROR
 
->>>>>>> 006e84fc
 #define CFG_WARN1       "Warning: %s VM not supported; %s VM will be used"
 #define CFG_WARN2       "Warning: No leading - on line %d of `%s'"
 #define CFG_WARN3       "Warning: Missing VM type on line %d of `%s'"
