#
# Copyright (c) 2016, 2021, Oracle and/or its affiliates. All rights reserved.
# DO NOT ALTER OR REMOVE COPYRIGHT NOTICES OR THIS FILE HEADER.
#
# This code is free software; you can redistribute it and/or modify it
# under the terms of the GNU General Public License version 2 only, as
# published by the Free Software Foundation.  Oracle designates this
# particular file as subject to the "Classpath" exception as provided
# by Oracle in the LICENSE file that accompanied this code.
#
# This code is distributed in the hope that it will be useful, but WITHOUT
# ANY WARRANTY; without even the implied warranty of MERCHANTABILITY or
# FITNESS FOR A PARTICULAR PURPOSE.  See the GNU General Public License
# version 2 for more details (a copy is included in the LICENSE file that
# accompanied this code).
#
# You should have received a copy of the GNU General Public License version
# 2 along with this work; if not, write to the Free Software Foundation,
# Inc., 51 Franklin St, Fifth Floor, Boston, MA 02110-1301 USA.
#
# Please contact Oracle, 500 Oracle Parkway, Redwood Shores, CA 94065 USA
# or visit www.oracle.com if you need additional information or have any
# questions.
#

default: all

include $(SPEC)
include MakeBase.gmk
include FindTests.gmk

# We will always run multiple tests serially
.NOTPARALLEL:

################################################################################
# Parse global control variables
################################################################################

ifneq ($(TEST_VM_OPTS), )
  ifneq ($(TEST_OPTS), )
    TEST_OPTS := $(TEST_OPTS);VM_OPTIONS=$(TEST_VM_OPTS)
  else
    TEST_OPTS := VM_OPTIONS=$(TEST_VM_OPTS)
  endif
endif

$(eval $(call ParseKeywordVariable, TEST_OPTS, \
    SINGLE_KEYWORDS := JOBS TIMEOUT_FACTOR JCOV JCOV_DIFF_CHANGESET, \
    STRING_KEYWORDS := VM_OPTIONS JAVA_OPTIONS, \
))

# Helper function to propagate TEST_OPTS values.
#
# Note: No spaces are allowed around the arguments.
# Arg $1 The variable in TEST_OPTS to propagate
# Arg $2 The control variable to propagate it to
define SetTestOpt
  ifneq ($$(TEST_OPTS_$1), )
    $2_$1 := $$(TEST_OPTS_$1)
  endif
endef

# Setup _NT_SYMBOL_PATH on Windows, which points to our pdb files.
ifeq ($(call isTargetOs, windows), true)
  ifndef _NT_SYMBOL_PATH
    SYMBOL_PATH := $(call PathList, $(sort $(patsubst %/, %, $(dir $(wildcard \
        $(addprefix $(SYMBOLS_IMAGE_DIR)/bin/, *.pdb */*.pdb))))))
    export _NT_SYMBOL_PATH := $(subst \\,\, $(call FixPath, \
        $(subst $(DQUOTE),, $(SYMBOL_PATH))))
    $(call LogDebug, Setting _NT_SYMBOL_PATH to $(_NT_SYMBOL_PATH))
  endif
endif

################################################################################
# Hook to include the corresponding custom file, if present.
$(eval $(call IncludeCustomExtension, RunTests.gmk))
################################################################################

# This is the JDK that we will test
JDK_UNDER_TEST := $(JDK_IMAGE_DIR)

TEST_RESULTS_DIR := $(OUTPUTDIR)/test-results
TEST_SUPPORT_DIR := $(OUTPUTDIR)/test-support
TEST_SUMMARY := $(TEST_RESULTS_DIR)/test-summary.txt
TEST_LAST_IDS := $(TEST_SUPPORT_DIR)/test-last-ids.txt

ifeq ($(CUSTOM_ROOT), )
  JTREG_TOPDIR := $(TOPDIR)
else
  JTREG_TOPDIR := $(CUSTOM_ROOT)
endif

JTREG_FAILURE_HANDLER_DIR := $(TEST_IMAGE_DIR)/failure_handler
JTREG_FAILURE_HANDLER := $(JTREG_FAILURE_HANDLER_DIR)/jtregFailureHandler.jar

JTREG_FAILURE_HANDLER_TIMEOUT ?= 0

ifneq ($(wildcard $(JTREG_FAILURE_HANDLER)), )
  JTREG_FAILURE_HANDLER_OPTIONS := \
      -timeoutHandlerDir:$(JTREG_FAILURE_HANDLER) \
      -observerDir:$(JTREG_FAILURE_HANDLER) \
      -timeoutHandler:jdk.test.failurehandler.jtreg.GatherProcessInfoTimeoutHandler \
      -observer:jdk.test.failurehandler.jtreg.GatherDiagnosticInfoObserver \
      -timeoutHandlerTimeout:$(JTREG_FAILURE_HANDLER_TIMEOUT)
endif

GTEST_LAUNCHER_DIRS := $(patsubst %/gtestLauncher, %, \
    $(wildcard $(TEST_IMAGE_DIR)/hotspot/gtest/*/gtestLauncher))
GTEST_VARIANTS := $(strip $(patsubst $(TEST_IMAGE_DIR)/hotspot/gtest/%, %, \
    $(GTEST_LAUNCHER_DIRS)))

COV_ENVIRONMENT :=
JTREG_COV_OPTIONS :=

ifeq ($(TEST_OPTS_JCOV), true)
  JCOV_OUTPUT_DIR := $(TEST_RESULTS_DIR)/jcov-output
  JCOV_GRABBER_LOG := $(JCOV_OUTPUT_DIR)/grabber.log
  JCOV_RESULT_FILE := $(JCOV_OUTPUT_DIR)/result.xml
  JCOV_REPORT := $(JCOV_OUTPUT_DIR)/report
  JCOV_MEM_OPTIONS := -Xms64m -Xmx4g

  # Replace our normal test JDK with the JCov image.
  JDK_UNDER_TEST := $(JCOV_IMAGE_DIR)

  COV_ENVIRONMENT += JAVA_TOOL_OPTIONS="$(JCOV_MEM_OPTIONS)" \
      _JAVA_OPTIONS="$(JCOV_MEM_OPTIONS)"
  JTREG_COV_OPTIONS += -e:JAVA_TOOL_OPTIONS='$(JCOV_MEM_OPTIONS)' \
      -e:_JAVA_OPTIONS='$(JCOV_MEM_OPTIONS)'
endif

ifeq ($(GCOV_ENABLED), true)
  GCOV_OUTPUT_DIR := $(TEST_RESULTS_DIR)/gcov-output
  COV_ENVIRONMENT += GCOV_PREFIX="$(GCOV_OUTPUT_DIR)"
  JTREG_COV_OPTIONS += -e:GCOV_PREFIX="$(GCOV_OUTPUT_DIR)"
endif

################################################################################
# Setup global test running parameters
################################################################################

# Each factor variable comes in 3 variants. The first one is reserved for users
# to use on command line. The other two are for predifined configurations in JDL
# and for machine specific configurations respectively.
TEST_JOBS_FACTOR ?= 1
TEST_JOBS_FACTOR_JDL ?= 1
TEST_JOBS_FACTOR_MACHINE ?= 1

ifeq ($(TEST_JOBS), 0)
  CORES_DIVIDER := 2
  # For some big multi-core machines with low ulimit -u setting we hit the max
  # threads/process limit. In such a setup the memory/cores-only-guided
  # TEST_JOBS config is insufficient. From experience a concurrency setting of
  # 14 works reasonably well for low ulimit values (<= 4096). Thus, use
  # divider 4096/14. For high ulimit -u values this shouldn't make a difference.
  ULIMIT_DIVIDER := (4096/14)
  PROC_ULIMIT := -1
  ifneq ($(OPENJDK_TARGET_OS), windows)
    PROC_ULIMIT := $(shell $(ULIMIT) -u)
    ifeq ($(PROC_ULIMIT), unlimited)
      PROC_ULIMIT := -1
    endif
  endif
  MEMORY_DIVIDER := 2048
  TEST_JOBS := $(shell $(AWK) \
    'BEGIN { \
      c = $(NUM_CORES) / $(CORES_DIVIDER); \
      m = $(MEMORY_SIZE) / $(MEMORY_DIVIDER); \
      u = $(PROC_ULIMIT); \
      if (u > -1) { \
        u = u / $(ULIMIT_DIVIDER); \
        if (u < c) c = u; \
      } \
      if (c > m) c = m; \
      c = c * $(TEST_JOBS_FACTOR); \
      c = c * $(TEST_JOBS_FACTOR_JDL); \
      c = c * $(TEST_JOBS_FACTOR_MACHINE); \
      if (c < 1) c = 1; \
      printf "%.0f", c; \
    }')
endif

################################################################################
# Parse control variables
################################################################################

ifneq ($(TEST_OPTS), )
  # Inform the user
  $(info Running tests using TEST_OPTS control variable '$(TEST_OPTS)')
endif

### Jtreg

$(eval $(call SetTestOpt,VM_OPTIONS,JTREG))
$(eval $(call SetTestOpt,JAVA_OPTIONS,JTREG))

$(eval $(call SetTestOpt,JOBS,JTREG))
$(eval $(call SetTestOpt,TIMEOUT_FACTOR,JTREG))
$(eval $(call SetTestOpt,FAILURE_HANDLER_TIMEOUT,JTREG))

$(eval $(call ParseKeywordVariable, JTREG, \
    SINGLE_KEYWORDS := JOBS TIMEOUT_FACTOR FAILURE_HANDLER_TIMEOUT \
<<<<<<< HEAD
        TEST_MODE ASSERT VERBOSE RETAIN MAIN_WRAPPER MAX_MEM RUN_PROBLEM_LISTS \
        RETRY_COUNT MAX_OUTPUT, \
=======
        TEST_MODE ASSERT VERBOSE RETAIN MAX_MEM RUN_PROBLEM_LISTS \
        RETRY_COUNT MAX_OUTPUT $(CUSTOM_JTREG_SINGLE_KEYWORDS), \
>>>>>>> 1dc8fa99
    STRING_KEYWORDS := OPTIONS JAVA_OPTIONS VM_OPTIONS KEYWORDS \
        EXTRA_PROBLEM_LISTS LAUNCHER_OPTIONS \
        $(CUSTOM_JTREG_STRING_KEYWORDS), \
))

ifneq ($(JTREG), )
  # Inform the user
  $(info Running tests using JTREG control variable '$(JTREG)')
endif

### Gtest

$(eval $(call SetTestOpt,VM_OPTIONS,GTEST))
$(eval $(call SetTestOpt,JAVA_OPTIONS,GTEST))

$(eval $(call ParseKeywordVariable, GTEST, \
    SINGLE_KEYWORDS := REPEAT, \
    STRING_KEYWORDS := OPTIONS VM_OPTIONS JAVA_OPTIONS, \
))

ifneq ($(GTEST), )
  # Inform the user
  $(info Running tests using GTEST control variable '$(GTEST)')
endif

### Microbenchmarks

$(eval $(call SetTestOpt,VM_OPTIONS,MICRO))
$(eval $(call SetTestOpt,JAVA_OPTIONS,MICRO))

$(eval $(call ParseKeywordVariable, MICRO, \
    SINGLE_KEYWORDS := ITER FORK TIME WARMUP_ITER WARMUP_TIME, \
    STRING_KEYWORDS := OPTIONS JAVA_OPTIONS VM_OPTIONS RESULTS_FORMAT TEST_JDK \
        BENCHMARKS_JAR, \
))

ifneq ($(MICRO), )
  # Inform the user
  $(info Running tests using MICRO control variable '$(MICRO)')
endif


################################################################################
# Component-specific Jtreg settings
################################################################################

hotspot_JTREG_MAX_MEM := 0
hotspot_JTREG_ASSERT := false
hotspot_JTREG_NATIVEPATH := $(TEST_IMAGE_DIR)/hotspot/jtreg/native
jdk_JTREG_NATIVEPATH := $(TEST_IMAGE_DIR)/jdk/jtreg/native
lib-test_JTREG_NATIVEPATH := $(TEST_IMAGE_DIR)/lib-test/jtreg/native

jdk_JTREG_PROBLEM_LIST += $(TOPDIR)/test/jdk/ProblemList.txt
jaxp_JTREG_PROBLEM_LIST += $(TOPDIR)/test/jaxp/ProblemList.txt
langtools_JTREG_PROBLEM_LIST += $(TOPDIR)/test/langtools/ProblemList.txt
hotspot_JTREG_PROBLEM_LIST += $(TOPDIR)/test/hotspot/jtreg/ProblemList.txt
lib-test_JTREG_PROBLEM_LIST += $(TOPDIR)/test/lib-test/ProblemList.txt

################################################################################
# Parse test selection
#
# The user has given a test selection in the TEST variable. We must parse it
# and determine what that means in terms of actual calls to the test framework.
#
# The parse functions take as argument a test specification as given by the
# user, and returns a fully qualified test descriptor if it was a match, or
# nothing if not. A single test specification can result in multiple test
# descriptors being returned. A valid test descriptor must always be accepted
# and returned identically.
################################################################################

# Helper function to determine if a test specification is a Gtest test
#
# It is a Gtest test if it is either "gtest", or "gtest:" followed by an optional
# test filter string, and an optional "/<variant>" to select a specific JVM
# variant. If no variant is specified, all found variants are tested.
define ParseGtestTestSelection
  $(if $(filter gtest%, $1), \
    $(if $(filter gtest, $1), \
      $(addprefix gtest:all/, $(GTEST_VARIANTS)) \
    , \
      $(if $(strip $(or $(filter gtest/%, $1) $(filter gtest:/%, $1))), \
        $(patsubst gtest:/%, gtest:all/%, $(patsubst gtest/%, gtest:/%, $1)) \
      , \
        $(if $(filter gtest:%, $1), \
          $(if $(findstring /, $1), \
            $1 \
          , \
            $(addprefix $1/, $(GTEST_VARIANTS)) \
          ) \
        ) \
      ) \
    ) \
  )
endef

# Helper function to determine if a test specification is a microbenchmark test
#
# It is a microbenchmark test if it is either "micro", or "micro:" followed by
# an optional test filter string.
define ParseMicroTestSelection
  $(if $(filter micro%, $1), \
    $(if $(filter micro, $1), \
      micro:all \
    , \
      $(if $(filter micro:, $1), \
        micro:all \
      , \
        $1 \
      ) \
    ) \
  )
endef

# Helper function that removes the TOPDIR part
CleanupJtregPath = \
  $(strip $(patsubst %/, %, $(subst $(JTREG_TOPDIR)/,, $1)))

# Take a partial Jtreg root path and return a full, absolute path to that Jtreg
# root. Also support having "hotspot" as an alias for "hotspot/jtreg".
ExpandJtregRoot = \
  $(call CleanupJtregPath, $(wildcard \
    $(if $(filter /%, $1), \
      $(if $(wildcard $(strip $1)/TEST.ROOT), \
        $1 \
      ) \
    , \
      $(filter $(addprefix %, $1), $(JTREG_TESTROOTS) $(addsuffix /, $(JTREG_TESTROOTS))) \
      $(filter $(addprefix %, $(strip $1)/jtreg), $(JTREG_TESTROOTS) $(addsuffix /, $(JTREG_TESTROOTS))) \
    ) \
  ))

# Take a partial Jtreg test path and return a full, absolute path to that Jtreg
# test. Also support having "hotspot" as an alias for "hotspot/jtreg".
ExpandJtregPath = \
  $(if $(call ExpandJtregRoot, $1), \
    $(call ExpandJtregRoot, $1) \
  , \
    $(call CleanupJtregPath, $(wildcard \
      $(if $(filter /%, $1), \
        $1 \
      , \
        $(addsuffix /$(strip $1), $(JTREG_TESTROOTS) $(TEST_BASEDIRS)) \
        $(addsuffix $(strip $(patsubst hotspot/%, /hotspot/jtreg/%, $1)), $(JTREG_TESTROOTS) $(TEST_BASEDIRS)) \
      ) \
    )) \
  )

# Helper function to determine if a test specification is a Jtreg test
#
# It is a Jtreg test if it optionally begins with jtreg:, and then is either
# an unspecified group name (possibly prefixed by :), or a group in a
# specified test root, or a path to a test or test directory,
# either absolute or relative to any of the TEST_BASEDIRS or test roots.
define ParseJtregTestSelection
  $(eval TEST_NAME := $(strip $(patsubst jtreg:%, %, $1))) \
  $(if $(or $(findstring :, $(TEST_NAME)), $(findstring /, $(TEST_NAME))), , \
    $(eval TEST_NAME := :$(TEST_NAME)) \
  ) \
  $(if $(findstring :, $(TEST_NAME)), \
    $(if $(filter :%, $(TEST_NAME)), \
      $(eval TEST_GROUP := $(patsubst :%, %, $(TEST_NAME))) \
      $(eval TEST_ROOTS := $(foreach test_root, $(JTREG_TESTROOTS), \
          $(call CleanupJtregPath, $(test_root)))) \
    , \
      $(eval TEST_PATH := $(word 1, $(subst :, $(SPACE), $(TEST_NAME)))) \
      $(eval TEST_GROUP := $(word 2, $(subst :, $(SPACE), $(TEST_NAME)))) \
      $(eval TEST_ROOTS := $(call ExpandJtregRoot, $(TEST_PATH))) \
    ) \
    $(foreach test_root, $(TEST_ROOTS), \
      $(if $(filter /%, $(test_root)), \
        jtreg:$(test_root):$(TEST_GROUP) \
      , \
        $(if $(filter $(TEST_GROUP), $($(JTREG_TOPDIR)/$(test_root)_JTREG_TEST_GROUPS)), \
          jtreg:$(test_root):$(TEST_GROUP) \
        ) \
      ) \
    ) \
  , \
    $(eval TEST_PATHS := $(call ExpandJtregPath, $(TEST_NAME))) \
    $(foreach test_path, $(TEST_PATHS), \
      jtreg:$(test_path) \
    ) \
  )
endef

# Helper function to determine if a test specification is a special test
#
# It is a special test if it is "special:" followed by a test name,
# if it is "make:" or "make-" followed by a make test, or any of the special
# test names as a single word.
define ParseSpecialTestSelection
  $(if $(filter special:%, $1), \
    $1 \
  ) \
  $(if $(filter make%, $1), \
    $(if $(filter make:%, $1), \
      special:$(strip $1) \
    ) \
    $(if $(filter make-%, $1), \
      special:$(patsubst make-%,make:%, $1) \
    ) \
    $(if $(filter make, $1), \
      special:make:all \
    )
  ) \
  $(if $(filter failure-handler, $1), \
    special:$(strip $1) \
  )
endef

ifeq ($(TEST), )
  $(info No test selection given in TEST!)
  $(info Please use e.g. 'make test TEST=tier1' or 'make test-tier1')
  $(info See doc/testing.[md|html] for help)
  $(error Cannot continue)
endif

# Now intelligently convert the test selection given by the user in TEST
# into a list of fully qualified test descriptors of the tests to run.
TESTS_TO_RUN :=
$(foreach test, $(TEST), \
  $(eval PARSED_TESTS := $(call ParseCustomTestSelection, $(test))) \
  $(if $(strip $(PARSED_TESTS)), , \
    $(eval PARSED_TESTS += $(call ParseGtestTestSelection, $(test))) \
  ) \
  $(if $(strip $(PARSED_TESTS)), , \
    $(eval PARSED_TESTS += $(call ParseMicroTestSelection, $(test))) \
  ) \
  $(if $(strip $(PARSED_TESTS)), , \
    $(eval PARSED_TESTS += $(call ParseJtregTestSelection, $(test))) \
  ) \
  $(if $(strip $(PARSED_TESTS)), , \
    $(eval PARSED_TESTS += $(call ParseSpecialTestSelection, $(test))) \
  ) \
  $(if $(strip $(PARSED_TESTS)), , \
    $(eval UNKNOWN_TEST := $(test)) \
  ) \
  $(eval TESTS_TO_RUN += $(PARSED_TESTS)) \
)

ifneq ($(UNKNOWN_TEST), )
  $(info Unknown test selection: '$(UNKNOWN_TEST)')
  $(info See doc/testing.[md|html] for help)
  $(error Cannot continue)
endif

TESTS_TO_RUN := $(strip $(TESTS_TO_RUN))


# Present the result of our parsing to the user
$(info Test selection '$(TEST)', will run:)
$(foreach test, $(TESTS_TO_RUN), $(info * $(test)))


################################################################################
# Functions for setting up rules for running the selected tests
#
# The SetupRun*Test functions all have the same interface:
#
# Parameter 1 is the name of the rule. This is the test id, based on the test
# descriptor, and this is also used as variable prefix, and the targets
# generated are listed in a variable by that name.
#
# Remaining parameters are named arguments. Currently this is only:
#   TEST -- The properly formatted fully qualified test descriptor
#
# After the rule named by the test id has been executed, the following
# variables will be available:
# testid_TOTAL - the total number of tests run
# testid_PASSED - the number of successful tests
# testid_FAILED - the number of failed tests
# testid_ERROR - the number of tests was neither successful or failed
#
################################################################################

### Rules for Gtest

SetupRunGtestTest = $(NamedParamsMacroTemplate)
define SetupRunGtestTestBody
  $1_TEST_RESULTS_DIR := $$(TEST_RESULTS_DIR)/$1
  $1_TEST_SUPPORT_DIR := $$(TEST_SUPPORT_DIR)/$1
  $1_EXITCODE := $$($1_TEST_RESULTS_DIR)/exitcode.txt

  $1_VARIANT :=  $$(lastword $$(subst /, , $$($1_TEST)))
  ifeq ($$(filter $$($1_VARIANT), $$(GTEST_VARIANTS)), )
    $$(error Invalid gtest variant '$$($1_VARIANT)'. Valid variants: $$(GTEST_VARIANTS))
  endif
  $1_TEST_NAME := $$(strip $$(patsubst %/$$($1_VARIANT), %, \
      $$(patsubst gtest:%, %, $$($1_TEST))))
  ifneq ($$($1_TEST_NAME), all)
    $1_GTEST_FILTER := --gtest_filter=$$($1_TEST_NAME)*
  endif

  ifneq ($$(GTEST_REPEAT), )
    $1_GTEST_REPEAT :=--gtest_repeat=$$(GTEST_REPEAT)
  endif

  run-test-$1: pre-run-test
	$$(call LogWarn)
	$$(call LogWarn, Running test '$$($1_TEST)')
	$$(call MakeDir, $$($1_TEST_RESULTS_DIR) $$($1_TEST_SUPPORT_DIR))
	$$(call ExecuteWithLog, $$($1_TEST_SUPPORT_DIR)/gtest, ( \
	    $$(CD) $$($1_TEST_SUPPORT_DIR) && \
	    $$(FIXPATH) $$(TEST_IMAGE_DIR)/hotspot/gtest/$$($1_VARIANT)/gtestLauncher \
	        -jdk $(JDK_UNDER_TEST) $$($1_GTEST_FILTER) \
	        --gtest_output=xml:$$($1_TEST_RESULTS_DIR)/gtest.xml \
	        --gtest_catch_exceptions=0 \
	        $$($1_GTEST_REPEAT) $$(GTEST_OPTIONS) $$(GTEST_VM_OPTIONS) \
	        $$(GTEST_JAVA_OPTIONS) \
	        > >($(TEE) $$($1_TEST_RESULTS_DIR)/gtest.txt) \
	    && $$(ECHO) $$$$? > $$($1_EXITCODE) \
	    || $$(ECHO) $$$$? > $$($1_EXITCODE) \
	))

  $1_RESULT_FILE := $$($1_TEST_RESULTS_DIR)/gtest.txt

  parse-test-$1: run-test-$1
	$$(call LogWarn, Finished running test '$$($1_TEST)')
	$$(call LogWarn, Test report is stored in $$(strip \
	    $$(subst $$(TOPDIR)/, , $$($1_TEST_RESULTS_DIR))))
	$$(if $$(wildcard $$($1_RESULT_FILE)), \
	  $$(eval $1_TOTAL := $$(shell $$(AWK) '/==========.* tests? from .* \
	      test cases? ran/ { print $$$$2 }' $$($1_RESULT_FILE))) \
	  $$(if $$($1_TOTAL), , $$(eval $1_TOTAL := 0)) \
	  $$(eval $1_PASSED := $$(shell $$(AWK) '/\[  PASSED  \] .* tests?./ \
	      { print $$$$4 }' $$($1_RESULT_FILE))) \
	  $$(if $$($1_PASSED), , $$(eval $1_PASSED := 0)) \
	  $$(eval $1_FAILED := $$(shell $$(AWK) '/\[  FAILED  \] .* tests?, \
	      listed below/ { print $$$$4 }' $$($1_RESULT_FILE))) \
	  $$(if $$($1_FAILED), , $$(eval $1_FAILED := 0)) \
	  $$(eval $1_ERROR := $$(shell \
	      $$(EXPR) $$($1_TOTAL) - $$($1_PASSED) - $$($1_FAILED))) \
	, \
	  $$(eval $1_PASSED := 0) \
	  $$(eval $1_FAILED := 0) \
	  $$(eval $1_ERROR := 1) \
	  $$(eval $1_TOTAL := 1) \
	)

  $1: run-test-$1 parse-test-$1

  TARGETS += $1 run-test-$1 parse-test-$1
  TEST_TARGETS += parse-test-$1

endef

################################################################################

### Rules for Microbenchmarks

# Helper function for SetupRunMicroTest. Set a MICRO_* variable from, in order:
# 1) Specified by user on command line
# 2) Generic default
#
# Note: No spaces are allowed around the arguments.
# Arg $1 The test ID (i.e. $1 in SetupRunMicroTest)
# Arg $2 Base variable, e.g. MICRO_TEST_JDK
# Arg $3 The default value (optional)
define SetMicroValue
  ifneq ($$($2), )
    $1_$2 := $$($2)
  else
    ifneq ($3, )
      $1_$2 := $3
    endif
  endif
endef

SetupRunMicroTest = $(NamedParamsMacroTemplate)
define SetupRunMicroTestBody
  $1_TEST_RESULTS_DIR := $$(TEST_RESULTS_DIR)/$1
  $1_TEST_SUPPORT_DIR := $$(TEST_SUPPORT_DIR)/$1
  $1_EXITCODE := $$($1_TEST_RESULTS_DIR)/exitcode.txt

  $1_TEST_NAME := $$(strip $$(patsubst micro:%, %, $$($1_TEST)))

  $$(eval $$(call SetMicroValue,$1,MICRO_BENCHMARKS_JAR,$$(TEST_IMAGE_DIR)/micro/benchmarks.jar))
  $$(eval $$(call SetMicroValue,$1,MICRO_TEST_JDK,$$(JDK_UNDER_TEST)))
  $$(eval $$(call SetMicroValue,$1,MICRO_JAVA_OPTIONS))

  # Current tests needs to open java.io
  $1_MICRO_JAVA_OPTIONS += --add-opens=java.base/java.io=ALL-UNNAMED

  # Save output as JSON or CSV file
  ifneq ($$(MICRO_RESULTS_FORMAT), )
    $1_MICRO_BASIC_OPTIONS += -rf $$(MICRO_RESULTS_FORMAT)
    $1_MICRO_BASIC_OPTIONS += -rff $$($1_TEST_RESULTS_DIR)/jmh-result.$(MICRO_RESULTS_FORMAT)
  endif

  # Set library path for native dependencies
  $1_JMH_JVM_ARGS := -Djava.library.path=$$(TEST_IMAGE_DIR)/micro/native

  # Allow preview features in microbenchmarks
  $1_JMH_JVM_ARGS += --enable-preview

  ifneq ($$(MICRO_VM_OPTIONS)$$(MICRO_JAVA_OPTIONS), )
    $1_JMH_JVM_ARGS += $$(MICRO_VM_OPTIONS) $$(MICRO_JAVA_OPTIONS)
  endif

  $1_MICRO_VM_OPTIONS := -jvmArgs $(call ShellQuote,$$($1_JMH_JVM_ARGS))

  ifneq ($$(MICRO_ITER), )
    $1_MICRO_ITER := -i $$(MICRO_ITER)
  endif
  ifneq ($$(MICRO_FORK), )
    $1_MICRO_FORK := -f $$(MICRO_FORK)
  endif
  ifneq ($$(MICRO_TIME), )
    $1_MICRO_TIME := -r $$(MICRO_TIME)
  endif
  ifneq ($$(MICRO_WARMUP_ITER), )
    $1_MICRO_WARMUP_ITER := -wi $$(MICRO_WARMUP_ITER)
  endif
  ifneq ($$(MICRO_WARMUP_TIME), )
    $1_MICRO_WARMUP_TIME := -w $$(MICRO_WARMUP_TIME)
  endif

  run-test-$1: pre-run-test
	$$(call LogWarn)
	$$(call LogWarn, Running test '$$($1_TEST)')
	$$(call MakeDir, $$($1_TEST_RESULTS_DIR) $$($1_TEST_SUPPORT_DIR))
	$$(call ExecuteWithLog, $$($1_TEST_SUPPORT_DIR)/micro, ( \
	    $$(FIXPATH) $$($1_MICRO_TEST_JDK)/bin/java $$($1_MICRO_JAVA_OPTIONS) \
	        -jar $$($1_MICRO_BENCHMARKS_JAR) \
	        $$($1_MICRO_ITER) $$($1_MICRO_FORK) $$($1_MICRO_TIME) \
	        $$($1_MICRO_WARMUP_ITER) $$($1_MICRO_WARMUP_TIME) \
	        $$($1_MICRO_VM_OPTIONS) $$($1_MICRO_BASIC_OPTIONS) $$(MICRO_OPTIONS) \
	        $$($1_TEST_NAME) \
	        > >($(TEE) $$($1_TEST_RESULTS_DIR)/micro.txt) \
	    && $$(ECHO) $$$$? > $$($1_EXITCODE) \
	    || $$(ECHO) $$$$? > $$($1_EXITCODE) \
	))

  $1_RESULT_FILE := $$($1_TEST_RESULTS_DIR)/micro.txt

  parse-test-$1: run-test-$1
	$$(call LogWarn, Finished running test '$$($1_TEST)')
	$$(call LogWarn, Test report is stored in $$(strip \
	    $$(subst $$(TOPDIR)/, , $$($1_TEST_RESULTS_DIR))))
	$$(if $$(wildcard $$($1_EXITCODE)), \
	  $$(eval $1_EXIT_CODE := $$(shell $$(CAT) $$($1_EXITCODE))) \
	  $$(if $$(filter 0, $$($1_EXIT_CODE)), \
	    $$(eval $1_PASSED := 1) \
	    $$(eval $1_ERROR := 0) \
	  , \
	    $$(eval $1_PASSED := 0) \
	    $$(eval $1_ERROR := 1) \
	  ) \
	  $$(eval $1_FAILED := 0) \
	  $$(eval $1_TOTAL := $$(shell \
	      $$(EXPR) $$($1_PASSED) + $$($1_ERROR))) \
	, \
	  $$(eval $1_PASSED := 0) \
	  $$(eval $1_FAILED := 0) \
	  $$(eval $1_ERROR := 1) \
	  $$(eval $1_TOTAL := 1) \
	)

  $1: run-test-$1 parse-test-$1

  TARGETS += $1 run-test-$1 parse-test-$1
  TEST_TARGETS += parse-test-$1

endef

################################################################################

### Rules for Jtreg

# Helper function for SetupRunJtregTest. Set a JTREG_* variable from, in order:
# 1) Specified by user on command line
# 2) Component-specific default
# 3) Generic default
#
# Note: No spaces are allowed around the arguments.
# Arg $1 The test ID (i.e. $1 in SetupRunJtregTest)
# Arg $2 Base variable, e.g. JTREG_JOBS
# Arg $3 The default value (optional)
define SetJtregValue
  ifneq ($$($2), )
    $1_$2 := $$($2)
  else
    ifneq ($$($$($1_COMPONENT)_$2), )
      $1_$2 := $$($$($1_COMPONENT)_$2)
    else
      ifneq ($3, )
        $1_$2 := $3
      endif
    endif
  endif
endef

SetupRunJtregTest = $(NamedParamsMacroTemplate)
define SetupRunJtregTestBody
  $1_TEST_RESULTS_DIR := $$(TEST_RESULTS_DIR)/$1
  $1_TEST_SUPPORT_DIR := $$(TEST_SUPPORT_DIR)/$1
  $1_EXITCODE := $$($1_TEST_RESULTS_DIR)/exitcode.txt

  $1_TEST_NAME := $$(strip $$(patsubst jtreg:%, %, $$($1_TEST)))

  $1_TEST_ROOT := \
      $$(strip $$(foreach root, $$(JTREG_TESTROOTS), \
        $$(if $$(filter $$(root)%, $$(JTREG_TOPDIR)/$$($1_TEST_NAME)), $$(root)) \
      ))
  $1_COMPONENT := $$(lastword $$(subst /, $$(SPACE), $$($1_TEST_ROOT)))
  # This will work only as long as just hotspot has the additional "jtreg" directory
  ifeq ($$($1_COMPONENT), jtreg)
    $1_COMPONENT := hotspot
  endif

  ifeq ($$(JT_HOME), )
    $$(info Error: jtreg framework is not found.)
    $$(info Please run configure using --with-jtreg.)
    $$(error Cannot continue)
  endif

  # Unfortunately, we need different defaults for some JTREG values,
  # depending on what component we're running.

  # Convert JTREG_foo into $1_JTREG_foo with a suitable value.
  $$(eval $$(call SetJtregValue,$1,JTREG_TEST_MODE,agentvm))
  $$(eval $$(call SetJtregValue,$1,JTREG_ASSERT,true))
  $$(eval $$(call SetJtregValue,$1,JTREG_MAX_MEM,768m))
  $$(eval $$(call SetJtregValue,$1,JTREG_NATIVEPATH))
  $$(eval $$(call SetJtregValue,$1,JTREG_BASIC_OPTIONS))
  $$(eval $$(call SetJtregValue,$1,JTREG_PROBLEM_LIST))

  # Only the problem list for the current test root should be used.
  $1_JTREG_PROBLEM_LIST := $$(filter $$($1_TEST_ROOT)%, $$($1_JTREG_PROBLEM_LIST))

  ifneq ($(TEST_JOBS), 0)
    $$(eval $$(call SetJtregValue,$1,JTREG_JOBS,$$(TEST_JOBS)))
  else
    $$(eval $$(call SetJtregValue,$1,JTREG_JOBS,$$(JOBS)))
  endif

  # Make sure MaxRAMPercentage is high enough to not cause OOM or swapping since
  # we may end up with a lot of JVM's
  $1_JTREG_MAX_RAM_PERCENTAGE := $$(shell $(AWK) 'BEGIN { print 25 / $$($1_JTREG_JOBS); }')

  JTREG_TIMEOUT_FACTOR ?= 4

  JTREG_VERBOSE ?= fail,error,summary
  JTREG_RETAIN ?= fail,error
  JTREG_MAIN_WRAPPER ?=
  JTREG_RUN_PROBLEM_LISTS ?= false
  JTREG_RETRY_COUNT ?= 0

  ifneq ($$(JTREG_MAIN_WRAPPER), )
    JT_HOME = $$(JT_HOME_MW)
    $1_JTREG_BASIC_OPTIONS += -mainWrapper:$$(JTREG_MAIN_WRAPPER)
  endif

  ifneq ($$(JTREG_LAUNCHER_OPTIONS), )
    $1_JTREG_LAUNCHER_OPTIONS += $$(JTREG_LAUNCHER_OPTIONS)
  endif

  ifneq ($$(JTREG_MAX_OUTPUT), )
    $1_JTREG_LAUNCHER_OPTIONS += -Djavatest.maxOutputSize=$$(JTREG_MAX_OUTPUT)
  endif

  ifneq ($$($1_JTREG_MAX_MEM), 0)
    $1_JTREG_BASIC_OPTIONS += -vmoption:-Xmx$$($1_JTREG_MAX_MEM)
    $1_JTREG_LAUNCHER_OPTIONS += -Xmx$$($1_JTREG_MAX_MEM)
  endif

  # Make sure the tmp dir is normalized as some tests will react badly otherwise
  $1_TEST_TMP_DIR := $$(abspath $$($1_TEST_SUPPORT_DIR)/tmp)

  $1_JTREG_BASIC_OPTIONS += -$$($1_JTREG_TEST_MODE) \
      -verbose:$$(JTREG_VERBOSE) -retain:$$(JTREG_RETAIN) \
      -concurrency:$$($1_JTREG_JOBS) -timeoutFactor:$$(JTREG_TIMEOUT_FACTOR) \
      -vmoption:-XX:MaxRAMPercentage=$$($1_JTREG_MAX_RAM_PERCENTAGE) \
      -vmoption:-Djava.io.tmpdir="$$($1_TEST_TMP_DIR)"

  $1_JTREG_BASIC_OPTIONS += -automatic -ignore:quiet

  # Make it possible to specify the JIB_DATA_DIR for tests using the
  # JIB Artifact resolver
  $1_JTREG_BASIC_OPTIONS += -e:JIB_DATA_DIR
  # Some tests needs to find a boot JDK using the JDK8_HOME variable.
  $1_JTREG_BASIC_OPTIONS += -e:JDK8_HOME=$$(BOOT_JDK)
  # If running on Windows, propagate the _NT_SYMBOL_PATH to enable
  # symbol lookup in hserr files
  ifeq ($$(call isTargetOs, windows), true)
    $1_JTREG_BASIC_OPTIONS += -e:_NT_SYMBOL_PATH
  endif

  $1_JTREG_BASIC_OPTIONS += \
      $$(addprefix -javaoption:, $$(JTREG_JAVA_OPTIONS)) \
      $$(addprefix -vmoption:, $$(JTREG_VM_OPTIONS)) \
      #

  ifeq ($$($1_JTREG_ASSERT), true)
    $1_JTREG_BASIC_OPTIONS += -ea -esa
  endif

  ifneq ($$($1_JTREG_NATIVEPATH), )
    $1_JTREG_BASIC_OPTIONS += -nativepath:$$($1_JTREG_NATIVEPATH)
  endif

  ifeq ($$(JTREG_RUN_PROBLEM_LISTS), true)
    JTREG_PROBLEM_LIST_PREFIX := -match:
  else
    JTREG_PROBLEM_LIST_PREFIX := -exclude:
  endif

  ifneq ($$($1_JTREG_PROBLEM_LIST), )
    $1_JTREG_BASIC_OPTIONS += $$(addprefix $$(JTREG_PROBLEM_LIST_PREFIX), $$($1_JTREG_PROBLEM_LIST))
  endif

  ifneq ($$(JTREG_EXTRA_PROBLEM_LISTS), )
    # Accept both absolute paths as well as relative to the current test root.
    $1_JTREG_BASIC_OPTIONS += $$(addprefix $$(JTREG_PROBLEM_LIST_PREFIX), $$(wildcard \
        $$(JTREG_EXTRA_PROBLEM_LISTS) \
        $$(addprefix $$($1_TEST_ROOT)/, $$(JTREG_EXTRA_PROBLEM_LISTS)) \
    ))
  endif

  ifneq ($$(JIB_HOME), )
    $1_JTREG_BASIC_OPTIONS += -e:JIB_HOME=$$(JIB_HOME)
  endif

  $1_JTREG_BASIC_OPTIONS += -e:TEST_IMAGE_DIR=$(TEST_IMAGE_DIR)

  ifneq ($$(JTREG_FAILURE_HANDLER_OPTIONS), )
    $1_JTREG_LAUNCHER_OPTIONS += -Djava.library.path="$(JTREG_FAILURE_HANDLER_DIR)"
  endif

  ifneq ($$(JTREG_KEYWORDS), )
    # The keywords string may contain problematic characters and may be quoted
    # already when it arrives here. Remove any existing quotes and replace them
    # with one set of single quotes.
    $1_JTREG_KEYWORDS := \
        $$(strip $$(subst $$(SQUOTE),,$$(subst $$(DQUOTE),,$$(JTREG_KEYWORDS))))
    ifneq ($$($1_JTREG_KEYWORDS), )
      $1_JTREG_BASIC_OPTIONS += -k:'$$($1_JTREG_KEYWORDS)'
    endif
  endif

  $$(eval $$(call SetupRunJtregTestCustom, $1))

  clean-workdir-$1:
	$$(RM) -r $$($1_TEST_SUPPORT_DIR)

  $1_COMMAND_LINE := \
      $$(JAVA) $$($1_JTREG_LAUNCHER_OPTIONS) \
          -Dprogram=jtreg -jar $$(JT_HOME)/lib/jtreg.jar \
          $$($1_JTREG_BASIC_OPTIONS) \
          -testjdk:$$(JDK_UNDER_TEST) \
          -dir:$$(JTREG_TOPDIR) \
          -reportDir:$$($1_TEST_RESULTS_DIR) \
          -workDir:$$($1_TEST_SUPPORT_DIR) \
          -status:$$$${JTREG_STATUS} \
          $$(JTREG_OPTIONS) \
          $$(JTREG_FAILURE_HANDLER_OPTIONS) \
          $$(JTREG_COV_OPTIONS) \
          $$($1_TEST_NAME) \
      && $$(ECHO) $$$$? > $$($1_EXITCODE) \
      || $$(ECHO) $$$$? > $$($1_EXITCODE)


  ifneq ($$(JTREG_RETRY_COUNT), 0)
    $1_COMMAND_LINE := \
        for i in {0..$$(JTREG_RETRY_COUNT)}; do \
          if [ "$$$$i" != 0 ]; then \
            $$(PRINTF) "\nRetrying Jtreg run. Attempt: $$$$i\n"; \
          fi; \
          $$($1_COMMAND_LINE); \
          if [ "`$$(CAT) $$($1_EXITCODE)`" = "0" ]; then \
            break; \
          fi; \
          export JTREG_STATUS="-status:error,fail"; \
        done
  endif

  run-test-$1: pre-run-test clean-workdir-$1
	$$(call LogWarn)
	$$(call LogWarn, Running test '$$($1_TEST)')
	$$(call MakeDir, $$($1_TEST_RESULTS_DIR) $$($1_TEST_SUPPORT_DIR) \
	    $$($1_TEST_TMP_DIR))
	$$(call ExecuteWithLog, $$($1_TEST_SUPPORT_DIR)/jtreg, ( \
            $$(COV_ENVIRONMENT) $$($1_COMMAND_LINE) \
	))

  $1_RESULT_FILE := $$($1_TEST_RESULTS_DIR)/text/stats.txt

  parse-test-$1: run-test-$1
	$$(call LogWarn, Finished running test '$$($1_TEST)')
	$$(call LogWarn, Test report is stored in $$(strip \
	    $$(subst $$(TOPDIR)/, , $$($1_TEST_RESULTS_DIR))))
	$$(if $$(wildcard $$($1_RESULT_FILE)), \
	  $$(eval $1_PASSED := $$(shell $$(AWK) '{ gsub(/[,;]/, ""); \
	      for (i=1; i<=NF; i++) { if ($$$$i == "passed:") \
	      print $$$$(i+1) } }' $$($1_RESULT_FILE))) \
	  $$(if $$($1_PASSED), , $$(eval $1_PASSED := 0)) \
	  $$(eval $1_FAILED := $$(shell $$(AWK) '{gsub(/[,;]/, ""); \
	      for (i=1; i<=NF; i++) { if ($$$$i == "failed:") \
	      print $$$$(i+1) } }' $$($1_RESULT_FILE))) \
	  $$(if $$($1_FAILED), , $$(eval $1_FAILED := 0)) \
	  $$(eval $1_ERROR := $$(shell $$(AWK) '{gsub(/[,;]/, ""); \
	      for (i=1; i<=NF; i++) { if ($$$$i == "error:") \
	      print $$$$(i+1) } }' $$($1_RESULT_FILE))) \
	  $$(if $$($1_ERROR), , $$(eval $1_ERROR := 0)) \
	  $$(eval $1_TOTAL := $$(shell \
	      $$(EXPR) $$($1_PASSED) + $$($1_FAILED) + $$($1_ERROR))) \
	, \
	  $$(eval $1_PASSED := 0) \
	  $$(eval $1_FAILED := 0) \
	  $$(eval $1_ERROR := 1) \
	  $$(eval $1_TOTAL := 1) \
	)

  $1: run-test-$1 parse-test-$1 clean-workdir-$1

  TARGETS += $1 run-test-$1 parse-test-$1 clean-workdir-$1
  TEST_TARGETS += parse-test-$1

endef

################################################################################

### Rules for special tests

SetupRunSpecialTest = $(NamedParamsMacroTemplate)
define SetupRunSpecialTestBody
  $1_TEST_RESULTS_DIR := $$(TEST_RESULTS_DIR)/$1
  $1_TEST_SUPPORT_DIR := $$(TEST_SUPPORT_DIR)/$1
  $1_EXITCODE := $$($1_TEST_RESULTS_DIR)/exitcode.txt

  $1_FULL_TEST_NAME := $$(strip $$(patsubst special:%, %, $$($1_TEST)))
  ifneq ($$(findstring :, $$($1_FULL_TEST_NAME)), )
    $1_TEST_NAME := $$(firstword $$(subst :, ,$$($1_FULL_TEST_NAME)))
    $1_TEST_ARGS := $$(strip $$(patsubst special:$$($1_TEST_NAME):%, %, $$($1_TEST)))
  else
    $1_TEST_NAME := $$($1_FULL_TEST_NAME)
    $1_TEST_ARGS :=
  endif

  ifeq ($$($1_TEST_NAME), failure-handler)
    ifeq ($(BUILD_FAILURE_HANDLER), true)
      $1_TEST_COMMAND_LINE := \
          ($(CD) $(TOPDIR)/make/test && $(MAKE) $(MAKE_ARGS) -f \
          BuildFailureHandler.gmk test)
    else
      $$(error Cannot test failure handler if it is not built)
    endif
  else ifeq ($$($1_TEST_NAME), make)
    $1_TEST_COMMAND_LINE := \
        ($(CD) $(TOPDIR)/test/make && $(MAKE) $(MAKE_ARGS) -f \
        TestMake.gmk $$($1_TEST_ARGS) TEST_SUPPORT_DIR="$$($1_TEST_SUPPORT_DIR)")
  else
    $$(error Invalid special test specification: $$($1_TEST_NAME))
  endif

  run-test-$1: pre-run-test
	$$(call LogWarn)
	$$(call LogWarn, Running test '$$($1_TEST)')
	$$(call MakeDir, $$($1_TEST_RESULTS_DIR) $$($1_TEST_SUPPORT_DIR))
	$$(call ExecuteWithLog, $$($1_TEST_SUPPORT_DIR)/test-execution, ( \
	    $$($1_TEST_COMMAND_LINE) \
	        > >($(TEE) $$($1_TEST_RESULTS_DIR)/test-output.txt) \
	    && $$(ECHO) $$$$? > $$($1_EXITCODE) \
	    || $$(ECHO) $$$$? > $$($1_EXITCODE) \
	))

  $1_RESULT_FILE := $$($1_TEST_RESULTS_DIR)/gtest.txt

  # We can not parse the various "special" tests.
  parse-test-$1: run-test-$1
	$$(call LogWarn, Finished running test '$$($1_TEST)')
	$$(call LogWarn, Test report is stored in $$(strip \
	    $$(subst $$(TOPDIR)/, , $$($1_TEST_RESULTS_DIR))))
	$$(call LogWarn, Warning: Special test results are not properly parsed!)
	$$(eval $1_PASSED := $$(shell \
	  if [ `$(CAT) $$($1_EXITCODE)` = "0" ]; then $(ECHO) 1; else $(ECHO) 0; fi \
	))
	$$(eval $1_FAILED := $$(shell \
	  if [ `$(CAT) $$($1_EXITCODE)` = "0" ]; then $(ECHO) 0; else $(ECHO) 1; fi \
	))
	$$(eval $1_ERROR := 0)
	$$(eval $1_TOTAL := 1)

  $1: run-test-$1 parse-test-$1

  TARGETS += $1 run-test-$1 parse-test-$1
  TEST_TARGETS += parse-test-$1

endef

################################################################################
# Setup and execute make rules for all selected tests
################################################################################

# Helper function to determine which handler to use for the given test
UseGtestTestHandler = \
  $(if $(filter gtest:%, $1), true)

UseMicroTestHandler = \
  $(if $(filter micro:%, $1), true)

UseJtregTestHandler = \
  $(if $(filter jtreg:%, $1), true)

UseSpecialTestHandler = \
  $(if $(filter special:%, $1), true)

# Now process each test to run and setup a proper make rule
$(foreach test, $(TESTS_TO_RUN), \
  $(eval TEST_ID := $(shell $(ECHO) $(strip $(test)) | \
      $(TR) -cs '[a-z][A-Z][0-9]\n' '[_*1000]')) \
  $(eval ALL_TEST_IDS += $(TEST_ID)) \
  $(if $(call UseCustomTestHandler, $(test)), \
    $(eval $(call SetupRunCustomTest, $(TEST_ID), \
        TEST := $(test), \
    )) \
  ) \
  $(if $(call UseGtestTestHandler, $(test)), \
    $(eval $(call SetupRunGtestTest, $(TEST_ID), \
        TEST := $(test), \
    )) \
  ) \
  $(if $(call UseMicroTestHandler, $(test)), \
    $(eval $(call SetupRunMicroTest, $(TEST_ID), \
        TEST := $(test), \
    )) \
  ) \
  $(if $(call UseJtregTestHandler, $(test)), \
    $(eval $(call SetupRunJtregTest, $(TEST_ID), \
        TEST := $(test), \
    )) \
  ) \
  $(if $(call UseSpecialTestHandler, $(test)), \
    $(eval $(call SetupRunSpecialTest, $(TEST_ID), \
        TEST := $(test), \
    )) \
  ) \
)

# Sort also removes duplicates, so if there is any we'll get fewer words.
ifneq ($(words $(ALL_TEST_IDS)), $(words $(sort $(ALL_TEST_IDS))))
  $(error Duplicate test specification)
endif


################################################################################
# The main target for RunTests.gmk
################################################################################

#
# Provide hooks for adding functionality before and after all tests are run.
#

$(call LogInfo, RunTest setup starting)

# This target depends on all actual test having been run (TEST_TARGETS has beeen
# populated by the SetupRun*Test functions). If you need to provide a teardown
# hook, you must let it depend on this target.
run-all-tests: $(TEST_TARGETS)
	$(call LogInfo, RunTest teardown starting)

# This is an abstract target that will be run before any actual tests. Add your
# target as a dependency to thisif you need "setup" type functionality executed
# before all tests.
pre-run-test:
	$(call LogInfo, RunTest setup done)

# This is an abstract target that will be run after all actual tests, but before
# the test summary. If you need "teardown" type functionality, add your target
# as a dependency on this, and let the teardown target depend on run-all-tests.
post-run-test: run-all-tests
	$(call LogInfo, RunTest teardown done)

#
# Create and print a table of the result of all tests run
#
TEST_FAILURE := false

run-test-report: post-run-test
	$(RM) $(TEST_SUMMARY).old 2> /dev/null
	$(MV) $(TEST_SUMMARY) $(TEST_SUMMARY).old 2> /dev/null || true
	$(RM) $(TEST_LAST_IDS).old 2> /dev/null
	$(MV) $(TEST_LAST_IDS) $(TEST_LAST_IDS).old 2> /dev/null || true
	$(ECHO) >> $(TEST_SUMMARY) ==============================
	$(ECHO) >> $(TEST_SUMMARY) Test summary
	$(ECHO) >> $(TEST_SUMMARY) ==============================
	$(PRINTF) >> $(TEST_SUMMARY) "%2s %-49s %5s %5s %5s %5s %2s\n" "  " \
	    TEST TOTAL PASS FAIL ERROR " "
	$(foreach test, $(TESTS_TO_RUN), \
	  $(eval TEST_ID := $(shell $(ECHO) $(strip $(test)) | \
	      $(TR) -cs '[a-z][A-Z][0-9]\n' '[_*1000]')) \
	    $(ECHO) >> $(TEST_LAST_IDS) $(TEST_ID) $(NEWLINE) \
	  $(eval NAME_PATTERN := $(shell $(ECHO) $(test) | $(TR) -c '\n' '[_*1000]')) \
	  $(if $(filter __________________________________________________%, $(NAME_PATTERN)), \
	    $(eval TEST_NAME := ) \
	    $(PRINTF) >> $(TEST_SUMMARY) "%2s %-49s\n" "  " "$(test)"  $(NEWLINE) \
	  , \
	    $(eval TEST_NAME := $(test)) \
	  ) \
	  $(if $(filter $($(TEST_ID)_PASSED), $($(TEST_ID)_TOTAL)), \
	    $(PRINTF) >> $(TEST_SUMMARY) "%2s %-49s %5d %5d %5d %5d %2s\n" \
	        "  " "$(TEST_NAME)" $($(TEST_ID)_TOTAL) $($(TEST_ID)_PASSED) \
	        $($(TEST_ID)_FAILED) $($(TEST_ID)_ERROR) "  " $(NEWLINE) \
	  , \
	    $(PRINTF) >> $(TEST_SUMMARY) "%2s %-49s %5d %5d %5d %5d %2s\n" \
	         ">>" "$(TEST_NAME)" $($(TEST_ID)_TOTAL) $($(TEST_ID)_PASSED) \
	        $($(TEST_ID)_FAILED) $($(TEST_ID)_ERROR) "<<" $(NEWLINE) \
	    $(eval TEST_FAILURE := true) \
	  ) \
	)
	$(ECHO) >> $(TEST_SUMMARY) ==============================
	$(if $(filter true, $(TEST_FAILURE)), \
	  $(ECHO) >> $(TEST_SUMMARY) TEST FAILURE $(NEWLINE) \
	  $(MKDIR) -p $(MAKESUPPORT_OUTPUTDIR) $(NEWLINE) \
	  $(TOUCH) $(MAKESUPPORT_OUTPUTDIR)/exit-with-error \
	, \
	  $(ECHO) >> $(TEST_SUMMARY) TEST SUCCESS \
	)
	$(ECHO)
	$(CAT) $(TEST_SUMMARY)
	$(ECHO)

# The main run-test target
run-test: run-test-report

TARGETS += run-all-tests pre-run-test post-run-test run-test-report run-test

################################################################################
# Setup JCov
################################################################################

ifeq ($(TEST_OPTS_JCOV), true)

  jcov-do-start-grabber:
	$(call MakeDir, $(JCOV_OUTPUT_DIR))
	if $(JAVA) -jar $(JCOV_HOME)/lib/jcov.jar GrabberManager -status 1>/dev/null 2>&1 ; then \
	  $(JAVA) -jar $(JCOV_HOME)/lib/jcov.jar GrabberManager -stop -stoptimeout 3600 ; \
	fi
	$(JAVA) -Xmx4g -jar $(JCOV_HOME)/lib/jcov.jar Grabber -v -t \
	    $(JCOV_IMAGE_DIR)/template.xml -o $(JCOV_RESULT_FILE) \
	    1>$(JCOV_GRABBER_LOG) 2>&1 &

  jcov-start-grabber: jcov-do-start-grabber
	$(call LogWarn, Starting JCov Grabber...)
	$(JAVA) -jar $(JCOV_HOME)/lib/jcov.jar GrabberManager -t 600 -wait

  jcov-stop-grabber:
	$(call LogWarn, Stopping JCov Grabber...)
	$(JAVA) -jar $(JCOV_HOME)/lib/jcov.jar GrabberManager -stop -stoptimeout 3600

  JCOV_REPORT_TITLE := JDK code coverage report<br/>
  ifneq ($(JCOV_FILTERS), )
    JCOV_REPORT_TITLE += Code filters: $(JCOV_FILTERS)<br>
  endif
  JCOV_REPORT_TITLE += Tests: $(TEST)

  jcov-gen-report: jcov-stop-grabber
	$(call LogWarn, Generating JCov report ...)
	$(JAVA) -Xmx4g -jar $(JCOV_HOME)/lib/jcov.jar RepGen -sourcepath \
	    `$(ECHO) $(TOPDIR)/src/*/share/classes/ | $(TR) ' ' ':'` -fmt html \
	    $(JCOV_FILTERS) \
	    -mainReportTitle "$(JCOV_REPORT_TITLE)" \
	    -o $(JCOV_REPORT) $(JCOV_RESULT_FILE)

  TARGETS += jcov-do-start-grabber jcov-start-grabber jcov-stop-grabber \
      jcov-gen-report

  ifneq ($(TEST_OPTS_JCOV_DIFF_CHANGESET), )

    JCOV_SOURCE_DIFF := $(JCOV_OUTPUT_DIR)/source_diff
    JCOV_DIFF_COVERAGE_REPORT := $(JCOV_OUTPUT_DIR)/diff_coverage_report

    ifneq ($(and $(HG), $(wildcard $(TOPDIR)/.hg)), )
      DIFF_COMMAND := $(HG) -R $(TOPDIR) diff -r $(TEST_OPTS_JCOV_DIFF_CHANGESET) > $(JCOV_SOURCE_DIFF)
    else ifneq ($(and $(GIT), $(wildcard $(TOPDIR)/.git)), )
      DIFF_COMMAND := $(GIT) -C $(TOPDIR) diff $(TEST_OPTS_JCOV_DIFF_CHANGESET) > $(JCOV_SOURCE_DIFF)
    else
      $(info Error: Must be either hg or git source tree for diff coverage.)
      $(error Neither hg nor git source tree.)
    endif

    jcov-gen-diffcoverage: jcov-stop-grabber
	$(call LogWarn, Generating diff coverage with changeset $(TEST_OPTS_JCOV_DIFF_CHANGESET) ... )
	$(DIFF_COMMAND)
	$(JAVA) -Xmx4g -jar $(JCOV_HOME)/lib/jcov.jar \
	  DiffCoverage -replaceDiff "src/.*/classes/:" -all \
	    $(JCOV_RESULT_FILE) $(JCOV_SOURCE_DIFF) > \
	    $(JCOV_DIFF_COVERAGE_REPORT)

    TARGETS += jcov-gen-diffcoverage

  endif

  # Hook this into the framework at appropriate places
  pre-run-test: jcov-start-grabber

  post-run-test: jcov-gen-report

  ifneq ($(TEST_OPTS_JCOV_DIFF_CHANGESET), )

    post-run-test: jcov-gen-diffcoverage

  endif

  jcov-stop-grabber: run-all-tests

endif

################################################################################

all: run-test

.PHONY: default all $(TARGETS)<|MERGE_RESOLUTION|>--- conflicted
+++ resolved
@@ -199,13 +199,8 @@
 
 $(eval $(call ParseKeywordVariable, JTREG, \
     SINGLE_KEYWORDS := JOBS TIMEOUT_FACTOR FAILURE_HANDLER_TIMEOUT \
-<<<<<<< HEAD
-        TEST_MODE ASSERT VERBOSE RETAIN MAIN_WRAPPER MAX_MEM RUN_PROBLEM_LISTS \
-        RETRY_COUNT MAX_OUTPUT, \
-=======
-        TEST_MODE ASSERT VERBOSE RETAIN MAX_MEM RUN_PROBLEM_LISTS \
+        TEST_MODE ASSERT VERBOSE RETAIN MAIN_WRAPPER  MAX_MEM RUN_PROBLEM_LISTS \
         RETRY_COUNT MAX_OUTPUT $(CUSTOM_JTREG_SINGLE_KEYWORDS), \
->>>>>>> 1dc8fa99
     STRING_KEYWORDS := OPTIONS JAVA_OPTIONS VM_OPTIONS KEYWORDS \
         EXTRA_PROBLEM_LISTS LAUNCHER_OPTIONS \
         $(CUSTOM_JTREG_STRING_KEYWORDS), \
