#
# Copyright (c) 2011, 2019, Oracle and/or its affiliates. All rights reserved.
# DO NOT ALTER OR REMOVE COPYRIGHT NOTICES OR THIS FILE HEADER.
#
# This code is free software; you can redistribute it and/or modify it
# under the terms of the GNU General Public License version 2 only, as
# published by the Free Software Foundation.  Oracle designates this
# particular file as subject to the "Classpath" exception as provided
# by Oracle in the LICENSE file that accompanied this code.
#
# This code is distributed in the hope that it will be useful, but WITHOUT
# ANY WARRANTY; without even the implied warranty of MERCHANTABILITY or
# FITNESS FOR A PARTICULAR PURPOSE.  See the GNU General Public License
# version 2 for more details (a copy is included in the LICENSE file that
# accompanied this code).
#
# You should have received a copy of the GNU General Public License version
# 2 along with this work; if not, write to the Free Software Foundation,
# Inc., 51 Franklin St, Fifth Floor, Boston, MA 02110-1301 USA.
#
# Please contact Oracle, 500 Oracle Parkway, Redwood Shores, CA 94065 USA
# or visit www.oracle.com if you need additional information or have any
# questions.
#

# When you read this source. Remember that $(sort ...) has the side effect
# of removing duplicates. It is actually this side effect that is
# desired whenever sort is used below!

ifndef _NATIVE_COMPILATION_GMK
_NATIVE_COMPILATION_GMK := 1

ifeq ($(_MAKEBASE_GMK), )
  $(error You must include MakeBase.gmk prior to including NativeCompilation.gmk)
endif

################################################################################
# Create exported symbols file for static libraries
################################################################################

# get the exported symbols from mapfiles and if there
# is no mapfile, get them from the archive
define GetSymbols
  $(RM) $$(@D)/$$(basename $$(@F)).symbols; \
  if [ ! -z $$($1_MAPFILE) -a -e $$($1_MAPFILE) ]; then \
    $(ECHO) "Getting symbols from mapfile $$($1_MAPFILE)"; \
    $(AWK) '/global:/','/local:/' $$($1_MAPFILE) | \
        $(SED) -e 's/#.*//;s/global://;s/local://;s/\;//;s/^[ 	]*/_/;/^_$$$$/d' | \
        $(EGREP) -v "JNI_OnLoad|JNI_OnUnload|Agent_OnLoad|Agent_OnUnload|Agent_OnAttach" > \
        $$(@D)/$$(basename $$(@F)).symbols || true; \
    $(NM) $$($1_TARGET) | $(GREP)  " T " | \
        $(EGREP) "JNI_OnLoad|JNI_OnUnload|Agent_OnLoad|Agent_OnUnload|Agent_OnAttach" | \
        $(CUT) -d ' ' -f 3 >>  $$(@D)/$$(basename $$(@F)).symbols || true;\
  else \
    $(ECHO) "Getting symbols from nm"; \
    $(NM) -m $$($1_TARGET) | $(GREP)  "__TEXT" | \
        $(EGREP) -v "non-external|private extern|__TEXT,__eh_frame" | \
        $(SED) -e  's/.* //' > $$(@D)/$$(basename $$(@F)).symbols; \
  fi
endef

################################################################################
# Creates a recipe that creates a compile_commands.json fragment. Remove any
# occurences of FIXPATH programs from the command to show the actual invocation.
#
# Param 1: Name of file to create
# Param 2: Working directory
# Param 3: Source file
# Param 4: Compile command
################################################################################
define WriteCompileCommandsFragment
  $(call LogInfo, Creating compile commands fragment for $(notdir $3))
  $(call MakeDir, $(dir $1))
  $(call WriteFile,{ \
      "directory": "$(strip $2)"$(COMMA) \
      "file": "$(strip $3)"$(COMMA) \
      "command": "$(strip $(subst $(DQUOTE),\$(DQUOTE),$(subst \,\\,\
        $(subst $(FIXPATH),,$4))))" \
    }$(COMMA), \
    $1)
endef

################################################################################
# Define a native toolchain configuration that can be used by
# SetupNativeCompilation calls
#
# Parameter 1 is the name of the toolchain definition
#
# Remaining parameters are named arguments:
#   EXTENDS - Optional parent definition to get defaults from
#   CC - The C compiler
#   CXX - The C++ compiler
#   LD - The Linker
#   AR - Static linker
#   AS - Assembler
#   MT - Windows MT tool
#   RC - Windows RC tool
#   OBJCOPY - The objcopy tool for debug symbol handling
#   STRIP - The tool to use for stripping debug symbols
#   SYSROOT_CFLAGS - Compiler flags for using the specific sysroot
#   SYSROOT_LDFLAGS - Linker flags for using the specific sysroot
DefineNativeToolchain = $(NamedParamsMacroTemplate)
define DefineNativeToolchainBody
  # If extending another definition, get default values from that,
  # otherwise, nothing more needs to be done as variable assignments
  # already happened in NamedParamsMacroTemplate.
  ifneq ($$($1_EXTENDS), )
    $$(call SetIfEmpty, $1_CC, $$($$($1_EXTENDS)_CC))
    $$(call SetIfEmpty, $1_CXX, $$($$($1_EXTENDS)_CXX))
    $$(call SetIfEmpty, $1_LD, $$($$($1_EXTENDS)_LD))
    $$(call SetIfEmpty, $1_AR, $$($$($1_EXTENDS)_AR))
    $$(call SetIfEmpty, $1_AS, $$($$($1_EXTENDS)_AS))
    $$(call SetIfEmpty, $1_MT, $$($$($1_EXTENDS)_MT))
    $$(call SetIfEmpty, $1_RC, $$($$($1_EXTENDS)_RC))
    $$(call SetIfEmpty, $1_OBJCOPY, $$($$($1_EXTENDS)_OBJCOPY))
    $$(call SetIfEmpty, $1_STRIP, $$($$($1_EXTENDS)_STRIP))
    $$(call SetIfEmpty, $1_SYSROOT_CFLAGS, $$($$($1_EXTENDS)_SYSROOT_CFLAGS))
    $$(call SetIfEmpty, $1_SYSROOT_LDFLAGS, $$($$($1_EXTENDS)_SYSROOT_LDFLAGS))
  endif
endef

# Create a default toolchain with the main compiler and linker
$(eval $(call DefineNativeToolchain, TOOLCHAIN_DEFAULT, \
    CC := $(CC), \
    CXX := $(CXX), \
    LD := $(LD), \
    AR := $(AR), \
    AS := $(AS), \
    MT := $(MT), \
    RC := $(RC), \
    OBJCOPY := $(OBJCOPY), \
    STRIP := $(STRIP), \
    SYSROOT_CFLAGS := $(SYSROOT_CFLAGS), \
    SYSROOT_LDFLAGS := $(SYSROOT_LDFLAGS), \
))

# Create a toolchain where linking is done with the C++ linker
$(eval $(call DefineNativeToolchain, TOOLCHAIN_LINK_CXX, \
    EXTENDS := TOOLCHAIN_DEFAULT, \
    LD := $(LDCXX), \
))

# Create a toolchain with the BUILD compiler, used for build tools that
# are to be run during the build.
$(eval $(call DefineNativeToolchain, TOOLCHAIN_BUILD, \
    CC := $(BUILD_CC), \
    CXX := $(BUILD_CXX), \
    LD := $(BUILD_LD), \
    AR := $(BUILD_AR), \
    AS := $(BUILD_AS), \
    OBJCOPY := $(BUILD_OBJCOPY), \
    STRIP := $(BUILD_STRIP), \
    SYSROOT_CFLAGS := $(BUILD_SYSROOT_CFLAGS), \
    SYSROOT_LDFLAGS := $(BUILD_SYSROOT_LDFLAGS), \
))

# BUILD toolchain with the C++ linker
$(eval $(call DefineNativeToolchain, TOOLCHAIN_BUILD_LINK_CXX, \
    EXTENDS := TOOLCHAIN_BUILD, \
    LD := $(BUILD_LDCXX), \
))

################################################################################

# Extensions of files handled by this macro.
NATIVE_SOURCE_EXTENSIONS := %.s %.S %.c %.cpp %.cc %.m %.mm

# Replaces native source extensions with the object file extension in a string.
# Param 1: the string containing source file names with extensions
# The surrounding strip is needed to keep additional whitespace out
define replace_with_obj_extension
$(strip \
  $(foreach extension, $(NATIVE_SOURCE_EXTENSIONS), \
      $(patsubst $(extension),%$(OBJ_SUFFIX), $(filter $(extension), $1))) \
)
endef

ifeq ($(call isBuildOsEnv, windows.cygwin), true)
  UNIX_PATH_PREFIX := /cygdrive
else ifeq ($(call isBuildOsEnv, windows.msys), true)
  UNIX_PATH_PREFIX :=
endif

# This pattern is used to transform the output of the microsoft CL compiler
# into a make syntax dependency file (.d)
WINDOWS_SHOWINCLUDE_SED_PATTERN := \
    -e '/^Note: including file:/!d' \
    -e 's|Note: including file: *||' \
    -e 's|\r||g' \
    -e 's|\\|/|g' \
    -e 's|^\([a-zA-Z]\):|$(UNIX_PATH_PREFIX)/\1|g' \
    -e '\|$(TOPDIR)|I !d' \
    -e 's|$$$$| \\|g' \
    #

# This pattern is used to transform a dependency file (.d) to a list
# of make targets for dependent files (.d.targets)
DEPENDENCY_TARGET_SED_PATTERN := \
    -e 's/\#.*//' \
    -e 's/^[^:]*: *//' \
    -e 's/ *\\$$$$//' \
    -e 's/^[	 ]*//' \
    -e '/^$$$$/ d' \
    -e 's/$$$$/ :/' \
    #

################################################################################
# Create the recipe needed to compile a single native source file.
#
# Parameter 1 is the name of the rule, based on the name of the library/
# program being build and the name of the source code file, e.g.
# BUILD_LIBFOO_fooMain.cpp.
#
# Remaining parameters are named arguments:
#   FILE - The full path of the source file to compiler
#   BASE - The name of the rule for the entire binary to build ($1)
#   DISABLE_THIS_FILE_DEFINE - Set to true to disable the THIS_FILE define.
#
SetupCompileNativeFile = $(NamedParamsMacroTemplate)
define SetupCompileNativeFileBody
  $1_FILENAME := $$(notdir $$($1_FILE))

  # The target file to be generated.
  $1_OBJ := $$($$($1_BASE)_OBJECT_DIR)/$$(call replace_with_obj_extension, \
      $$($1_FILENAME))

  # Generate the corresponding compile_commands.json fragment.
  $1_OBJ_JSON = $$(MAKESUPPORT_OUTPUTDIR)/compile-commands/$$(subst /,_,$$(subst \
      $$(OUTPUTDIR)/,,$$($1_OBJ))).json
  $$($1_BASE)_ALL_OBJS_JSON += $$($1_OBJ_JSON)

  # Only continue if this object file hasn't been processed already. This lets
  # the first found source file override any other with the same name.
  ifeq ($$($1_OBJ_PROCESSED), )
    $1_OBJ_PROCESSED := true
    # This is the definite source file to use for $1_FILENAME.
    $1_SRC_FILE := $$($1_FILE)

    ifneq ($$($1_DEFINE_THIS_FILE), false)
      ifneq ($$($$($1_BASE)_DEFINE_THIS_FILE), false)
        $1_THIS_FILE = -DTHIS_FILE='"$$($1_FILENAME)"'
      endif
    endif

    ifeq ($$($1_OPTIMIZATION), )
      $1_OPT_CFLAGS := $$($$($1_BASE)_OPT_CFLAGS)
      $1_OPT_CXXFLAGS := $$($$($1_BASE)_OPT_CXXFLAGS)
    else
      ifeq ($$($1_OPTIMIZATION), NONE)
        $1_OPT_CFLAGS := $(C_O_FLAG_NONE)
        $1_OPT_CXXFLAGS := $(CXX_O_FLAG_NONE)
      else ifeq ($$($1_OPTIMIZATION), LOW)
        $1_OPT_CFLAGS := $(C_O_FLAG_NORM)
        $1_OPT_CXXFLAGS := $(CXX_O_FLAG_NORM)
      else ifeq ($$($1_OPTIMIZATION), HIGH)
        $1_OPT_CFLAGS := $(C_O_FLAG_HI)
        $1_OPT_CXXFLAGS := $(CXX_O_FLAG_HI)
      else ifeq ($$($1_OPTIMIZATION), HIGHEST)
        $1_OPT_CFLAGS := $(C_O_FLAG_HIGHEST)
        $1_OPT_CXXFLAGS := $(CXX_O_FLAG_HIGHEST)
      else ifeq ($$($1_OPTIMIZATION), HIGHEST_JVM)
        $1_OPT_CFLAGS := $(C_O_FLAG_HIGHEST_JVM)
        $1_OPT_CXXFLAGS := $(CXX_O_FLAG_HIGHEST_JVM)
      else ifeq ($$($1_OPTIMIZATION), SIZE)
        $1_OPT_CFLAGS := $(C_O_FLAG_SIZE)
        $1_OPT_CXXFLAGS := $(CXX_O_FLAG_SIZE)
      else
        $$(error Unknown value for file OPTIMIZATION: $$($1_OPTIMIZATION))
      endif
    endif

    ifneq ($$($$($1_BASE)_PRECOMPILED_HEADER), )
      ifeq ($$(filter $$($1_FILENAME), $$($$($1_BASE)_PRECOMPILED_HEADER_EXCLUDE)), )
        $1_USE_PCH_FLAGS := $$($$($1_BASE)_USE_PCH_FLAGS)
      endif
    endif

    $1_BASE_CFLAGS :=  $$($$($1_BASE)_CFLAGS) $$($$($1_BASE)_EXTRA_CFLAGS) \
        $$($$($1_BASE)_SYSROOT_CFLAGS)
    $1_BASE_CXXFLAGS := $$($$($1_BASE)_CXXFLAGS) $$($$($1_BASE)_EXTRA_CXXFLAGS) \
        $$($$($1_BASE)_SYSROOT_CFLAGS) $$($1_EXTRA_CXXFLAGS)
    $1_BASE_ASFLAGS := $$($$($1_BASE)_ASFLAGS) $$($$($1_BASE)_EXTRA_ASFLAGS)

    ifneq ($$(filter %.c, $$($1_FILENAME)), )
      # Compile as a C file
      $1_FLAGS := $(CFLAGS_CCACHE) $$($1_USE_PCH_FLAGS) $$($1_BASE_CFLAGS) \
          $$($1_OPT_CFLAGS) $$($1_CFLAGS) $$($1_THIS_FILE) -c
      $1_COMPILER := $$($$($1_BASE)_CC)
      $1_DEP_FLAG := $(C_FLAG_DEPS)
    else ifneq ($$(filter %.m, $$($1_FILENAME)), )
      # Compile as an Objective-C file
      $1_FLAGS := -x objective-c $(CFLAGS_CCACHE) $$($1_USE_PCH_FLAGS) \
          $$($1_BASE_CFLAGS) $$($1_OPT_CFLAGS) $$($1_CFLAGS) $$($1_THIS_FILE) -c
      $1_COMPILER := $$($$($1_BASE)_CC)
      $1_DEP_FLAG := $(C_FLAG_DEPS)
    else ifneq ($$(filter %.s %.S, $$($1_FILENAME)), )
      # Compile as assembler file
      $1_FLAGS := $$($1_BASE_ASFLAGS)
      $1_COMPILER := $(AS)
      $1_DEP_FLAG :=
    else ifneq ($$(filter %.cpp %.cc %.mm, $$($1_FILENAME)), )
      # Compile as a C++ or Objective-C++ file
      $1_FLAGS := $(CFLAGS_CCACHE) $$($1_USE_PCH_FLAGS) $$($1_BASE_CXXFLAGS) \
          $$($1_OPT_CXXFLAGS) $$($1_CXXFLAGS) $$($1_THIS_FILE) -c
      $1_COMPILER := $$($$($1_BASE)_CXX)
      $1_DEP_FLAG := $(CXX_FLAG_DEPS)
    else
      $$(error Internal error in NativeCompilation.gmk: no compiler for file $$($1_FILENAME))
    endif

    ifeq ($$(filter %.s %.S, $$($1_FILENAME)), )
      # And this is the dependency file for this obj file.
      $1_DEPS_FILE := $$(patsubst %$(OBJ_SUFFIX),%.d,$$($1_OBJ))
      # The dependency target file lists all dependencies as empty targets to
      # avoid make error "No rule to make target" for removed files
      $1_DEPS_TARGETS_FILE := $$(patsubst %$(OBJ_SUFFIX),%.d.targets,$$($1_OBJ))

      # Only try to load individual dependency information files if the global
      # file hasn't been loaded (could happen if make was interrupted).
      ifneq ($$($$($1_BASE)_DEPS_FILE_LOADED), true)
        # Include previously generated dependency information. (if it exists)
        -include $$($1_DEPS_FILE)
        -include $$($1_DEPS_TARGETS_FILE)
      endif
    endif

    ifneq ($$(strip $$($1_CFLAGS) $$($1_CXXFLAGS) $$($1_OPTIMIZATION)), )
      $1_VARDEPS := $$($1_CFLAGS) $$($1_CXXFLAGS) $$($1_OPTIMIZATION)
      $1_VARDEPS_FILE := $$(call DependOnVariable, $1_VARDEPS, $$($1_OBJ).vardeps)
    endif

    $1_OBJ_DEPS := $$($1_SRC_FILE) $$($$($1_BASE)_COMPILE_VARDEPS_FILE) \
        $$($$($1_BASE)_EXTRA_DEPS) $$($1_VARDEPS_FILE)
    $1_COMPILE_OPTIONS := $$($1_FLAGS) $(CC_OUT_OPTION)$$($1_OBJ) $$($1_SRC_FILE)

    $$($1_OBJ_JSON): $$($1_OBJ_DEPS)
	$$(call WriteCompileCommandsFragment, $$@, $$(PWD), $$($1_SRC_FILE), \
	    $$($1_COMPILER) $$($1_COMPILE_OPTIONS))

    $$($1_OBJ): $$($1_OBJ_DEPS) | $$($$($1_BASE)_BUILD_INFO)
	$$(call LogInfo, Compiling $$($1_FILENAME) (for $$($$($1_BASE)_BASENAME)))
	$$(call MakeDir, $$(@D))
        ifneq ($(TOOLCHAIN_TYPE), microsoft)
          ifeq ($(TOOLCHAIN_TYPE)$$(filter %.s, $$($1_FILENAME)), solstudio)
            # The Solaris studio compiler doesn't output the full path to the
            # object file in the generated deps files. Fixing it with sed. If
            # compiling assembly, don't try this.
	    $$(call ExecuteWithLog, $$@, \
	        $$($1_COMPILER) $$($1_DEP_FLAG) $$($1_DEPS_FILE).tmp $$($1_COMPILE_OPTIONS))
	    $(SED) 's|^$$(@F):|$$@:|' $$($1_DEPS_FILE).tmp > $$($1_DEPS_FILE)
          else
	    $$(call ExecuteWithLog, $$@, \
	        $$($1_COMPILER) $$($1_DEP_FLAG) $$($1_DEPS_FILE) $$($1_COMPILE_OPTIONS))
          endif
          # Create a dependency target file from the dependency file.
          # Solution suggested by http://make.mad-scientist.net/papers/advanced-auto-dependency-generation/
          ifneq ($$($1_DEPS_FILE), )
	    $(SED) $(DEPENDENCY_TARGET_SED_PATTERN) $$($1_DEPS_FILE) > $$($1_DEPS_TARGETS_FILE)
          endif
        else
          # The Visual Studio compiler lacks a feature for generating make
          # dependencies, but by setting -showIncludes, all included files are
          # printed. These are filtered out and parsed into make dependences.
          #
          # Keep as much as possible on one execution line for best performance
          # on Windows. No need to save exit code from compilation since
          # pipefail is always active on Windows.
	  $$(call ExecuteWithLog, $$@, \
<<<<<<< HEAD
	      $$($1_COMPILER) $$($1_FLAGS) -showIncludes \
	          $(CC_OUT_OPTION)$$($1_OBJ) $$($1_SRC_FILE)) 2>&1 \
=======
	      $$($1_COMPILER) -showIncludes $$($1_COMPILE_OPTIONS)) \
>>>>>>> 6147018a
	      | $(TR) -d '\r' | $(GREP) -v -e "^Note: including file:" \
	          -e "^$$($1_FILENAME)$$$$" || test "$$$$?" = "1" ; \
	  $(ECHO) $$@: \\ > $$($1_DEPS_FILE) ; \
	  $(SED) $(WINDOWS_SHOWINCLUDE_SED_PATTERN) $$($1_OBJ).log \
	      | $(SORT) -u >> $$($1_DEPS_FILE) ; \
	  $(ECHO) >> $$($1_DEPS_FILE) ; \
	  $(SED) $(DEPENDENCY_TARGET_SED_PATTERN) $$($1_DEPS_FILE) > $$($1_DEPS_TARGETS_FILE)
        endif
  endif
endef

# Setup make rules for creating a native binary (a shared library or an
# executable).
#
# Parameter 1 is the name of the rule. This name is used as variable prefix,
# and the targets generated are listed in a variable by that name.
#
# Remaining parameters are named arguments. These include:
#   NAME The base name for the resulting binary, excluding decorations (like *.exe)
#   TYPE Type of binary (EXECUTABLE, LIBRARY or STATIC_LIBRARY). Default is LIBRARY.
#   SUFFIX Override the default suffix for the output file
#   TOOLCHAIN Name of toolchain setup to use. Defaults to TOOLCHAIN_DEFAULT.
#   SRC one or more directory roots to scan for C/C++ files.
#   CFLAGS the compiler flags to be used, used both for C and C++.
#   CXXFLAGS the compiler flags to be used for c++, if set overrides CFLAGS.
#   LDFLAGS the linker flags to be used, used both for C and C++.
#   LIBS the libraries to link to
#   ARFLAGS the archiver flags to be used
#   OBJECT_DIR the directory where we store the object files
#   OUTPUT_DIR the directory where the resulting binary is put
#   INCLUDES only pick source from these directories
#   EXCLUDES do not pick source from these directories
#   INCLUDE_FILES only compile exactly these files!
#   EXCLUDE_FILES with these names
#   EXCLUDE_PATTERN exclude files matching any of these substrings
#   EXTRA_FILES List of extra files not in any of the SRC dirs
#   EXTRA_OBJECT_FILES List of extra object files to include when linking
#   EXTRA_DEPS List of extra dependencies to be added to each compiled file
#   VERSIONINFO_RESOURCE Input file for RC. Setting this implies that RC will be run
#   RC_FLAGS flags for RC.
#   EMBED_MANIFEST if true, embed manifest on Windows.
#   MAPFILE mapfile
#   REORDER reorder file
#   USE_MAPFILE_FOR_SYMBOLS if true and this is a STATIC_BUILD, just copy the
#       mapfile for the output symbols file
#   CC the compiler to use, default is $(CC)
#   LD the linker to use, default is $(LD)
#   OPTIMIZATION sets optimization level to NONE, LOW, HIGH, HIGHEST, HIGHEST_JVM, SIZE
#   DISABLED_WARNINGS_<toolchain> Disable the given warnings for the specified toolchain
#   DISABLED_WARNINGS_C_<toolchain> Disable the given warnings for the specified toolchain
#       when compiling C code
#   DISABLED_WARNINGS_CXX_<toolchain> Disable the given warnings for the specified
#       toolchain when compiling C++ code
#   STRIP_SYMBOLS Set to false to override global strip policy and always leave
#       symbols in the binary, if the toolchain allows for it
#   DEBUG_SYMBOLS Set to false to disable generation of debug symbols
#   COPY_DEBUG_SYMBOLS Set to false to override global setting of debug symbol copying
#   ZIP_EXTERNAL_DEBUG_SYMBOLS Set to false to override global setting of debug symbol
#       zipping
#   STRIPFLAGS Optionally change the flags given to the strip command
#   PRECOMPILED_HEADER Header file to use as precompiled header
#   PRECOMPILED_HEADER_EXCLUDE List of source files that should not use PCH
#   DEFINE_THIS_FILE Set to false to not set the THIS_FILE preprocessor macro
#
# After being called, some variables are exported from this macro, all prefixed
# with parameter 1 followed by a '_':
#   TARGET The library or executable created by the macro
#   TARGET_DEPS All prerequisites for the target calculated by the macro
#   ALL_OBJS All object files
#   IMPORT_LIBRARY The import library created for a shared library on Windows
SetupNativeCompilation = $(NamedParamsMacroTemplate)
define SetupNativeCompilationBody

  # If type is unspecified, default to LIBRARY
  ifeq ($$($1_TYPE), )
    $1_TYPE := LIBRARY
  endif

  # If we're doing a static build and producing a library
  # force it to be a static library and remove the -l libraries
  ifeq ($(STATIC_BUILD), true)
    ifeq ($$($1_TYPE), LIBRARY)
      $1_TYPE := STATIC_LIBRARY
    endif
  endif

  ifeq ($$($1_TYPE), EXECUTABLE)
    $1_PREFIX :=
    ifeq ($$($1_SUFFIX), )
      $1_SUFFIX := $(EXE_SUFFIX)
    endif
  else
    $1_PREFIX := $(LIBRARY_PREFIX)
    ifeq ($$($1_TYPE), LIBRARY)
      ifeq ($$($1_SUFFIX), )
        $1_SUFFIX := $(SHARED_LIBRARY_SUFFIX)
      endif
    else ifeq ($$($1_TYPE), STATIC_LIBRARY)
      ifeq ($$($1_SUFFIX), )
        $1_SUFFIX := $(STATIC_LIBRARY_SUFFIX)
      endif
    endif
  endif

  ifneq ($$($1_NAME), $(basename $$($1_NAME)))
    $$(error NAME must not contain any directory path in $1)
  endif
  ifneq ($(findstring $$($1_SUFFIX), $$($1_NAME)), )
    $$(error NAME should be specified without suffix: $$($1_SUFFIX) in $1)
  endif
  ifneq ($(findstring $$($1_PREFIX), $$($1_NAME)), )
    $$(error NAME should be specified without prefix: $$($1_PREFIX) in $1)
  endif
  ifeq ($$($1_OUTPUT_DIR), )
    $$(error OUTPUT_DIR is missing in $1)
  endif
  ifneq ($$($1_MANIFEST), )
    ifeq ($$($1_MANIFEST_VERSION), )
      $$(error If MANIFEST is provided, then MANIFEST_VERSION is required in $1)
    endif
  endif

  $1_BASENAME := $$($1_PREFIX)$$($1_NAME)$$($1_SUFFIX)
  $1_TARGET := $$($1_OUTPUT_DIR)/$$($1_BASENAME)
  $1_NOSUFFIX := $$($1_PREFIX)$$($1_NAME)
  $1_SAFE_NAME := $$(strip $$(subst /,_, $1))

# Need to make sure TARGET is first on list
  $1 := $$($1_TARGET)

  # Setup the toolchain to be used
  $$(call SetIfEmpty, $1_TOOLCHAIN, TOOLCHAIN_DEFAULT)
  $$(call SetIfEmpty, $1_CC, $$($$($1_TOOLCHAIN)_CC))
  $$(call SetIfEmpty, $1_CXX, $$($$($1_TOOLCHAIN)_CXX))
  $$(call SetIfEmpty, $1_LD, $$($$($1_TOOLCHAIN)_LD))
  $$(call SetIfEmpty, $1_AR, $$($$($1_TOOLCHAIN)_AR))
  $$(call SetIfEmpty, $1_AS, $$($$($1_TOOLCHAIN)_AS))
  $$(call SetIfEmpty, $1_MT, $$($$($1_TOOLCHAIN)_MT))
  $$(call SetIfEmpty, $1_RC, $$($$($1_TOOLCHAIN)_RC))
  $$(call SetIfEmpty, $1_OBJCOPY, $$($$($1_TOOLCHAIN)_OBJCOPY))
  $$(call SetIfEmpty, $1_STRIP, $$($$($1_TOOLCHAIN)_STRIP))
  $$(call SetIfEmpty, $1_SYSROOT_CFLAGS, $$($$($1_TOOLCHAIN)_SYSROOT_CFLAGS))
  $$(call SetIfEmpty, $1_SYSROOT_LDFLAGS, $$($$($1_TOOLCHAIN)_SYSROOT_LDFLAGS))

  # Make sure the dirs exist.
  $$(call MakeDir, $$($1_OBJECT_DIR) $$($1_OUTPUT_DIR))
  $$(foreach d, $$($1_SRC), $$(if $$(wildcard $$d), , \
      $$(error SRC specified to SetupNativeCompilation $1 contains missing directory $$d)))

  $1_SRCS_RAW := $$(call FindFiles, $$($1_SRC))
  # Order src files according to the order of the src dirs
  $1_SRCS := $$(foreach d, $$($1_SRC), $$(filter $$d%, $$($1_SRCS_RAW)))
  $1_SRCS := $$(filter $$(NATIVE_SOURCE_EXTENSIONS), $$($1_SRCS))
  # Extract the C/C++ files.
  ifneq ($$($1_EXCLUDE_PATTERNS), )
    # We must not match the exclude pattern against the src root(s).
    $1_SRCS_WITHOUT_ROOTS := $$($1_SRCS)
    $$(foreach i, $$($1_SRC), $$(eval $1_SRCS_WITHOUT_ROOTS := $$(patsubst \
        $$i/%,%, $$($1_SRCS_WITHOUT_ROOTS))))
    $1_ALL_EXCLUDE_FILES :=  $$(call containing, $$($1_EXCLUDE_PATTERNS), \
        $$($1_SRCS_WITHOUT_ROOTS))
  endif
  ifneq ($$($1_EXCLUDE_FILES), )
    $1_ALL_EXCLUDE_FILES += $$($1_EXCLUDE_FILES)
  endif
  ifneq ($$($1_ALL_EXCLUDE_FILES), )
    $1_EXCLUDE_FILES_PAT := $$($1_ALL_EXCLUDE_FILES) \
        $$(foreach i, $$($1_SRC), $$(addprefix $$i/, $$($1_ALL_EXCLUDE_FILES)))
    $1_EXCLUDE_FILES_PAT := $$(addprefix %, $$($1_EXCLUDE_FILES_PAT))
    $1_SRCS := $$(filter-out $$($1_EXCLUDE_FILES_PAT), $$($1_SRCS))
  endif
  ifneq ($$($1_INCLUDE_FILES), )
    $1_INCLUDE_FILES_PAT := $$(foreach i, $$($1_SRC), $$(addprefix $$i/, $$($1_INCLUDE_FILES)))
    $1_SRCS := $$(filter $$($1_INCLUDE_FILES_PAT), $$($1_SRCS))
  endif
  # There can be only a single bin dir root, no need to foreach over the roots.
  $1_BINS := $$(wildcard $$($1_OBJECT_DIR)/*$(OBJ_SUFFIX))
  # Now we have a list of all c/c++ files to compile: $$($1_SRCS)
  # and we have a list of all existing object files: $$($1_BINS)

  # Prepend the source/bin path to the filter expressions. Then do the filtering.
  ifneq ($$($1_INCLUDES), )
    $1_SRC_INCLUDES := $$(foreach i, $$($1_SRC), $$(addprefix $$i/, $$(addsuffix /%, $$($1_INCLUDES))))
    $1_SRCS := $$(filter $$($1_SRC_INCLUDES), $$($1_SRCS))
  endif
  ifneq ($$($1_EXCLUDES), )
    $1_SRC_EXCLUDES := $$(addsuffix /%, $$($1_EXCLUDES))
    $1_SRC_EXCLUDES += $$(foreach i, $$($1_SRC), $$(addprefix $$i/, $$(addsuffix /%, $$($1_EXCLUDES))))
    $1_SRCS := $$(filter-out $$($1_SRC_EXCLUDES), $$($1_SRCS))
  endif

  $1_SRCS += $$($1_EXTRA_FILES)

  ifeq ($$($1_SRCS), )
    $$(error No sources found for $1 when looking inside the dirs $$($1_SRC))
  endif

  # Calculate the expected output from compiling the sources
  $1_EXPECTED_OBJS_FILENAMES := $$(call replace_with_obj_extension, $$(notdir $$($1_SRCS)))
  $1_EXPECTED_OBJS := $$(addprefix $$($1_OBJECT_DIR)/, $$($1_EXPECTED_OBJS_FILENAMES))
  # Are there too many object files on disk? Perhaps because some source file was removed?
  $1_SUPERFLOUS_OBJS := $$(sort $$(filter-out $$($1_EXPECTED_OBJS), $$($1_BINS)))
  # Clean out the superfluous object files.
  ifneq ($$($1_SUPERFLUOUS_OBJS), )
    $$(shell $(RM) -f $$($1_SUPERFLUOUS_OBJS))
  endif
  # Sort to remove dupliates and provide a reproducable order on the input files to the linker.
  $1_ALL_OBJS := $$(sort $$($1_EXPECTED_OBJS) $$($1_EXTRA_OBJECT_FILES))

  # Pickup extra OPENJDK_TARGET_OS_TYPE, OPENJDK_TARGET_OS, and/or OPENJDK_TARGET_OS plus
  # OPENJDK_TARGET_CPU pair dependent variables for CFLAGS.
  $1_EXTRA_CFLAGS := $$($1_CFLAGS_$(OPENJDK_TARGET_OS_TYPE)) $$($1_CFLAGS_$(OPENJDK_TARGET_OS)) \
      $$($1_CFLAGS_$(OPENJDK_TARGET_OS)_$(OPENJDK_TARGET_CPU))
  ifneq ($(DEBUG_LEVEL), release)
    # Pickup extra debug dependent variables for CFLAGS
    $1_EXTRA_CFLAGS += $$($1_CFLAGS_debug)
    $1_EXTRA_CFLAGS += $$($1_CFLAGS_$(OPENJDK_TARGET_OS_TYPE)_debug)
    $1_EXTRA_CFLAGS += $$($1_CFLAGS_$(OPENJDK_TARGET_OS)_debug)
    $1_EXTRA_CFLAGS += $$($1_CFLAGS_$(OPENJDK_TARGET_OS)_$(OPENJDK_TARGET_CPU)_debug)
  else
    $1_EXTRA_CFLAGS += $$($1_CFLAGS_release)
    $1_EXTRA_CFLAGS += $$($1_CFLAGS_$(OPENJDK_TARGET_OS_TYPE)_release)
    $1_EXTRA_CFLAGS += $$($1_CFLAGS_$(OPENJDK_TARGET_OS)_release)
    $1_EXTRA_CFLAGS += $$($1_CFLAGS_$(OPENJDK_TARGET_OS)_$(OPENJDK_TARGET_CPU)_release)
  endif

  # Pickup extra OPENJDK_TARGET_OS_TYPE and/or OPENJDK_TARGET_OS dependent variables for CXXFLAGS.
  $1_EXTRA_CXXFLAGS := $$($1_CXXFLAGS_$(OPENJDK_TARGET_OS_TYPE)) $$($1_CXXFLAGS_$(OPENJDK_TARGET_OS))
  ifneq ($(DEBUG_LEVEL), release)
    # Pickup extra debug dependent variables for CXXFLAGS
    $1_EXTRA_CXXFLAGS += $$($1_CXXFLAGS_debug)
    $1_EXTRA_CXXFLAGS += $$($1_CXXFLAGS_$(OPENJDK_TARGET_OS_TYPE)_debug)
    $1_EXTRA_CXXFLAGS += $$($1_CXXFLAGS_$(OPENJDK_TARGET_OS)_debug)
  else
    $1_EXTRA_CXXFLAGS += $$($1_CXXFLAGS_release)
    $1_EXTRA_CXXFLAGS += $$($1_CXXFLAGS_$(OPENJDK_TARGET_OS_TYPE)_release)
    $1_EXTRA_CXXFLAGS += $$($1_CXXFLAGS_$(OPENJDK_TARGET_OS)_release)
  endif

  # If no C++ flags are explicitly set, default to using the C flags.
  # After that, we can set additional C++ flags that should not interfere
  # with the mechanism for copying the C flags by default.
  ifeq ($$($1_CXXFLAGS), )
    $1_CXXFLAGS := $$($1_CFLAGS)
  endif
  ifeq ($$(strip $$($1_EXTRA_CXXFLAGS)), )
    $1_EXTRA_CXXFLAGS := $$($1_EXTRA_CFLAGS)
  endif

  ifeq ($(COMPILE_WITH_DEBUG_SYMBOLS), true)
    $1_EXTRA_CFLAGS += $$(CFLAGS_DEBUG_SYMBOLS)
    $1_EXTRA_CXXFLAGS += $$(CFLAGS_DEBUG_SYMBOLS)
    $1_EXTRA_ASFLAGS += $$(ASFLAGS_DEBUG_SYMBOLS)
  endif

  ifneq ($$($1_REORDER), )
    $1_EXTRA_CFLAGS += $$(C_FLAG_REORDER)
    $1_EXTRA_CXXFLAGS += $$(C_FLAG_REORDER)
  endif

  # Pass the library name for static JNI library naming
  ifeq ($$($1_TYPE), STATIC_LIBRARY)
    $1_EXTRA_CFLAGS += -DLIBRARY_NAME=$$($1_NAME)
    $1_EXTRA_CXXFLAGS += -DLIBRARY_NAME=$$($1_NAME)
  endif

  # Pick up disabled warnings, if possible on this platform.
  ifneq ($(DISABLE_WARNING_PREFIX), )
    $1_EXTRA_CFLAGS += $$(addprefix $(DISABLE_WARNING_PREFIX), \
        $$(DISABLED_WARNINGS) \
        $$(DISABLED_WARNINGS_C) \
        $$($1_DISABLED_WARNINGS_$(TOOLCHAIN_TYPE)) \
        $$($1_DISABLED_WARNINGS_C_$(TOOLCHAIN_TYPE)) \
        $$(DISABLED_WARNINGS) \
        $$(DISABLED_WARNINGS_C))
    $1_EXTRA_CXXFLAGS += $$(addprefix $(DISABLE_WARNING_PREFIX), \
        $$(DISABLED_WARNINGS) \
        $$(DISABLED_WARNINGS_CXX) \
        $$($1_DISABLED_WARNINGS_$(TOOLCHAIN_TYPE)) \
        $$($1_DISABLED_WARNINGS_CXX_$(TOOLCHAIN_TYPE)) \
        $$(DISABLED_WARNINGS) \
        $$(DISABLED_WARNINGS_CXX))
  endif

  # Check if warnings should be considered errors.
  # Pick first binary and toolchain specific, then binary specific, then general setting.
  ifeq ($$($1_WARNINGS_AS_ERRORS_$(TOOLCHAIN_TYPE)), )
    ifeq ($$($1_WARNINGS_AS_ERRORS), )
      $1_WARNINGS_AS_ERRORS_$(TOOLCHAIN_TYPE) := $$(WARNINGS_AS_ERRORS)
    else
      $1_WARNINGS_AS_ERRORS_$(TOOLCHAIN_TYPE) := $$($1_WARNINGS_AS_ERRORS)
    endif
  endif

  ifeq ($$($1_WARNINGS_AS_ERRORS_$(TOOLCHAIN_TYPE)), true)
    $1_EXTRA_CFLAGS += $(CFLAGS_WARNINGS_ARE_ERRORS)
    $1_EXTRA_CXXFLAGS += $(CFLAGS_WARNINGS_ARE_ERRORS)
    $1_EXTRA_LDFLAGS += $(LDFLAGS_WARNINGS_ARE_ERRORS)
  endif

  ifeq (NONE, $$($1_OPTIMIZATION))
    $1_OPT_CFLAGS := $(C_O_FLAG_NONE)
    $1_OPT_CXXFLAGS := $(CXX_O_FLAG_NONE)
  else ifeq (LOW, $$($1_OPTIMIZATION))
    $1_OPT_CFLAGS := $(C_O_FLAG_NORM)
    $1_OPT_CXXFLAGS := $(CXX_O_FLAG_NORM)
  else ifeq (HIGH, $$($1_OPTIMIZATION))
    $1_OPT_CFLAGS := $(C_O_FLAG_HI)
    $1_OPT_CXXFLAGS := $(CXX_O_FLAG_HI)
  else ifeq (HIGHEST, $$($1_OPTIMIZATION))
    $1_OPT_CFLAGS := $(C_O_FLAG_HIGHEST)
    $1_OPT_CXXFLAGS := $(CXX_O_FLAG_HIGHEST)
  else ifeq (HIGHEST_JVM, $$($1_OPTIMIZATION))
    $1_OPT_CFLAGS := $(C_O_FLAG_HIGHEST_JVM)
    $1_OPT_CXXFLAGS := $(CXX_O_FLAG_HIGHEST_JVM)
  else ifeq (SIZE, $$($1_OPTIMIZATION))
    $1_OPT_CFLAGS := $(C_O_FLAG_SIZE)
    $1_OPT_CXXFLAGS := $(CXX_O_FLAG_SIZE)
  else ifneq (, $$($1_OPTIMIZATION))
    $$(error Unknown value for OPTIMIZATION: $$($1_OPTIMIZATION))
  endif

  $1_BUILD_INFO := $$($1_OBJECT_DIR)/_build-info.marker

  # Track variable changes for all variables that affect the compilation command
  # lines for all object files in this setup. This includes at least all the
  # variables used in the call to add_native_source below.
  $1_COMPILE_VARDEPS := $$($1_CFLAGS) $$($1_EXTRA_CFLAGS) $$($1_SYSROOT_CFLAGS) \
      $$($1_CXXFLAGS) $$($1_EXTRA_CXXFLAGS) $$($1_OPT_CFLAGS) $$($1_OPT_CXXFLAGS) \
      $$($1_CC) $$($1_CXX) $$($1_AS) $$($1_ASFLAGS)
  $1_COMPILE_VARDEPS_FILE := $$(call DependOnVariable, $1_COMPILE_VARDEPS, \
      $$($1_OBJECT_DIR)/$$($1_NOSUFFIX).comp.vardeps)

  ifneq ($$($1_PRECOMPILED_HEADER), )
    ifeq ($(USE_PRECOMPILED_HEADER), true)
      ifeq ($(TOOLCHAIN_TYPE), microsoft)
        $1_PCH_FILE := $$($1_OBJECT_DIR)/$1.pch
        $1_GENERATED_PCH_SRC := $$($1_OBJECT_DIR)/$1_pch.cpp
        $1_GENERATED_PCH_OBJ := $$($1_OBJECT_DIR)/$1_pch.obj

        $$(eval $$(call SetupCompileNativeFile, $1_$$(notdir $$($1_GENERATED_PCH_SRC)), \
            FILE := $$($1_GENERATED_PCH_SRC), \
            BASE := $1, \
            EXTRA_CXXFLAGS := -Fp$$($1_PCH_FILE) -Yc$$(notdir $$($1_PRECOMPILED_HEADER)), \
            DEFINE_THIS_FILE := false, \
        ))

        $1_USE_PCH_FLAGS := \
            -Fp$$($1_PCH_FILE) -Yu$$(notdir $$($1_PRECOMPILED_HEADER))

        $$($1_ALL_OBJS): $$($1_GENERATED_PCH_OBJ)

        # Explicitly add the pch obj file first to ease comparing to old
        # hotspot build.
        $1_ALL_OBJS := $$($1_GENERATED_PCH_OBJ) $$($1_ALL_OBJS)

        $$($1_GENERATED_PCH_SRC):
		$(ECHO) "#include \"$$(notdir $$($1_PRECOMPILED_HEADER))\"" > $$@

      else ifneq ($(findstring $(TOOLCHAIN_TYPE), gcc clang), )
        ifeq ($(TOOLCHAIN_TYPE), gcc)
          $1_PCH_FILE := $$($1_OBJECT_DIR)/precompiled/$$(notdir $$($1_PRECOMPILED_HEADER)).gch
          $1_USE_PCH_FLAGS := -I$$($1_OBJECT_DIR)/precompiled
        else ifeq ($(TOOLCHAIN_TYPE), clang)
          $1_PCH_FILE := $$($1_OBJECT_DIR)/precompiled/$$(notdir $$($1_PRECOMPILED_HEADER)).pch
          $1_USE_PCH_FLAGS := -include-pch $$($1_PCH_FILE)
        endif
        $1_PCH_DEPS_FILE := $$($1_PCH_FILE).d
        $1_PCH_DEPS_TARGETS_FILE := $$($1_PCH_FILE).d.targets

        -include $$($1_PCH_DEPS_FILE)
        -include $$($1_PCH_DEPS_TARGETS_FILE)

        $1_PCH_COMMAND := $$($1_CC) $$($1_CFLAGS) $$($1_EXTRA_CFLAGS) $$($1_SYSROOT_CFLAGS) \
            $$($1_OPT_CFLAGS) -x c++-header -c $(C_FLAG_DEPS) $$($1_PCH_DEPS_FILE)

        $$($1_PCH_FILE): $$($1_PRECOMPILED_HEADER) $$($1_COMPILE_VARDEPS_FILE)
		$$(call LogInfo, Generating precompiled header)
		$$(call MakeDir, $$(@D))
		$$(call ExecuteWithLog, $$@, $$($1_PCH_COMMAND) $$< -o $$@)
		$(SED) $(DEPENDENCY_TARGET_SED_PATTERN) $$($1_PCH_DEPS_FILE) \
		    > $$($1_PCH_DEPS_TARGETS_FILE)

        $$($1_ALL_OBJS): $$($1_PCH_FILE)

        # Generate the corresponding compile_commands.json fragment.
        $1_PCH_FILE_JSON := $$(MAKESUPPORT_OUTPUTDIR)/compile-commands/$$(subst /,_,$$(subst \
            $$(OUTPUTDIR)/,,$$($1_PCH_FILE))).json
        $1_ALL_OBJS_JSON += $$($1_PCH_FILE_JSON)

        $$($1_PCH_FILE_JSON): $$($1_PRECOMPILED_HEADER) $$($1_COMPILE_VARDEPS_FILE)
		$$(call WriteCompileCommandsFragment, $$@, $$(PWD), $$<, \
		    $$($1_PCH_COMMAND) $$< -o $$($1_PCH_FILE))
      endif
    endif
  endif

  # Now call SetupCompileNativeFile for each source file we are going to compile.
  $$(foreach file, $$($1_SRCS), \
      $$(eval $$(call SetupCompileNativeFile, $1_$$(notdir $$(file)),\
          FILE := $$(file), \
          BASE := $1, \
      )) \
  )

  # Setup rule for printing progress info when compiling source files.
  # This is a rough heuristic and may not always print accurate information.
  $$($1_BUILD_INFO): $$($1_SRCS) $$($1_COMPILE_VARDEPS_FILE)
        ifeq ($$(wildcard $$($1_TARGET)), )
	  $$(call LogWarn, Creating $$(subst $$(OUTPUTDIR)/,,$$($1_TARGET)) from $$(words \
	      $$(filter-out %.vardeps, $$?)) file(s))
        else
	  $$(call LogWarn, $$(strip Updating $$(subst $$(OUTPUTDIR)/,,$$($1_TARGET)) \
	      $$(if $$(filter-out %.vardeps, $$?), \
	        due to $$(words $$(filter-out %.vardeps, $$?)) file(s), \
	      $$(if $$(filter %.vardeps, $$?), due to makefile changes))))
        endif
	$(TOUCH) $$@

  # On windows we need to create a resource file
  ifeq ($(call isTargetOs, windows), true)
    ifneq ($$($1_VERSIONINFO_RESOURCE), )
      $1_RES := $$($1_OBJECT_DIR)/$$($1_BASENAME).res
      $1_RES_DEPS_FILE := $$($1_RES).d
      $1_RES_DEPS_TARGETS_FILE := $$($1_RES).d.targets
      -include $$($1_RES_DEPS_FILE)
      -include $$($1_RES_DEPS_TARGETS_FILE)

      $1_RES_VARDEPS := $$($1_RC) $$($1_RC_FLAGS)
      $1_RES_VARDEPS_FILE := $$(call DependOnVariable, $1_RES_VARDEPS, \
          $$($1_RES).vardeps)

      $$($1_RES): $$($1_VERSIONINFO_RESOURCE) $$($1_RES_VARDEPS_FILE)
		$$(call LogInfo, Compiling resource $$(notdir $$($1_VERSIONINFO_RESOURCE)) (for $$($1_BASENAME)))
		$$(call MakeDir, $$(@D) $$($1_OBJECT_DIR))
		$$(call ExecuteWithLog, $$@, \
		    $$($1_RC) $$($1_RC_FLAGS) $$($1_SYSROOT_CFLAGS) $(CC_OUT_OPTION)$$@ \
		    $$($1_VERSIONINFO_RESOURCE) 2>&1 )
                # Windows RC compiler does not support -showIncludes, so we mis-use CL
                # for this. Filter out RC specific arguments that are unknown to CL.
                # For some unknown reason, in this case CL actually outputs the show
                # includes to stderr so need to redirect it to hide the output from the
                # main log.
		$$(call ExecuteWithLog, $$($1_RES_DEPS_FILE).obj, \
		    $$($1_CC) $$(filter-out -l%, $$($1_RC_FLAGS)) \
		        $$($1_SYSROOT_CFLAGS) -showIncludes -nologo -TC \
		        $(CC_OUT_OPTION)$$($1_RES_DEPS_FILE).obj -P -Fi$$($1_RES_DEPS_FILE).pp \
		        $$($1_VERSIONINFO_RESOURCE)) 2>&1 \
		    | $(TR) -d '\r' | $(GREP) -v -e "^Note: including file:" \
		        -e "^$$(notdir $$($1_VERSIONINFO_RESOURCE))$$$$" || test "$$$$?" = "1" ; \
		$(ECHO) $$($1_RES): \\ > $$($1_RES_DEPS_FILE) ; \
		$(SED) $(WINDOWS_SHOWINCLUDE_SED_PATTERN) $$($1_RES_DEPS_FILE).obj.log \
		    >> $$($1_RES_DEPS_FILE) ; \
		$(ECHO) >> $$($1_RES_DEPS_FILE) ;\
		$(SED) $(DEPENDENCY_TARGET_SED_PATTERN) $$($1_RES_DEPS_FILE) \
		    > $$($1_RES_DEPS_TARGETS_FILE)
    endif
  endif

  # Create a rule to collect all the individual make dependency files into a
  # single makefile.
  $1_DEPS_FILE := $$($1_OBJECT_DIR)/$1.d

  $$($1_DEPS_FILE): $$($1_ALL_OBJS) $$($1_RES)
	$(RM) $$@
        # CD into dir to reduce risk of hitting command length limits, which
        # could otherwise happen if TOPDIR is a very long path.
	$(CD) $$($1_OBJECT_DIR) && $(CAT) *.d > $$@.tmp
	$(CD) $$($1_OBJECT_DIR) && $(CAT) *.d.targets | $(SORT) -u >> $$@.tmp
        # After generating the file, which happens after all objects have been
        # compiled, copy it to .old extension. On the next make invocation, this
        # .old file will be included by make.
	$(CP) $$@.tmp $$@.old
	$(MV) $$@.tmp $$@

  $1 += $$($1_DEPS_FILE)

  # The include must be on the .old file, which represents the state from the
  # previous invocation of make. The file being included must not have a rule
  # defined for it as otherwise make will think it has to run the rule before
  # being able to include the file, which would be wrong since we specifically
  # need the file as it was generated by a previous make invocation.
  ifneq ($$(wildcard $$($1_DEPS_FILE).old), )
    $1_DEPS_FILE_LOADED := true
    -include $$($1_DEPS_FILE).old
  endif

  ifneq ($(DISABLE_MAPFILES), true)
    $1_REAL_MAPFILE := $$($1_MAPFILE)
    ifeq ($(call isTargetOs, windows), false)
      ifneq ($$($1_REORDER), )
        $1_REAL_MAPFILE := $$($1_OBJECT_DIR)/mapfile

        $$($1_REAL_MAPFILE) : $$($1_MAPFILE) $$($1_REORDER)
		$$(call MakeDir, $$(@D))
		$$(CP) $$($1_MAPFILE) $$@.tmp
		$$(SED) -e 's=OUTPUTDIR=$$($1_OBJECT_DIR)=' $$($1_REORDER) >> $$@.tmp
		$$(MV) $$@.tmp $$@
      endif
    endif
  endif

  # Pickup extra OPENJDK_TARGET_OS_TYPE and/or OPENJDK_TARGET_OS dependent variables
  # for LDFLAGS and LIBS
  $1_EXTRA_LDFLAGS += $$($1_LDFLAGS_$(OPENJDK_TARGET_OS_TYPE)) $$($1_LDFLAGS_$(OPENJDK_TARGET_OS))
  $1_EXTRA_LIBS += $$($1_LIBS_$(OPENJDK_TARGET_OS_TYPE)) $$($1_LIBS_$(OPENJDK_TARGET_OS))
  ifneq ($$($1_REAL_MAPFILE), )
    $1_EXTRA_LDFLAGS += $(call SET_SHARED_LIBRARY_MAPFILE,$$($1_REAL_MAPFILE))
  endif

  ifneq ($$($1_COPY_DEBUG_SYMBOLS), false)
    $1_COPY_DEBUG_SYMBOLS := $(COPY_DEBUG_SYMBOLS)
  endif

  ifneq ($$($1_ZIP_EXTERNAL_DEBUG_SYMBOLS), false)
    $1_ZIP_EXTERNAL_DEBUG_SYMBOLS := $(ZIP_EXTERNAL_DEBUG_SYMBOLS)
  endif

  ifeq ($$($1_COPY_DEBUG_SYMBOLS), true)
    ifneq ($$($1_DEBUG_SYMBOLS), false)
      # Only copy debug symbols for dynamic libraries and programs.
      ifneq ($$($1_TYPE), STATIC_LIBRARY)
        # Generate debuginfo files.
        ifeq ($(call isTargetOs, windows), true)
          $1_EXTRA_LDFLAGS += -debug "-pdb:$$($1_OUTPUT_DIR)/$$($1_NOSUFFIX).pdb" \
              "-map:$$($1_OUTPUT_DIR)/$$($1_NOSUFFIX).map"
          $1_DEBUGINFO_FILES := $$($1_OUTPUT_DIR)/$$($1_NOSUFFIX).pdb \
              $$($1_OUTPUT_DIR)/$$($1_NOSUFFIX).map

        else ifeq ($(call isTargetOs, linux solaris), true)
          $1_DEBUGINFO_FILES := $$($1_OUTPUT_DIR)/$$($1_NOSUFFIX).debuginfo
          # Setup the command line creating debuginfo files, to be run after linking.
          # It cannot be run separately since it updates the original target file
          $1_CREATE_DEBUGINFO_CMDS := \
              $$($1_OBJCOPY) --only-keep-debug $$($1_TARGET) $$($1_DEBUGINFO_FILES) $$(NEWLINE) \
              $(CD) $$($1_OUTPUT_DIR) && \
                  $$($1_OBJCOPY) --add-gnu-debuglink=$$($1_DEBUGINFO_FILES) $$($1_TARGET)

        else ifeq ($(call isTargetOs, macosx), true)
          $1_DEBUGINFO_FILES := \
              $$($1_OUTPUT_DIR)/$$($1_BASENAME).dSYM/Contents/Info.plist \
              $$($1_OUTPUT_DIR)/$$($1_BASENAME).dSYM/Contents/Resources/DWARF/$$($1_BASENAME)
          $1_CREATE_DEBUGINFO_CMDS := \
              $(DSYMUTIL) --out $$($1_OUTPUT_DIR)/$$($1_BASENAME).dSYM $$($1_TARGET)
        endif

        # Since the link rule creates more than one file that we want to track,
        # we have to use some tricks to get make to cooperate. To properly
        # trigger downstream dependants of $$($1_DEBUGINFO_FILES), we must have
        # a recipe in the rule below. To avoid rerunning the recipe every time
        # have it touch the target. If a debuginfo file is deleted by something
        # external, explicitly delete the TARGET to trigger a rebuild of both.
        ifneq ($$(wildcard $$($1_DEBUGINFO_FILES)), $$($1_DEBUGINFO_FILES))
          $$(call LogDebug, Deleting $$($1_BASENAME) because debuginfo files are missing)
          $$(shell $(RM) $$($1_TARGET))
        endif
        $$($1_DEBUGINFO_FILES): $$($1_TARGET)
		$$(if $$(CORRECT_FUNCTION_IN_RECIPE_EVALUATION), \
		  $$(if $$(wildcard $$@), , $$(error $$@ was not created for $$<)) \
		)
		$(TOUCH) $$@

        $1 += $$($1_DEBUGINFO_FILES)

        ifeq ($$($1_ZIP_EXTERNAL_DEBUG_SYMBOLS), true)
          $1_DEBUGINFO_ZIP := $$($1_OUTPUT_DIR)/$$($1_NOSUFFIX).diz
          $1 += $$($1_DEBUGINFO_ZIP)

          # The dependency on TARGET is needed for debuginfo files
          # to be rebuilt properly.
          $$($1_DEBUGINFO_ZIP): $$($1_DEBUGINFO_FILES) $$($1_TARGET)
		$(CD) $$($1_OUTPUT_DIR) && \
		    $(ZIPEXE) -q -r $$@ $$(subst $$($1_OUTPUT_DIR)/,, $$($1_DEBUGINFO_FILES))

        endif
       endif # !STATIC_LIBRARY
    endif # $1_DEBUG_SYMBOLS != false
  endif # COPY_DEBUG_SYMBOLS

  # Unless specifically set, stripping should only happen if symbols are also
  # being copied.
  $$(call SetIfEmpty, $1_STRIP_SYMBOLS, $$($1_COPY_DEBUG_SYMBOLS))

  ifneq ($$($1_STRIP_SYMBOLS), false)
    ifneq ($$($1_STRIP), )
      # Default to using the global STRIPFLAGS. Allow for overriding with an empty value
      $1_STRIPFLAGS ?= $(STRIPFLAGS)
      $1_STRIP_CMD := $$($1_STRIP) $$($1_STRIPFLAGS) $$($1_TARGET)
    endif
  endif

  ifeq ($$($1_TYPE), STATIC_LIBRARY)
    $1_VARDEPS := $$($1_AR) $$($1_ARFLAGS) $$($1_LIBS) \
        $$($1_EXTRA_LIBS)
    $1_VARDEPS_FILE := $$(call DependOnVariable, $1_VARDEPS, \
        $$($1_OBJECT_DIR)/$$($1_NOSUFFIX).vardeps)

    # Generating a static library, ie object file archive.
    ifeq ($(STATIC_BUILD), true)
      ifeq ($$($1_USE_MAPFILE_FOR_SYMBOLS), true)
        STATIC_MAPFILE_DEP := $$($1_MAPFILE)
      endif
    endif

    $1_TARGET_DEPS := $$($1_ALL_OBJS) $$($1_RES) $$($1_VARDEPS_FILE) $$(STATIC_MAPFILE_DEP)

    $$($1_TARGET): $$($1_TARGET_DEPS)
	$$(call LogInfo, Building static library $$($1_BASENAME))
	$$(call ExecuteWithLog, $$($1_OBJECT_DIR)/$$($1_SAFE_NAME)_link, \
	    $$($1_AR) $$($1_ARFLAGS) $(AR_OUT_OPTION)$$($1_TARGET) $$($1_ALL_OBJS) \
	        $$($1_RES))
        ifeq ($(STATIC_BUILD), true)
          ifeq ($$($1_USE_MAPFILE_FOR_SYMBOLS), true)
	    $(CP) $$($1_MAPFILE) $$(@D)/$$(basename $$(@F)).symbols
          else
	    $(GetSymbols)
          endif
        endif
  else
    # A shared dynamic library or an executable binary has been specified
    ifeq ($$($1_TYPE), LIBRARY)
      # Generating a dynamic library.
      $1_EXTRA_LDFLAGS += $$(call SET_SHARED_LIBRARY_NAME,$$($1_BASENAME))

      # Create loadmap on AIX. Helps in diagnosing some problems.
      ifneq ($(COMPILER_BINDCMD_FILE_FLAG), )
        $1_EXTRA_LDFLAGS += $(COMPILER_BINDCMD_FILE_FLAG)$$($1_OBJECT_DIR)/$$($1_NOSUFFIX).loadmap
      endif
    endif

    ifeq ($(call isTargetOs, windows), true)
      ifeq ($$($1_EMBED_MANIFEST), true)
        $1_EXTRA_LDFLAGS += -manifest:embed
      endif

      $1_IMPORT_LIBRARY := $$($1_OBJECT_DIR)/$$($1_NAME).lib
      $1_EXTRA_LDFLAGS += "-implib:$$($1_IMPORT_LIBRARY)"
      ifeq ($$($1_TYPE), LIBRARY)
        # To properly trigger downstream dependants of the import library, just as
        # for debug files, we must have a recipe in the rule. To avoid rerunning
        # the recipe every time have it touch the target. If an import library
        # file is deleted by something external, explicitly delete the target to
        # trigger a rebuild of both.
        ifneq ($$(wildcard $$($1_IMPORT_LIBRARY)), $$($1_IMPORT_LIBRARY))
          $$(call LogDebug, Deleting $$($1_BASENAME) because import library is missing)
          $$(shell $(RM) $$($1_TARGET))
        endif
        $$($1_IMPORT_LIBRARY): $$($1_TARGET)
		$(TOUCH) $$@

        $1 += $$($1_IMPORT_LIBRARY)
      endif
    endif

    $1_VARDEPS := $$($1_LD) $$($1_SYSROOT_LDFLAGS) $$($1_LDFLAGS) $$($1_EXTRA_LDFLAGS) \
        $$(GLOBAL_LIBS) $$($1_LIBS) $$($1_EXTRA_LIBS) $$($1_MT) \
        $$($1_CODESIGN) $$($1_CREATE_DEBUGINFO_CMDS) $$($1_MANIFEST_VERSION) \
        $$($1_STRIP_CMD)
    $1_VARDEPS_FILE := $$(call DependOnVariable, $1_VARDEPS, \
        $$($1_OBJECT_DIR)/$$($1_NOSUFFIX).vardeps)

    $1_LD_OBJ_ARG := $$($1_ALL_OBJS)

    # If there are many object files, use an @-file...
    ifneq ($$(word 17, $$($1_ALL_OBJS)), )
      $1_OBJ_FILE_LIST := $$($1_OBJECT_DIR)/_$1_objectfilenames.txt
      ifneq ($(COMPILER_COMMAND_FILE_FLAG), )
        $1_LD_OBJ_ARG := $(COMPILER_COMMAND_FILE_FLAG)$$($1_OBJ_FILE_LIST)
      else
        # ...except for toolchains which don't support them.
        $1_LD_OBJ_ARG := `cat $$($1_OBJ_FILE_LIST)`
      endif
    endif

    # Unfortunately the @-file trick does not work reliably when using clang.
    # Clang does not propagate the @-file parameter to the ld sub process, but
    # instead puts the full content on the command line. At least the llvm ld
    # does not even support an @-file.
    #
    # When linking a large amount of object files, we risk hitting the limit
    # of the command line length even on posix systems if the path length of
    # the output dir is very long due to our use of absolute paths. To
    # mitigate this, use paths relative to the output dir when linking over
    # 500 files with clang and the output dir path is deep.
    ifneq ($$(word 500, $$($1_ALL_OBJS)), )
      ifeq ($$(TOOLCHAIN_TYPE), clang)
        # There is no strlen function in make, but checking path depth is a
        # reasonable approximation.
        ifneq ($$(word 10, $$(subst /, ,$$(OUTPUTDIR))), )
          $1_LINK_OBJS_RELATIVE := true
          $1_ALL_OBJS_RELATIVE := $$(patsubst $$(OUTPUTDIR)/%, %, $$($1_ALL_OBJS))
        endif
      endif
    endif

    $1_TARGET_DEPS := $$($1_ALL_OBJS) $$($1_RES) $$($1_MANIFEST) \
        $$($1_REAL_MAPFILE) $$($1_VARDEPS_FILE)

    $$($1_TARGET): $$($1_TARGET_DEPS)
                ifneq ($$($1_OBJ_FILE_LIST), )
                  ifeq ($$($1_LINK_OBJS_RELATIVE), true)
		    $$(eval $$(call ListPathsSafely, $1_ALL_OBJS_RELATIVE, $$($1_OBJ_FILE_LIST)))
                  else
		    $$(eval $$(call ListPathsSafely, $1_ALL_OBJS, $$($1_OBJ_FILE_LIST)))
                  endif
                endif
                # Keep as much as possible on one execution line for best performance
                # on Windows
		$$(call LogInfo, Linking $$($1_BASENAME))
                ifeq ($(call isTargetOs, windows), true)
		  $$(call ExecuteWithLog, $$($1_OBJECT_DIR)/$$($1_SAFE_NAME)_link, \
		      $$($1_LD) $$($1_LDFLAGS) $$($1_EXTRA_LDFLAGS) $$($1_SYSROOT_LDFLAGS) \
		          $(LD_OUT_OPTION)$$($1_TARGET) $$($1_LD_OBJ_ARG) $$($1_RES) $$(GLOBAL_LIBS) \
		          $$($1_LIBS) $$($1_EXTRA_LIBS)) \
		      | $(GREP) -v "^   Creating library .*\.lib and object .*\.exp" || \
		          test "$$$$?" = "1" ; \
		  $$($1_CREATE_DEBUGINFO_CMDS)
		  $$($1_STRIP_CMD)
                else
		  $$(call ExecuteWithLog, $$($1_OBJECT_DIR)/$$($1_SAFE_NAME)_link, \
		      $$(if $$($1_LINK_OBJS_RELATIVE), $$(CD) $$(OUTPUTDIR) ; ) \
		      $$($1_LD) $$($1_LDFLAGS) $$($1_EXTRA_LDFLAGS) $$($1_SYSROOT_LDFLAGS) \
		          $(LD_OUT_OPTION)$$($1_TARGET) $$($1_LD_OBJ_ARG) $$($1_RES) $$(GLOBAL_LIBS) \
		          $$($1_LIBS) $$($1_EXTRA_LIBS)) ; \
		  $$($1_CREATE_DEBUGINFO_CMDS)
		  $$($1_STRIP_CMD)
                endif
                ifeq ($(call isTargetOs, windows), true)
                  ifneq ($$($1_MANIFEST), )
		    $$($1_MT) -nologo -manifest $$($1_MANIFEST) -identity:"$$($1_NAME).exe, version=$$($1_MANIFEST_VERSION)" -outputresource:$$@;#1
                  endif
                endif
                # This only works if the openjdk_codesign identity is present on the system. Let
                # silently fail otherwise.
                ifneq ($(CODESIGN), )
                  ifneq ($$($1_CODESIGN), )
		    $(CODESIGN) -s openjdk_codesign $$@
                  endif
                endif
  endif

  ifeq ($(GENERATE_COMPILE_COMMANDS_ONLY), true)
    $1 := $$($1_ALL_OBJS_JSON)
  endif
endef

endif # _NATIVE_COMPILATION_GMK<|MERGE_RESOLUTION|>--- conflicted
+++ resolved
@@ -366,12 +366,7 @@
           # on Windows. No need to save exit code from compilation since
           # pipefail is always active on Windows.
 	  $$(call ExecuteWithLog, $$@, \
-<<<<<<< HEAD
-	      $$($1_COMPILER) $$($1_FLAGS) -showIncludes \
-	          $(CC_OUT_OPTION)$$($1_OBJ) $$($1_SRC_FILE)) 2>&1 \
-=======
-	      $$($1_COMPILER) -showIncludes $$($1_COMPILE_OPTIONS)) \
->>>>>>> 6147018a
+	      $$($1_COMPILER) -showIncludes $$($1_COMPILE_OPTIONS) 2>&1) \
 	      | $(TR) -d '\r' | $(GREP) -v -e "^Note: including file:" \
 	          -e "^$$($1_FILENAME)$$$$" || test "$$$$?" = "1" ; \
 	  $(ECHO) $$@: \\ > $$($1_DEPS_FILE) ; \
