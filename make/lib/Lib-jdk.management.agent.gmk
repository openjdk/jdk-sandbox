#
# Copyright (c) 2017, 2018, Oracle and/or its affiliates. All rights reserved.
# DO NOT ALTER OR REMOVE COPYRIGHT NOTICES OR THIS FILE HEADER.
#
# This code is free software; you can redistribute it and/or modify it
# under the terms of the GNU General Public License version 2 only, as
# published by the Free Software Foundation.  Oracle designates this
# particular file as subject to the "Classpath" exception as provided
# by Oracle in the LICENSE file that accompanied this code.
#
# This code is distributed in the hope that it will be useful, but WITHOUT
# ANY WARRANTY; without even the implied warranty of MERCHANTABILITY or
# FITNESS FOR A PARTICULAR PURPOSE.  See the GNU General Public License
# version 2 for more details (a copy is included in the LICENSE file that
# accompanied this code).
#
# You should have received a copy of the GNU General Public License version
# 2 along with this work; if not, write to the Free Software Foundation,
# Inc., 51 Franklin St, Fifth Floor, Boston, MA 02110-1301 USA.
#
# Please contact Oracle, 500 Oracle Parkway, Redwood Shores, CA 94065 USA
# or visit www.oracle.com if you need additional information or have any
# questions.
#

include LibCommon.gmk

################################################################################

$(eval $(call SetupJdkLibrary, BUILD_LIBMANAGEMENT_AGENT, \
    NAME := management_agent, \
    OPTIMIZATION := LOW, \
<<<<<<< HEAD
    CFLAGS := $(CFLAGS_JDKLIB) $(LIBMANAGEMENT_AGENT_CFLAGS), \
=======
    CFLAGS := $(CFLAGS_JDKLIB), \
>>>>>>> 9be1418d
    LDFLAGS := $(LDFLAGS_JDKLIB) \
        $(call SET_SHARED_LIBRARY_ORIGIN), \
    LIBS := $(JDKLIB_LIBS), \
    LIBS_windows := $(WIN_JAVA_LIB) advapi32.lib, \
))

$(BUILD_LIBMANAGEMENT_AGENT): $(call FindLib, java.base, java)

TARGETS += $(BUILD_LIBMANAGEMENT_AGENT)

################################################################################<|MERGE_RESOLUTION|>--- conflicted
+++ resolved
@@ -30,11 +30,7 @@
 $(eval $(call SetupJdkLibrary, BUILD_LIBMANAGEMENT_AGENT, \
     NAME := management_agent, \
     OPTIMIZATION := LOW, \
-<<<<<<< HEAD
-    CFLAGS := $(CFLAGS_JDKLIB) $(LIBMANAGEMENT_AGENT_CFLAGS), \
-=======
     CFLAGS := $(CFLAGS_JDKLIB), \
->>>>>>> 9be1418d
     LDFLAGS := $(LDFLAGS_JDKLIB) \
         $(call SET_SHARED_LIBRARY_ORIGIN), \
     LIBS := $(JDKLIB_LIBS), \
