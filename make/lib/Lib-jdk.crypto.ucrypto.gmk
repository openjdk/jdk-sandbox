#
# Copyright (c) 2014, 2018, Oracle and/or its affiliates. All rights reserved.
# DO NOT ALTER OR REMOVE COPYRIGHT NOTICES OR THIS FILE HEADER.
#
# This code is free software; you can redistribute it and/or modify it
# under the terms of the GNU General Public License version 2 only, as
# published by the Free Software Foundation.  Oracle designates this
# particular file as subject to the "Classpath" exception as provided
# by Oracle in the LICENSE file that accompanied this code.
#
# This code is distributed in the hope that it will be useful, but WITHOUT
# ANY WARRANTY; without even the implied warranty of MERCHANTABILITY or
# FITNESS FOR A PARTICULAR PURPOSE.  See the GNU General Public License
# version 2 for more details (a copy is included in the LICENSE file that
# accompanied this code).
#
# You should have received a copy of the GNU General Public License version
# 2 along with this work; if not, write to the Free Software Foundation,
# Inc., 51 Franklin St, Fifth Floor, Boston, MA 02110-1301 USA.
#
# Please contact Oracle, 500 Oracle Parkway, Redwood Shores, CA 94065 USA
# or visit www.oracle.com if you need additional information or have any
# questions.
#

include LibCommon.gmk

################################################################################

ifeq ($(OPENJDK_TARGET_OS), solaris)

  LIBJ2UCRYPTO_SRC := $(TOPDIR)/src/jdk.crypto.ucrypto/solaris/native/libj2ucrypto

  $(eval $(call SetupJdkLibrary, BUILD_LIBJ2UCRYPTO, \
      NAME := j2ucrypto, \
      SRC := $(LIBJ2UCRYPTO_SRC), \
      OPTIMIZATION := LOW, \
      CFLAGS := $(CFLAGS_JDKLIB) \
          $(addprefix -I, $(LIBJ2UCRYPTO_SRC)), \
      MAPFILE := $(TOPDIR)/make/mapfiles/libj2ucrypto/mapfile-vers, \
      LDFLAGS := $(LDFLAGS_JDKLIB), \
      LIBS := $(LIBDL), \
<<<<<<< HEAD
      LIBS_solaris := -lc, \
=======
      OBJECT_DIR := $(SUPPORT_OUTPUTDIR)/native/$(MODULE)/libj2ucrypto, \
>>>>>>> 8280624a
  ))

  $(BUILD_LIBJ2UCRYPTO): $(BUILD_LIBJAVA)

  TARGETS += $(BUILD_LIBJ2UCRYPTO)

endif

################################################################################<|MERGE_RESOLUTION|>--- conflicted
+++ resolved
@@ -40,11 +40,6 @@
       MAPFILE := $(TOPDIR)/make/mapfiles/libj2ucrypto/mapfile-vers, \
       LDFLAGS := $(LDFLAGS_JDKLIB), \
       LIBS := $(LIBDL), \
-<<<<<<< HEAD
-      LIBS_solaris := -lc, \
-=======
-      OBJECT_DIR := $(SUPPORT_OUTPUTDIR)/native/$(MODULE)/libj2ucrypto, \
->>>>>>> 8280624a
   ))
 
   $(BUILD_LIBJ2UCRYPTO): $(BUILD_LIBJAVA)
