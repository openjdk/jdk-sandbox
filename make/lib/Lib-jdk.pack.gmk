#
# Copyright (c) 2011, 2018, Oracle and/or its affiliates. All rights reserved.
# DO NOT ALTER OR REMOVE COPYRIGHT NOTICES OR THIS FILE HEADER.
#
# This code is free software; you can redistribute it and/or modify it
# under the terms of the GNU General Public License version 2 only, as
# published by the Free Software Foundation.  Oracle designates this
# particular file as subject to the "Classpath" exception as provided
# by Oracle in the LICENSE file that accompanied this code.
#
# This code is distributed in the hope that it will be useful, but WITHOUT
# ANY WARRANTY; without even the implied warranty of MERCHANTABILITY or
# FITNESS FOR A PARTICULAR PURPOSE.  See the GNU General Public License
# version 2 for more details (a copy is included in the LICENSE file that
# accompanied this code).
#
# You should have received a copy of the GNU General Public License version
# 2 along with this work; if not, write to the Free Software Foundation,
# Inc., 51 Franklin St, Fifth Floor, Boston, MA 02110-1301 USA.
#
# Please contact Oracle, 500 Oracle Parkway, Redwood Shores, CA 94065 USA
# or visit www.oracle.com if you need additional information or have any
# questions.
#

include LibCommon.gmk

################################################################################

$(eval $(call SetupJdkLibrary, BUILD_LIBUNPACK, \
    NAME := unpack, \
    EXTRA_SRC := common-unpack, \
    TOOLCHAIN := TOOLCHAIN_LINK_CXX, \
    OPTIMIZATION := LOW, \
    CFLAGS := $(CXXFLAGS_JDKLIB) \
        -DNO_ZLIB -DUNPACK_JNI -DFULL, \
    CFLAGS_release := -DPRODUCT, \
    EXTRA_HEADER_DIRS := $(call GetJavaHeaderDir, java.base), \
    DISABLED_WARNINGS_gcc := implicit-fallthrough, \
<<<<<<< HEAD
    DISABLED_WARNINGS_solstudio := wunreachable, \
    MAPFILE := $(TOPDIR)/make/mapfiles/libunpack/mapfile-vers, \
=======
>>>>>>> 9be1418d
    LDFLAGS := $(LDFLAGS_JDKLIB) $(LDFLAGS_CXX_JDK) \
        $(call SET_SHARED_LIBRARY_ORIGIN), \
    LDFLAGS_windows := -map:$(SUPPORT_OUTPUTDIR)/native/$(MODULE)/unpack.map -debug, \
    LIBS_unix := -ljvm $(LIBCXX) -ljava, \
    LIBS_windows := jvm.lib $(WIN_JAVA_LIB), \
))

$(BUILD_LIBUNPACK): $(call FindLib, java.base, java)

TARGETS += $(BUILD_LIBUNPACK)

################################################################################<|MERGE_RESOLUTION|>--- conflicted
+++ resolved
@@ -37,11 +37,7 @@
     CFLAGS_release := -DPRODUCT, \
     EXTRA_HEADER_DIRS := $(call GetJavaHeaderDir, java.base), \
     DISABLED_WARNINGS_gcc := implicit-fallthrough, \
-<<<<<<< HEAD
     DISABLED_WARNINGS_solstudio := wunreachable, \
-    MAPFILE := $(TOPDIR)/make/mapfiles/libunpack/mapfile-vers, \
-=======
->>>>>>> 9be1418d
     LDFLAGS := $(LDFLAGS_JDKLIB) $(LDFLAGS_CXX_JDK) \
         $(call SET_SHARED_LIBRARY_ORIGIN), \
     LDFLAGS_windows := -map:$(SUPPORT_OUTPUTDIR)/native/$(MODULE)/unpack.map -debug, \
