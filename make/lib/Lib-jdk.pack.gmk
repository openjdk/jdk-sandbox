#
# Copyright (c) 2011, 2018, Oracle and/or its affiliates. All rights reserved.
# DO NOT ALTER OR REMOVE COPYRIGHT NOTICES OR THIS FILE HEADER.
#
# This code is free software; you can redistribute it and/or modify it
# under the terms of the GNU General Public License version 2 only, as
# published by the Free Software Foundation.  Oracle designates this
# particular file as subject to the "Classpath" exception as provided
# by Oracle in the LICENSE file that accompanied this code.
#
# This code is distributed in the hope that it will be useful, but WITHOUT
# ANY WARRANTY; without even the implied warranty of MERCHANTABILITY or
# FITNESS FOR A PARTICULAR PURPOSE.  See the GNU General Public License
# version 2 for more details (a copy is included in the LICENSE file that
# accompanied this code).
#
# You should have received a copy of the GNU General Public License version
# 2 along with this work; if not, write to the Free Software Foundation,
# Inc., 51 Franklin St, Fifth Floor, Boston, MA 02110-1301 USA.
#
# Please contact Oracle, 500 Oracle Parkway, Redwood Shores, CA 94065 USA
# or visit www.oracle.com if you need additional information or have any
# questions.
#

include LibCommon.gmk

################################################################################

$(eval $(call SetupJdkLibrary, BUILD_LIBUNPACK, \
    NAME := unpack, \
    EXTRA_SRC := common-unpack, \
    TOOLCHAIN := TOOLCHAIN_LINK_CXX, \
    OPTIMIZATION := LOW, \
    CFLAGS := $(CXXFLAGS_JDKLIB) \
        -DNO_ZLIB -DUNPACK_JNI -DFULL, \
    CFLAGS_release := -DPRODUCT, \
    EXTRA_HEADER_DIRS := $(call GetJavaHeaderDir, java.base), \
    DISABLED_WARNINGS_gcc := implicit-fallthrough, \
<<<<<<< HEAD
    DISABLED_WARNINGS_solstudio := wunreachable, \
=======
    DISABLED_WARNINGS_clang := format-nonliteral, \
>>>>>>> 6147018a
    LDFLAGS := $(LDFLAGS_JDKLIB) $(LDFLAGS_CXX_JDK) \
        $(call SET_SHARED_LIBRARY_ORIGIN), \
    LDFLAGS_windows := -map:$(SUPPORT_OUTPUTDIR)/native/$(MODULE)/unpack.map -debug, \
    LIBS_unix := -ljvm $(LIBCXX) -ljava, \
    LIBS_windows := jvm.lib $(WIN_JAVA_LIB), \
))

$(BUILD_LIBUNPACK): $(call FindLib, java.base, java)

TARGETS += $(BUILD_LIBUNPACK)

################################################################################<|MERGE_RESOLUTION|>--- conflicted
+++ resolved
@@ -37,11 +37,8 @@
     CFLAGS_release := -DPRODUCT, \
     EXTRA_HEADER_DIRS := $(call GetJavaHeaderDir, java.base), \
     DISABLED_WARNINGS_gcc := implicit-fallthrough, \
-<<<<<<< HEAD
+    DISABLED_WARNINGS_clang := format-nonliteral, \
     DISABLED_WARNINGS_solstudio := wunreachable, \
-=======
-    DISABLED_WARNINGS_clang := format-nonliteral, \
->>>>>>> 6147018a
     LDFLAGS := $(LDFLAGS_JDKLIB) $(LDFLAGS_CXX_JDK) \
         $(call SET_SHARED_LIBRARY_ORIGIN), \
     LDFLAGS_windows := -map:$(SUPPORT_OUTPUTDIR)/native/$(MODULE)/unpack.map -debug, \
