#
# Copyright (c) 2015, 2018, Oracle and/or its affiliates. All rights reserved.
# DO NOT ALTER OR REMOVE COPYRIGHT NOTICES OR THIS FILE HEADER.
#
# This code is free software; you can redistribute it and/or modify it
# under the terms of the GNU General Public License version 2 only, as
# published by the Free Software Foundation.  Oracle designates this
# particular file as subject to the "Classpath" exception as provided
# by Oracle in the LICENSE file that accompanied this code.
#
# This code is distributed in the hope that it will be useful, but WITHOUT
# ANY WARRANTY; without even the implied warranty of MERCHANTABILITY or
# FITNESS FOR A PARTICULAR PURPOSE.  See the GNU General Public License
# version 2 for more details (a copy is included in the LICENSE file that
# accompanied this code).
#
# You should have received a copy of the GNU General Public License version
# 2 along with this work; if not, write to the Free Software Foundation,
# Inc., 51 Franklin St, Fifth Floor, Boston, MA 02110-1301 USA.
#
# Please contact Oracle, 500 Oracle Parkway, Redwood Shores, CA 94065 USA
# or visit www.oracle.com if you need additional information or have any
# questions.
#

include LibCommon.gmk

$(eval $(call IncludeCustomExtension, hotspot/lib/Lib-jdk.hotspot.agent.gmk))

################################################################################

ifeq ($(OPENJDK_TARGET_OS), linux)
  SA_CFLAGS := -D_FILE_OFFSET_BITS=64

else ifeq ($(OPENJDK_TARGET_OS), solaris)
  SA_LDFLAGS := -mt

else ifeq ($(OPENJDK_TARGET_OS), macosx)
  SA_CFLAGS := -Damd64 -D_GNU_SOURCE -mno-omit-leaf-frame-pointer \
      -mstack-alignment=16 -fPIC
else ifeq ($(OPENJDK_TARGET_OS), windows)
  SA_CFLAGS := -D_WINDOWS -D_DEBUG -D_CONSOLE -D_MBCS -EHsc
  ifeq ($(OPENJDK_TARGET_CPU), x86_64)
    SA_CXXFLAGS := -DWIN64
  else
    SA_CXXFLAGS := -RTC1
  endif
endif

################################################################################

$(eval $(call SetupJdkLibrary, BUILD_LIBSA, \
    NAME := saproc, \
    OPTIMIZATION := NONE, \
    DISABLED_WARNINGS_microsoft := 4267, \
    DISABLED_WARNINGS_gcc := sign-compare, \
<<<<<<< HEAD
    DISABLED_WARNINGS_CXX_solstudio := truncwarn unknownpragma doubunder, \
    SRC := $(SA_SRC), \
    EXCLUDE_FILES := test.c saproc_audit.cpp $(SA_EXCLUDE_FILES), \
    CFLAGS := $(SA_INCLUDES) $(SA_CFLAGS) $(SA_CUSTOM_CFLAGS), \
    CXXFLAGS := $(SA_INCLUDES) $(SA_CXXFLAGS) $(SA_CUSTOM_CXXFLAGS), \
=======
    DISABLED_WARNINGS_CXX_solstudio := truncwarn unknownpragma, \
    CFLAGS := $(CFLAGS_JDKLIB) $(SA_CFLAGS), \
    CXXFLAGS := $(CXXFLAGS_JDKLIB) $(SA_CFLAGS) $(SA_CXXFLAGS), \
>>>>>>> 9be1418d
    LDFLAGS := $(LDFLAGS_JDKLIB) $(SA_LDFLAGS), \
    LIBS_linux := -lthread_db $(LIBDL), \
    LIBS_solaris := -ldl -ldemangle -lthread -lproc, \
    LIBS_macosx := -framework Foundation -framework JavaNativeFoundation \
        -framework JavaRuntimeSupport -framework Security -framework CoreFoundation, \
    LIBS_windows := dbgeng.lib, \
))

TARGETS += $(BUILD_LIBSA)

################################################################################<|MERGE_RESOLUTION|>--- conflicted
+++ resolved
@@ -54,17 +54,9 @@
     OPTIMIZATION := NONE, \
     DISABLED_WARNINGS_microsoft := 4267, \
     DISABLED_WARNINGS_gcc := sign-compare, \
-<<<<<<< HEAD
     DISABLED_WARNINGS_CXX_solstudio := truncwarn unknownpragma doubunder, \
-    SRC := $(SA_SRC), \
-    EXCLUDE_FILES := test.c saproc_audit.cpp $(SA_EXCLUDE_FILES), \
-    CFLAGS := $(SA_INCLUDES) $(SA_CFLAGS) $(SA_CUSTOM_CFLAGS), \
-    CXXFLAGS := $(SA_INCLUDES) $(SA_CXXFLAGS) $(SA_CUSTOM_CXXFLAGS), \
-=======
-    DISABLED_WARNINGS_CXX_solstudio := truncwarn unknownpragma, \
     CFLAGS := $(CFLAGS_JDKLIB) $(SA_CFLAGS), \
     CXXFLAGS := $(CXXFLAGS_JDKLIB) $(SA_CFLAGS) $(SA_CXXFLAGS), \
->>>>>>> 9be1418d
     LDFLAGS := $(LDFLAGS_JDKLIB) $(SA_LDFLAGS), \
     LIBS_linux := -lthread_db $(LIBDL), \
     LIBS_solaris := -ldl -ldemangle -lthread -lproc, \
