--- conflicted
+++ resolved
@@ -163,7 +163,6 @@
       DISABLE_WARNING_PREFIX="-wd"
       CFLAGS_WARNINGS_ARE_ERRORS="-WX"
 
-<<<<<<< HEAD
       # 4061
       #WARNINGS_ENABLE_ALL="-Wall"
       WARNINGS_ENABLE_ALL="-W3"
@@ -179,16 +178,11 @@
       DISABLED_WARNINGS="4456"
 # make sure we get this one:     WARNING_CFLAGS_JVM="-wd4800" (-Wreorder)
       #was: $RETRY_W4_HOTSPOT $RETRY_W4_JDK 4061 4242 4255 4265 4365 4456 4459 4514 4619 4623 4625 4626 4668 4710 4820 5026 5027 5038 5039 4596 4571 4577 4605 4774"
-=======
-      WARNINGS_ENABLE_ALL="-W3"
-      DISABLED_WARNINGS="4800"
->>>>>>> 6147018a
       ;;
 
     solstudio)
       DISABLE_WARNING_PREFIX="-erroff="
       CFLAGS_WARNINGS_ARE_ERRORS="-errwarn=%all"
-<<<<<<< HEAD
       LDFLAGS_WARNINGS_ARE_ERRORS="-Wl,-z,fatal-warnings"
 
       WARNINGS_ENABLE_ALL_CFLAGS="-v -fd -xtransition"
@@ -197,21 +191,11 @@
       DISABLED_WARNINGS_C="E_OLD_STYLE_FUNC_DECL E_OLD_STYLE_FUNC_DEF E_SEMANTICS_OF_OP_CHG_IN_ANSI_C E_NO_REPLACEMENT_IN_STRING E_DECLARATION_IN_CODE"
       DISABLED_WARNINGS_CXX="inllargeuse inllargeint notused wemptydecl notemsource"
       # helpful quality checks, should not be disabled: inllargeuse inllargeint
-=======
-
-      WARNINGS_ENABLE_ALL_CFLAGS="-v"
-      WARNINGS_ENABLE_ALL_CXXFLAGS="+w"
-
-      DISABLED_WARNINGS_C=""
-      DISABLED_WARNINGS_CXX=""
->>>>>>> 6147018a
       ;;
 
     gcc)
       DISABLE_WARNING_PREFIX="-Wno-"
       CFLAGS_WARNINGS_ARE_ERRORS="-Werror"
-
-<<<<<<< HEAD
       # -Wall -Wextra does not enable all warnings. We add some more that we
       # consider relevant:
       WARNINGS_ENABLE_ADDITIONAL="-Wpointer-arith -Wundef -Wlogical-op -Winit-self -Wpacked -Wdisabled-optimization -Wtrampolines"
@@ -222,17 +206,6 @@
 
       DISABLED_WARNINGS_JUST_GET_THIS_PASS="unused-variable unused-function unused-but-set-variable undef unused-value unused-label pointer-arith"
       DISABLED_WARNINGS="unused-parameter $DISABLED_WARNINGS_JUST_GET_THIS_PASS"
-=======
-      # Additional warnings that are not activated by -Wall and -Wextra
-      WARNINGS_ENABLE_ADDITIONAL="-Wpointer-arith -Wsign-compare \
-          -Wunused-function -Wundef -Wunused-value -Wreturn-type \
-          -Wtrampolines"
-      WARNINGS_ENABLE_ADDITIONAL_CXX="-Woverloaded-virtual -Wreorder"
-      WARNINGS_ENABLE_ALL_CFLAGS="-Wall -Wextra -Wformat=2 $WARNINGS_ENABLE_ADDITIONAL"
-      WARNINGS_ENABLE_ALL_CXXFLAGS="$WARNINGS_ENABLE_ALL_CFLAGS $WARNINGS_ENABLE_ADDITIONAL_CXX"
-
-      DISABLED_WARNINGS="unused-parameter unused"
->>>>>>> 6147018a
 
       # Repeate the check for the BUILD_CC and BUILD_CXX. Need to also reset
       # CFLAGS since any target specific flags will likely not work with the
@@ -279,10 +252,7 @@
   AC_SUBST(DISABLE_WARNING_PREFIX)
   AC_SUBST(BUILD_CC_DISABLE_WARNING_PREFIX)
   AC_SUBST(CFLAGS_WARNINGS_ARE_ERRORS)
-<<<<<<< HEAD
   AC_SUBST(LDFLAGS_WARNINGS_ARE_ERRORS)
-=======
->>>>>>> 6147018a
   AC_SUBST(DISABLED_WARNINGS)
   AC_SUBST(DISABLED_WARNINGS_C)
   AC_SUBST(DISABLED_WARNINGS_CXX)
@@ -607,11 +577,7 @@
     TOOLCHAIN_CFLAGS="-errshort=tags"
 
     TOOLCHAIN_CFLAGS_JDK="-mt $TOOLCHAIN_FLAGS"
-<<<<<<< HEAD
     TOOLCHAIN_CFLAGS_JDK_CONLY="-xc99=%none -xCC -Xa -W0,-noglobal $TOOLCHAIN_CFLAGS" # C only
-=======
-    TOOLCHAIN_CFLAGS_JDK_CONLY="-W0,-noglobal $TOOLCHAIN_CFLAGS" # C only
->>>>>>> 6147018a
     TOOLCHAIN_CFLAGS_JDK_CXXONLY="-features=no%except -norunpath -xnolib" # CXX only
     TOOLCHAIN_CFLAGS_JVM="-template=no%extdef -features=no%split_init \
         -library=stlport4 -mt -features=no%except $TOOLCHAIN_FLAGS"
@@ -659,10 +625,8 @@
   # CFLAGS WARNINGS STUFF
   # Set JVM_CFLAGS warning handling
   if test "x$TOOLCHAIN_TYPE" = xgcc; then
-<<<<<<< HEAD
 #    JDK_DISABLED="-Wno-pointer-arith -Wno-undef -Wno-unused-function -Wno-unused-value -Wno-unused-but-set-variable -Wno-unused-parameter -Wno-unused-variable -Wno-unused-label"
 #    JVM_DISABLED="-Wno-unknown-pragmas -Wno-comment -Wno-delete-non-virtual-dtor -Wno-ignored-qualifiers -Wno-parentheses -Wno-reorder -Wno-unused-local-typedefs -Wno-unused-parameter -Wno-unused-variable -Wno-address -Wno-missing-field-initializers -Wno-unused-but-set-variable -Wno-char-subscripts -Wno-array-bounds -Wno-narrowing -Wno-empty-body -Wno-unused-but-set-parameter"
-
     WARNING_CFLAGS_JDK="$WARNINGS_ENABLE_ALL $JDK_DISABLED"
     WARNING_CFLAGS_JDK_CONLY="$WARNINGS_ENABLE_ALL_CFLAGS"
     WARNING_CFLAGS_JDK_CXXONLY="$WARNINGS_ENABLE_ALL_CXXFLAGS"
@@ -674,32 +638,18 @@
       WARNING_CFLAGS_JVM="$WARNING_CFLAGS_JVM -Wno-sometimes-uninitialized"
       WARNING_CFLAGS_JDK="-Wall -Wextra -Wno-unused -Wno-unused-parameter -Wformat=2"
     fi
-=======
-    WARNING_CFLAGS_JDK_CONLY="$WARNINGS_ENABLE_ALL_CFLAGS"
-    WARNING_CFLAGS_JDK_CXXONLY="$WARNINGS_ENABLE_ALL_CXXFLAGS"
-    WARNING_CFLAGS_JVM="$WARNINGS_ENABLE_ALL_CXXFLAGS"
-
-  elif test "x$TOOLCHAIN_TYPE" = xclang; then
-    WARNING_CFLAGS="$WARNINGS_ENABLE_ALL"
-
->>>>>>> 6147018a
   elif test "x$TOOLCHAIN_TYPE" = xsolstudio; then
     WARNING_CFLAGS_JDK_CONLY="$WARNINGS_ENABLE_ALL_CFLAGS"
     WARNING_CFLAGS_JDK_CXXONLY="$WARNINGS_ENABLE_ALL_CXXFLAGS"
     WARNING_CFLAGS_JVM="$WARNINGS_ENABLE_ALL_CXXFLAGS"
-<<<<<<< HEAD
+
   elif test "x$TOOLCHAIN_TYPE" = xmicrosoft; then
     WARNING_CFLAGS="$WARNINGS_ENABLE_ALL"
     #WARNING_CFLAGS="-W3"
     #WARNING_CFLAGS_JDK="-wd4800"
-=======
-
-  elif test "x$TOOLCHAIN_TYPE" = xmicrosoft; then
-    WARNING_CFLAGS="$WARNINGS_ENABLE_ALL"
 
   elif test "x$TOOLCHAIN_TYPE" = xxlc; then
     WARNING_CFLAGS=""  # currently left empty
->>>>>>> 6147018a
   fi
 
   # Set some additional per-OS defines.
