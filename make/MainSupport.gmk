#
# Copyright (c) 2011, 2020, Oracle and/or its affiliates. All rights reserved.
# DO NOT ALTER OR REMOVE COPYRIGHT NOTICES OR THIS FILE HEADER.
#
# This code is free software; you can redistribute it and/or modify it
# under the terms of the GNU General Public License version 2 only, as
# published by the Free Software Foundation.  Oracle designates this
# particular file as subject to the "Classpath" exception as provided
# by Oracle in the LICENSE file that accompanied this code.
#
# This code is distributed in the hope that it will be useful, but WITHOUT
# ANY WARRANTY; without even the implied warranty of MERCHANTABILITY or
# FITNESS FOR A PARTICULAR PURPOSE.  See the GNU General Public License
# version 2 for more details (a copy is included in the LICENSE file that
# accompanied this code).
#
# You should have received a copy of the GNU General Public License version
# 2 along with this work; if not, write to the Free Software Foundation,
# Inc., 51 Franklin St, Fifth Floor, Boston, MA 02110-1301 USA.
#
# Please contact Oracle, 500 Oracle Parkway, Redwood Shores, CA 94065 USA
# or visit www.oracle.com if you need additional information or have any
# questions.
#

################################################################################
# This file contains helper functions for Main.gmk.
################################################################################

ifndef _MAINSUPPORT_GMK
_MAINSUPPORT_GMK := 1

<<<<<<< HEAD

=======
>>>>>>> 77826c0a
# Setup make rules for creating a top-level target.
# Parameter 1 is the name of the rule. This name is used as variable prefix.
#
# Remaining parameters are named arguments. These include:
#   MAKEFILE the makefile to delegate to
#   TARGET the makefile target
#   ARGS arguments to the makefile
#   DEPS the target(s) this new rule depends on
#
SetupTarget = $(NamedParamsMacroTemplate)
define SetupTargetBody
<<<<<<< HEAD
$1:
	+($(CD) $(TOPDIR)/make && $(MAKE) $(MAKE_ARGS) -f $$($1_MAKEFILE).gmk $$($1_ARGS))

  ALL_TARGETS += $1

$1: $$($1_DEPS)
=======
  $1:
	+($(CD) $(TOPDIR)/make && $(MAKE) $(MAKE_ARGS) -f $$($1_MAKEFILE).gmk $$($1_TARGET) $$($1_ARGS))

  ALL_TARGETS += $1

  ifneq ($(DEPS), none)
    $1: $$($1_DEPS)
  endif
>>>>>>> 77826c0a
endef

define CleanDocs
	@$(PRINTF) "Cleaning docs ..."
	@$(PRINTF) "\n" $(LOG_DEBUG)
	$(RM) -r $(SUPPORT_OUTPUTDIR)/docs
	$(RM) -r $(SUPPORT_OUTPUTDIR)/javadoc
	$(RM) -r $(IMAGES_OUTPUTDIR)/docs
	@$(PRINTF) " done\n"
endef

# Cleans the dir given as $1
define CleanDir
	@$(PRINTF) "Cleaning $(strip $1) build artifacts ..."
	@$(PRINTF) "\n" $(LOG_DEBUG)
	($(CD) $(OUTPUTDIR) && $(RM) -r $1)
	@$(PRINTF) " done\n"
endef

define CleanSupportDir
	@$(PRINTF) "Cleaning $(strip $1) build artifacts ..."
	@$(PRINTF) "\n" $(LOG_DEBUG)
	$(RM) -r $(SUPPORT_OUTPUTDIR)/$(strip $1)
	@$(PRINTF) " done\n"
endef

define CleanMakeSupportDir
	@$(PRINTF) "Cleaning $(strip $1) make support artifacts ..."
	@$(PRINTF) "\n" $(LOG_DEBUG)
	$(RM) -r $(MAKESUPPORT_OUTPUTDIR)/$(strip $1)
	@$(PRINTF) " done\n"
endef

define CleanTest
	@$(PRINTF) "Cleaning test $(strip $1) ..."
	@$(PRINTF) "\n" $(LOG_DEBUG)
	$(RM) -r $(SUPPORT_OUTPUTDIR)/test/$(strip $(subst -,/,$1))
        # Remove as much of the test directory structure as is empty
	$(RMDIR) -p $(dir $(SUPPORT_OUTPUTDIR)/test/$(strip $(subst -,/,$1))) 2> /dev/null || true
	@$(PRINTF) " done\n"
endef

define Clean-gensrc
	@$(PRINTF) "Cleaning gensrc $(if $1,for $(strip $1) )..."
	@$(PRINTF) "\n" $(LOG_DEBUG)
	$(RM) -r $(SUPPORT_OUTPUTDIR)/gensrc/$(strip $1)
	@$(PRINTF) " done\n"
endef

define Clean-java
	@$(PRINTF) "Cleaning java $(if $1,for $(strip $1) )..."
	@$(PRINTF) "\n" $(LOG_DEBUG)
	$(RM) -r $(JDK_OUTPUTDIR)/modules/$(strip $1)
	$(RM) -r $(SUPPORT_OUTPUTDIR)/special_classes/$(strip $1)
	$(PRINTF) " done\n"
	$(PRINTF) "Cleaning headers $(if $1,for $(strip $1)) ..."
	$(RM) -r $(SUPPORT_OUTPUTDIR)/headers/$(strip $1)
	@$(PRINTF) " done\n"
endef

define Clean-native
	@$(PRINTF) "Cleaning native $(if $1,for $(strip $1) )..."
	@$(PRINTF) "\n" $(LOG_DEBUG)
	$(RM) -r $(SUPPORT_OUTPUTDIR)/native/$(strip $1)
	$(RM) -r $(SUPPORT_OUTPUTDIR)/modules_libs/$(strip $1)
	$(RM) -r $(SUPPORT_OUTPUTDIR)/modules_cmds/$(strip $1)
	@$(PRINTF) " done\n"
endef

define Clean-include
	@$(PRINTF) "Cleaning include $(if $1,for $(strip $1) )..."
	@$(PRINTF) "\n" $(LOG_DEBUG)
	$(RM) -r $(SUPPORT_OUTPUTDIR)/modules_include/$(strip $1)
	@$(PRINTF) " done\n"
endef

define CleanModule
  $(call Clean-gensrc, $1)
  $(call Clean-java, $1)
  $(call Clean-native, $1)
  $(call Clean-include, $1)
endef


################################################################################

PHASE_MAKEDIRS := $(TOPDIR)/make

# Helper macro for DeclareRecipesForPhase
# Declare a recipe for calling the module and phase specific makefile.
# If there are multiple makefiles to call, create a rule for each topdir
# that contains a makefile with the target $module-$suffix-$repodir,
# (i.e: java.base-gensrc-src)
# Normally there is only one makefile, and the target will just be
# $module-$suffix
# Param 1: Name of list to add targets to
# Param 2: Module name
define DeclareRecipeForModuleMakefile
  $2-$$($1_TARGET_SUFFIX):
        ifeq ($$($1_USE_WRAPPER), true)
	  +($(CD) $(TOPDIR)/make && $(MAKE) $(MAKE_ARGS) \
	      -f ModuleWrapper.gmk -I $$(TOPDIR)/make/common/modules  \
	      $$(addprefix -I, $$(PHASE_MAKEDIRS) \
	          $$(addsuffix /modules/$2, $$(PHASE_MAKEDIRS)) \
	      ) \
	      MODULE=$2 MAKEFILE_PREFIX=$$($1_FILE_PREFIX) $$($1_EXTRA_ARGS))
        else
	  +($(CD) $$(TOPDIR)/make \
	  && $(MAKE) $(MAKE_ARGS) \
	      -f modules/$2/$$($1_FILE_PREFIX).gmk -I $$(TOPDIR)/make/common/modules \
	      $$(addprefix -I, $$(PHASE_MAKEDIRS) \
	          $$(addsuffix /modules/$2, $$(PHASE_MAKEDIRS)) \
	      ) \
	      MODULE=$2 $$($1_EXTRA_ARGS) \
	  )
        endif

endef

# Helper macro for DeclareRecipesForPhase
# Param 1: Name of list to add targets to
# Param 2: Module name
define DeclareRecipesForPhaseAndModule
  $1_$2_MAKEFILES := $$(strip $$(wildcard \
      $$(addsuffix /modules/$2/$$($1_FILE_PREFIX).gmk, $$(PHASE_MAKEDIRS))))

  # Only declare recipes if there are makefiles to call
  ifneq ($$($1_$2_MAKEFILES), )
    # Add the top dir specific target to target list regardless of if recipe
    # generation is disabled.
    ifeq ($$($1_MULTIPLE_MAKEFILES), true)
      $$(foreach d, $$($1_$2_TOPDIRS), \
        $$(eval $1 += $2-$$($1_TARGET_SUFFIX)-$$(notdir $$d)))
    endif
    ifeq ($(NO_RECIPES),)
      $$(eval $$(call DeclareRecipeForModuleMakefile,$1,$2))
    endif
    $1 += $2-$$($1_TARGET_SUFFIX)
    $1_MODULES += $2
  endif
endef

# Declare recipes for a specific module and build phase if there are makefiles
# present for the specific combination.
# Param 1: Name of list to add targets to
# Named params:
# TARGET_SUFFIX : Suffix of target to create for recipe
# MAKE_SUBDIR : Subdir for this build phase
# FILE_PREFIX : File prefix for this build phase
# USE_WRAPPER : Set to true to use ModuleWrapper.gmk
# CHECK_MODULES : List of modules to try
# MULTIPLE_MAKEFILES : Set to true to handle makefiles for the same module and
#                      phase in multiple repos
# EXTRA_ARGS : Add extra make args to each makefile call
# Exported variables:
# $1_MODULES : All modules that had rules generated
# $1_TARGETS : All targets generated
define DeclareRecipesForPhase
  $(foreach i,2 3 4 5 6 7 8, $(if $(strip $($i)),$(strip $1)_$(strip $($i)))$(NEWLINE))
  $(if $(9),$(error Internal makefile error: Too many arguments to \
      DeclareRecipesForPhase, please update MakeHelper.gmk))

  $$(foreach m, $$($(strip $1)_CHECK_MODULES), \
      $$(eval $$(call DeclareRecipesForPhaseAndModule,$(strip $1),$$m)))

  $(strip $1)_TARGETS := $$($(strip $1))
endef

################################################################################

endif # _MAINSUPPORT_GMK<|MERGE_RESOLUTION|>--- conflicted
+++ resolved
@@ -30,10 +30,6 @@
 ifndef _MAINSUPPORT_GMK
 _MAINSUPPORT_GMK := 1
 
-<<<<<<< HEAD
-
-=======
->>>>>>> 77826c0a
 # Setup make rules for creating a top-level target.
 # Parameter 1 is the name of the rule. This name is used as variable prefix.
 #
@@ -45,14 +41,6 @@
 #
 SetupTarget = $(NamedParamsMacroTemplate)
 define SetupTargetBody
-<<<<<<< HEAD
-$1:
-	+($(CD) $(TOPDIR)/make && $(MAKE) $(MAKE_ARGS) -f $$($1_MAKEFILE).gmk $$($1_ARGS))
-
-  ALL_TARGETS += $1
-
-$1: $$($1_DEPS)
-=======
   $1:
 	+($(CD) $(TOPDIR)/make && $(MAKE) $(MAKE_ARGS) -f $$($1_MAKEFILE).gmk $$($1_TARGET) $$($1_ARGS))
 
@@ -61,7 +49,6 @@
   ifneq ($(DEPS), none)
     $1: $$($1_DEPS)
   endif
->>>>>>> 77826c0a
 endef
 
 define CleanDocs
