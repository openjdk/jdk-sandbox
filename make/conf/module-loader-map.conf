#
# Copyright (c) 2014, 2024, Oracle and/or its affiliates. All rights reserved.
# DO NOT ALTER OR REMOVE COPYRIGHT NOTICES OR THIS FILE HEADER.
#
# This code is free software; you can redistribute it and/or modify it
# under the terms of the GNU General Public License version 2 only, as
# published by the Free Software Foundation.  Oracle designates this
# particular file as subject to the "Classpath" exception as provided
# by Oracle in the LICENSE file that accompanied this code.
#
# This code is distributed in the hope that it will be useful, but WITHOUT
# ANY WARRANTY; without even the implied warranty of MERCHANTABILITY or
# FITNESS FOR A PARTICULAR PURPOSE.  See the GNU General Public License
# version 2 for more details (a copy is included in the LICENSE file that
# accompanied this code).
#
# You should have received a copy of the GNU General Public License version
# 2 along with this work; if not, write to the Free Software Foundation,
# Inc., 51 Franklin St, Fifth Floor, Boston, MA 02110-1301 USA.
#
# Please contact Oracle, 500 Oracle Parkway, Redwood Shores, CA 94065 USA
# or visit www.oracle.com if you need additional information or have any
# questions.
#

################################################################################
# BOOT_MODULES are modules defined by the boot loader
# PLATFORM_MODULES are modules defined by the platform loader
#
# All other modules not declared below are defined by the application loader
# and are not included in JRE.

BOOT_MODULES= \
    java.base \
    java.datatransfer \
    java.desktop \
    java.instrument \
    java.logging \
    java.management \
    java.management.rmi \
    java.naming \
    java.prefs \
    java.rmi \
    java.security.sasl \
    java.xml \
    jdk.incubator.vector \
    jdk.internal.vm.ci \
    jdk.jfr \
    jdk.management \
    jdk.management.jfr \
    jdk.management.agent \
    jdk.net \
    jdk.nio.mapmode \
    jdk.sctp \
    jdk.unsupported \
    jdk.naming.rmi \
    #

# Modules that directly or indirectly requiring upgradeable modules
# should carefully be considered if it should be upgradeable or not.
UPGRADEABLE_PLATFORM_MODULES= \
    java.compiler \
    jdk.graal.compiler \
    jdk.graal.compiler.management \
    #

PLATFORM_MODULES= \
    java.se \
    java.net.http \
    java.scripting \
    java.security.jgss \
    java.smartcardio \
    java.sql \
    java.sql.rowset \
    java.transaction.xa \
    java.xml.crypto \
    jdk.accessibility \
    jdk.charsets \
    jdk.crypto.cryptoki \
    jdk.dynalink \
    jdk.httpserver \
    jdk.jsobject \
    jdk.localedata \
    jdk.naming.dns \
    jdk.security.auth \
    jdk.security.jgss \
    jdk.xml.dom \
    jdk.zipfs \
    #

PLATFORM_MODULES_windows= \
    jdk.crypto.mscapi \
    #

<<<<<<< HEAD
NATIVE_MODULES= \
    jdk.internal.le \
    jdk.attach \
    jdk.jdi \
    jdk.jpackage
    # @@@: any others?
=======
NATIVE_ACCESS_MODULES= \
    java.base \
    java.datatransfer \
    java.desktop \
    java.instrument \
    java.logging \
    java.management \
    java.management.rmi \
    java.naming \
    java.net.http \
    java.prefs \
    java.rmi \
    java.scripting \
    java.se \
    java.security.jgss \
    java.security.sasl \
    java.smartcardio \
    java.sql \
    java.sql.rowset \
    java.transaction.xa \
    java.xml \
    java.xml.crypto \
    jdk.accessibility \
    jdk.charsets \
    jdk.crypto.cryptoki \
    jdk.dynalink \
    jdk.httpserver \
    jdk.incubator.vector \
    jdk.internal.vm.ci \
    jdk.jfr \
    jdk.jsobject \
    jdk.localedata \
    jdk.management \
    jdk.management.agent \
    jdk.management.jfr \
    jdk.naming.dns \
    jdk.naming.rmi \
    jdk.net \
    jdk.nio.mapmode \
    jdk.sctp \
    jdk.security.auth \
    jdk.security.jgss \
    jdk.unsupported \
    jdk.xml.dom \
    jdk.zipfs \
    #
>>>>>>> b0496096
<|MERGE_RESOLUTION|>--- conflicted
+++ resolved
@@ -92,14 +92,6 @@
     jdk.crypto.mscapi \
     #
 
-<<<<<<< HEAD
-NATIVE_MODULES= \
-    jdk.internal.le \
-    jdk.attach \
-    jdk.jdi \
-    jdk.jpackage
-    # @@@: any others?
-=======
 NATIVE_ACCESS_MODULES= \
     java.base \
     java.datatransfer \
@@ -145,5 +137,4 @@
     jdk.unsupported \
     jdk.xml.dom \
     jdk.zipfs \
-    #
->>>>>>> b0496096
+    #