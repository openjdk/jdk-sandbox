--- conflicted
+++ resolved
@@ -166,7 +166,11 @@
 
     private static ClassAttributes getClassAttributes(byte[] bytes) {
         var cm = Classfile.parse(bytes);
-        ClassAttributes attrs = new ClassAttributes(cm.flags().flagsMask(), cm.thisClass().name().stringValue(), cm.superclass().map(ClassEntry::asInternalName).orElse(null), cm.majorVersion(), cm.minorVersion());
+        ClassAttributes attrs = new ClassAttributes(
+                cm.flags().flagsMask(),
+                cm.thisClass().name().stringValue(),
+                cm.superclass().map(ClassEntry::asInternalName).orElse(null),
+                cm.majorVersion());
         cm.forEachElement(attrs);
         return attrs;
     }
@@ -240,39 +244,16 @@
     private static final class ClassAttributes implements Consumer<ClassElement> {
         private final String name;
         private String outerClassName;
-<<<<<<< HEAD
         private final String superName;
-        private final int version;
+        private final int majorVersion;
         private final int access;
         private final boolean publicClass;
-=======
-        private String superName;
-        private int majorVersion;
-        private int access;
-        private boolean publicClass;
->>>>>>> 064bb726
         private boolean nestedClass;
         private final Set<Field> fields = new HashSet<>();
         private final Set<Method> methods = new HashSet<>();
 
-<<<<<<< HEAD
-        public ClassAttributes(int access, String name, String superName, int major, int minor) {
-            this.version = minor << 16 | major;
-=======
-        public ClassAttributes() {
-            super(Opcodes.ASM9);
-        }
-
-        private boolean isPublic(int access) {
-            return ((access & Opcodes.ACC_PUBLIC) == Opcodes.ACC_PUBLIC)
-                    || ((access & Opcodes.ACC_PROTECTED) == Opcodes.ACC_PROTECTED);
-        }
-
-        @Override
-        public void visit(int version, int access, String name, String signature,
-                          String superName, String[] interfaces) {
-            this.majorVersion = version & 0xFFFF; // JDK-8296329: extract major version only
->>>>>>> 064bb726
+        public ClassAttributes(int access, String name, String superName, int majorVersion) {
+            this.majorVersion = majorVersion; // JDK-8296329: extract major version only
             this.access = access;
             this.name = name;
             this.nestedClass = name.contains("$");
