/*
 * Copyright (c) 2020, 2024, Oracle and/or its affiliates. All rights reserved.
 * DO NOT ALTER OR REMOVE COPYRIGHT NOTICES OR THIS FILE HEADER.
 *
 * This code is free software; you can redistribute it and/or modify it
 * under the terms of the GNU General Public License version 2 only, as
 * published by the Free Software Foundation.
 *
 * This code is distributed in the hope that it will be useful, but WITHOUT
 * ANY WARRANTY; without even the implied warranty of MERCHANTABILITY or
 * FITNESS FOR A PARTICULAR PURPOSE.  See the GNU General Public License
 * version 2 for more details (a copy is included in the LICENSE file that
 * accompanied this code).
 *
 * You should have received a copy of the GNU General Public License version
 * 2 along with this work; if not, write to the Free Software Foundation,
 * Inc., 51 Franklin St, Fifth Floor, Boston, MA 02110-1301 USA.
 *
 * Please contact Oracle, 500 Oracle Parkway, Redwood Shores, CA 94065 USA
 * or visit www.oracle.com if you need additional information or have any
 * questions.
 *
 */

#include "precompiled.hpp"
#include "opto/c2_MacroAssembler.hpp"
#include "opto/c2_CodeStubs.hpp"
#include "runtime/objectMonitor.hpp"
#include "runtime/sharedRuntime.hpp"
#include "runtime/stubRoutines.hpp"

#define __ masm.

int C2SafepointPollStub::max_size() const {
  return 20;
}

void C2SafepointPollStub::emit(C2_MacroAssembler& masm) {
  assert(SharedRuntime::polling_page_return_handler_blob() != nullptr,
         "polling page return stub not created yet");
  address stub = SharedRuntime::polling_page_return_handler_blob()->entry_point();

  RuntimeAddress callback_addr(stub);

  __ bind(entry());
  InternalAddress safepoint_pc(masm.pc() - masm.offset() + _safepoint_offset);
  __ adr(rscratch1, safepoint_pc);
  __ str(rscratch1, Address(rthread, JavaThread::saved_exception_pc_offset()));
  __ far_jump(callback_addr);
}

int C2EntryBarrierStub::max_size() const {
  return 24;
}

void C2EntryBarrierStub::emit(C2_MacroAssembler& masm) {
  __ bind(entry());
  __ lea(rscratch1, RuntimeAddress(StubRoutines::method_entry_barrier()));
  __ blr(rscratch1);
  __ b(continuation());

  __ bind(guard());
  __ relocate(entry_guard_Relocation::spec());
  __ emit_int32(0);   // nmethod guard value
}

<<<<<<< HEAD
int C2HandleAnonOMOwnerStub::max_size() const {
  // Max size of stub has been determined by testing with 0, in which case
  // C2CodeStubList::emit() will throw an assertion and report the actual size that
  // is needed.
  return 24;
}

void C2HandleAnonOMOwnerStub::emit(C2_MacroAssembler& masm) {
  __ bind(entry());
  Register mon = monitor();
  Register t = tmp();
  assert(t != noreg, "need tmp register");

  // Fix owner to be the current thread.
  __ ldr(t, Address(rthread, JavaThread::lock_id_offset()));
  __ str(t, Address(mon, ObjectMonitor::owner_offset()));

  // Pop owner object from lock-stack.
  __ ldrw(t, Address(rthread, JavaThread::lock_stack_top_offset()));
  __ subw(t, t, oopSize);
#ifdef ASSERT
  __ str(zr, Address(rthread, t));
#endif
  __ strw(t, Address(rthread, JavaThread::lock_stack_top_offset()));

  __ b(continuation());
}

=======
>>>>>>> 260d4658
#undef __<|MERGE_RESOLUTION|>--- conflicted
+++ resolved
@@ -64,35 +64,4 @@
   __ emit_int32(0);   // nmethod guard value
 }
 
-<<<<<<< HEAD
-int C2HandleAnonOMOwnerStub::max_size() const {
-  // Max size of stub has been determined by testing with 0, in which case
-  // C2CodeStubList::emit() will throw an assertion and report the actual size that
-  // is needed.
-  return 24;
-}
-
-void C2HandleAnonOMOwnerStub::emit(C2_MacroAssembler& masm) {
-  __ bind(entry());
-  Register mon = monitor();
-  Register t = tmp();
-  assert(t != noreg, "need tmp register");
-
-  // Fix owner to be the current thread.
-  __ ldr(t, Address(rthread, JavaThread::lock_id_offset()));
-  __ str(t, Address(mon, ObjectMonitor::owner_offset()));
-
-  // Pop owner object from lock-stack.
-  __ ldrw(t, Address(rthread, JavaThread::lock_stack_top_offset()));
-  __ subw(t, t, oopSize);
-#ifdef ASSERT
-  __ str(zr, Address(rthread, t));
-#endif
-  __ strw(t, Address(rthread, JavaThread::lock_stack_top_offset()));
-
-  __ b(continuation());
-}
-
-=======
->>>>>>> 260d4658
 #undef __