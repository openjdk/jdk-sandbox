--- conflicted
+++ resolved
@@ -1498,12 +1498,7 @@
 
   // Generate stack overflow check
   if (UseStackBanging) {
-<<<<<<< HEAD
-    assert(StackOverflow::stack_shadow_zone_size() == (int)StackOverflow::stack_shadow_zone_size(), "must be same");
-    __ bang_stack_with_offset((int)StackOverflow::stack_shadow_zone_size());
-=======
     __ bang_stack_with_offset(checked_cast<int>(StackOverflow::stack_shadow_zone_size()));
->>>>>>> b2bb7ebf
   } else {
     Unimplemented();
   }
