/*
 * Copyright (c) 2014, 2024, Oracle and/or its affiliates. All rights reserved.
 * Copyright (c) 2015, 2024 SAP SE. All rights reserved.
 * DO NOT ALTER OR REMOVE COPYRIGHT NOTICES OR THIS FILE HEADER.
 *
 * This code is free software; you can redistribute it and/or modify it
 * under the terms of the GNU General Public License version 2 only, as
 * published by the Free Software Foundation.
 *
 * This code is distributed in the hope that it will be useful, but WITHOUT
 * ANY WARRANTY; without even the implied warranty of MERCHANTABILITY or
 * FITNESS FOR A PARTICULAR PURPOSE.  See the GNU General Public License
 * version 2 for more details (a copy is included in the LICENSE file that
 * accompanied this code).
 *
 * You should have received a copy of the GNU General Public License version
 * 2 along with this work; if not, write to the Free Software Foundation,
 * Inc., 51 Franklin St, Fifth Floor, Boston, MA 02110-1301 USA.
 *
 * Please contact Oracle, 500 Oracle Parkway, Redwood Shores, CA 94065 USA
 * or visit www.oracle.com if you need additional information or have any
 * questions.
 *
 */

#include "precompiled.hpp"
#include "asm/macroAssembler.inline.hpp"
#include "classfile/javaClasses.hpp"
#include "compiler/disassembler.hpp"
#include "gc/shared/barrierSetAssembler.hpp"
#include "interpreter/bytecodeHistogram.hpp"
#include "interpreter/interpreter.hpp"
#include "interpreter/interpreterRuntime.hpp"
#include "interpreter/interp_masm.hpp"
#include "interpreter/templateInterpreterGenerator.hpp"
#include "interpreter/templateTable.hpp"
#include "oops/arrayOop.hpp"
#include "oops/method.hpp"
#include "oops/methodCounters.hpp"
#include "oops/methodData.hpp"
#include "oops/oop.inline.hpp"
#include "oops/resolvedIndyEntry.hpp"
#include "oops/resolvedMethodEntry.hpp"
#include "prims/jvmtiExport.hpp"
#include "prims/jvmtiThreadState.hpp"
#include "runtime/arguments.hpp"
#include "runtime/deoptimization.hpp"
#include "runtime/frame.inline.hpp"
#include "runtime/jniHandles.hpp"
#include "runtime/sharedRuntime.hpp"
#include "runtime/stubRoutines.hpp"
#include "runtime/synchronizer.hpp"
#include "runtime/timer.hpp"
#include "runtime/vframeArray.hpp"
#include "runtime/vm_version.hpp"
#include "utilities/debug.hpp"
#include "utilities/macros.hpp"

#undef __
#define __ Disassembler::hook<InterpreterMacroAssembler>(__FILE__, __LINE__, _masm)->

// Size of interpreter code.  Increase if too small.  Interpreter will
// fail with a guarantee ("not enough space for interpreter generation");
// if too small.
// Run with +PrintInterpreter to get the VM to print out the size.
// Max size with JVMTI
int TemplateInterpreter::InterpreterCodeSize = 256*K;

#ifdef PRODUCT
#define BLOCK_COMMENT(str) /* nothing */
#else
#define BLOCK_COMMENT(str) __ block_comment(str)
#endif

#define BIND(label)        __ bind(label); BLOCK_COMMENT(#label ":")

//-----------------------------------------------------------------------------

address TemplateInterpreterGenerator::generate_slow_signature_handler() {
  // Slow_signature handler that respects the PPC C calling conventions.
  //
  // We get called by the native entry code with our output register
  // area == 8. First we call InterpreterRuntime::get_result_handler
  // to copy the pointer to the signature string temporarily to the
  // first C-argument and to return the result_handler in
  // R3_RET. Since native_entry will copy the jni-pointer to the
  // first C-argument slot later on, it is OK to occupy this slot
  // temporarily. Then we copy the argument list on the java
  // expression stack into native varargs format on the native stack
  // and load arguments into argument registers. Integer arguments in
  // the varargs vector will be sign-extended to 8 bytes.
  //
  // On entry:
  //   R3_ARG1        - intptr_t*     Address of java argument list in memory.
  //   R15_prev_state - BytecodeInterpreter* Address of interpreter state for
  //     this method
  //   R19_method
  //
  // On exit (just before return instruction):
  //   R3_RET            - contains the address of the result_handler.
  //   R4_ARG2           - is not updated for static methods and contains "this" otherwise.
  //   R5_ARG3-R10_ARG8: - When the (i-2)th Java argument is not of type float or double,
  //                       ARGi contains this argument. Otherwise, ARGi is not updated.
  //   F1_ARG1-F13_ARG13 - contain the first 13 arguments of type float or double.

  const int LogSizeOfTwoInstructions = 3;

  // FIXME: use Argument:: GL: Argument names different numbers!
  const int max_fp_register_arguments  = 13;
  const int max_int_register_arguments = 6;  // first 2 are reserved

  const Register arg_java       = R21_tmp1;
  const Register arg_c          = R22_tmp2;
  const Register signature      = R23_tmp3;  // is string
  const Register sig_byte       = R24_tmp4;
  const Register fpcnt          = R25_tmp5;
  const Register argcnt         = R26_tmp6;
  const Register intSlot        = R27_tmp7;
  const Register target_sp      = R28_tmp8;
  const FloatRegister floatSlot = F0;

  address entry = __ function_entry();

  __ save_LR(R0);
  __ save_nonvolatile_gprs(R1_SP, _spill_nonvolatiles_neg(r14));
  // We use target_sp for storing arguments in the C frame.
  __ mr(target_sp, R1_SP);
  __ push_frame_reg_args_nonvolatiles(0, R11_scratch1);

  __ mr(arg_java, R3_ARG1);

  __ call_VM_leaf(CAST_FROM_FN_PTR(address, InterpreterRuntime::get_signature), R16_thread, R19_method);

  // Signature is in R3_RET. Signature is callee saved.
  __ mr(signature, R3_RET);

  // Get the result handler.
  __ call_VM_leaf(CAST_FROM_FN_PTR(address, InterpreterRuntime::get_result_handler), R16_thread, R19_method);

  {
    Label L;
    // test if static
    // _access_flags._flags must be at offset 0.
    // TODO PPC port: requires change in shared code.
    //assert(in_bytes(AccessFlags::flags_offset()) == 0,
    //       "MethodDesc._access_flags == MethodDesc._access_flags._flags");
    // _access_flags must be a 32 bit value.
    assert(sizeof(AccessFlags) == 4, "wrong size");
    __ lwa(R11_scratch1/*access_flags*/, method_(access_flags));
    // testbit with condition register.
    __ testbitdi(CCR0, R0, R11_scratch1/*access_flags*/, JVM_ACC_STATIC_BIT);
    __ btrue(CCR0, L);
    // For non-static functions, pass "this" in R4_ARG2 and copy it
    // to 2nd C-arg slot.
    // We need to box the Java object here, so we use arg_java
    // (address of current Java stack slot) as argument and don't
    // dereference it as in case of ints, floats, etc.
    __ mr(R4_ARG2, arg_java);
    __ addi(arg_java, arg_java, -BytesPerWord);
    __ std(R4_ARG2, _abi0(carg_2), target_sp);
    __ bind(L);
  }

  // Will be incremented directly after loop_start. argcnt=0
  // corresponds to 3rd C argument.
  __ li(argcnt, -1);
  // arg_c points to 3rd C argument
  __ addi(arg_c, target_sp, _abi0(carg_3));
  // no floating-point args parsed so far
  __ li(fpcnt, 0);

  Label move_intSlot_to_ARG, move_floatSlot_to_FARG;
  Label loop_start, loop_end;
  Label do_int, do_long, do_float, do_double, do_dontreachhere, do_object, do_array, do_boxed;

  // signature points to '(' at entry
#ifdef ASSERT
  __ lbz(sig_byte, 0, signature);
  __ cmplwi(CCR0, sig_byte, '(');
  __ bne(CCR0, do_dontreachhere);
#endif

  __ bind(loop_start);

  __ addi(argcnt, argcnt, 1);
  __ lbzu(sig_byte, 1, signature);

  __ cmplwi(CCR0, sig_byte, ')'); // end of signature
  __ beq(CCR0, loop_end);

  __ cmplwi(CCR0, sig_byte, 'B'); // byte
  __ beq(CCR0, do_int);

  __ cmplwi(CCR0, sig_byte, 'C'); // char
  __ beq(CCR0, do_int);

  __ cmplwi(CCR0, sig_byte, 'D'); // double
  __ beq(CCR0, do_double);

  __ cmplwi(CCR0, sig_byte, 'F'); // float
  __ beq(CCR0, do_float);

  __ cmplwi(CCR0, sig_byte, 'I'); // int
  __ beq(CCR0, do_int);

  __ cmplwi(CCR0, sig_byte, 'J'); // long
  __ beq(CCR0, do_long);

  __ cmplwi(CCR0, sig_byte, 'S'); // short
  __ beq(CCR0, do_int);

  __ cmplwi(CCR0, sig_byte, 'Z'); // boolean
  __ beq(CCR0, do_int);

  __ cmplwi(CCR0, sig_byte, 'L'); // object
  __ beq(CCR0, do_object);

  __ cmplwi(CCR0, sig_byte, '['); // array
  __ beq(CCR0, do_array);

  //  __ cmplwi(CCR0, sig_byte, 'V'); // void cannot appear since we do not parse the return type
  //  __ beq(CCR0, do_void);

  __ bind(do_dontreachhere);

  __ unimplemented("ShouldNotReachHere in slow_signature_handler");

  __ bind(do_array);

  {
    Label start_skip, end_skip;

    __ bind(start_skip);
    __ lbzu(sig_byte, 1, signature);
    __ cmplwi(CCR0, sig_byte, '[');
    __ beq(CCR0, start_skip); // skip further brackets
    __ cmplwi(CCR0, sig_byte, '9');
    __ bgt(CCR0, end_skip);   // no optional size
    __ cmplwi(CCR0, sig_byte, '0');
    __ bge(CCR0, start_skip); // skip optional size
    __ bind(end_skip);

    __ cmplwi(CCR0, sig_byte, 'L');
    __ beq(CCR0, do_object);  // for arrays of objects, the name of the object must be skipped
    __ b(do_boxed);          // otherwise, go directly to do_boxed
  }

  __ bind(do_object);
  {
    Label L;
    __ bind(L);
    __ lbzu(sig_byte, 1, signature);
    __ cmplwi(CCR0, sig_byte, ';');
    __ bne(CCR0, L);
   }
  // Need to box the Java object here, so we use arg_java (address of
  // current Java stack slot) as argument and don't dereference it as
  // in case of ints, floats, etc.
  Label do_null;
  __ bind(do_boxed);
  __ ld(R0,0, arg_java);
  __ cmpdi(CCR0, R0, 0);
  __ li(intSlot,0);
  __ beq(CCR0, do_null);
  __ mr(intSlot, arg_java);
  __ bind(do_null);
  __ std(intSlot, 0, arg_c);
  __ addi(arg_java, arg_java, -BytesPerWord);
  __ addi(arg_c, arg_c, BytesPerWord);
  __ cmplwi(CCR0, argcnt, max_int_register_arguments);
  __ blt(CCR0, move_intSlot_to_ARG);
  __ b(loop_start);

  __ bind(do_int);
  __ lwa(intSlot, 0, arg_java);
  __ std(intSlot, 0, arg_c);
  __ addi(arg_java, arg_java, -BytesPerWord);
  __ addi(arg_c, arg_c, BytesPerWord);
  __ cmplwi(CCR0, argcnt, max_int_register_arguments);
  __ blt(CCR0, move_intSlot_to_ARG);
  __ b(loop_start);

  __ bind(do_long);
  __ ld(intSlot, -BytesPerWord, arg_java);
  __ std(intSlot, 0, arg_c);
  __ addi(arg_java, arg_java, - 2 * BytesPerWord);
  __ addi(arg_c, arg_c, BytesPerWord);
  __ cmplwi(CCR0, argcnt, max_int_register_arguments);
  __ blt(CCR0, move_intSlot_to_ARG);
  __ b(loop_start);

  __ bind(do_float);
  __ lfs(floatSlot, 0, arg_java);
  __ stfs(floatSlot, Argument::float_on_stack_offset_in_bytes_c, arg_c);
  __ addi(arg_java, arg_java, -BytesPerWord);
  __ addi(arg_c, arg_c, BytesPerWord);
  __ cmplwi(CCR0, fpcnt, max_fp_register_arguments);
  __ blt(CCR0, move_floatSlot_to_FARG);
  __ b(loop_start);

  __ bind(do_double);
  __ lfd(floatSlot, - BytesPerWord, arg_java);
  __ stfd(floatSlot, 0, arg_c);
  __ addi(arg_java, arg_java, - 2 * BytesPerWord);
  __ addi(arg_c, arg_c, BytesPerWord);
  __ cmplwi(CCR0, fpcnt, max_fp_register_arguments);
  __ blt(CCR0, move_floatSlot_to_FARG);
  __ b(loop_start);

  __ bind(loop_end);

  __ pop_frame();
  __ restore_nonvolatile_gprs(R1_SP, _spill_nonvolatiles_neg(r14));
  __ restore_LR(R0);

  __ blr();

  Label move_int_arg, move_float_arg;
  __ bind(move_int_arg); // each case must consist of 2 instructions (otherwise adapt LogSizeOfTwoInstructions)
  __ mr(R5_ARG3, intSlot);  __ b(loop_start);
  __ mr(R6_ARG4, intSlot);  __ b(loop_start);
  __ mr(R7_ARG5, intSlot);  __ b(loop_start);
  __ mr(R8_ARG6, intSlot);  __ b(loop_start);
  __ mr(R9_ARG7, intSlot);  __ b(loop_start);
  __ mr(R10_ARG8, intSlot); __ b(loop_start);

  __ bind(move_float_arg); // each case must consist of 2 instructions (otherwise adapt LogSizeOfTwoInstructions)
  __ fmr(F1_ARG1, floatSlot);   __ b(loop_start);
  __ fmr(F2_ARG2, floatSlot);   __ b(loop_start);
  __ fmr(F3_ARG3, floatSlot);   __ b(loop_start);
  __ fmr(F4_ARG4, floatSlot);   __ b(loop_start);
  __ fmr(F5_ARG5, floatSlot);   __ b(loop_start);
  __ fmr(F6_ARG6, floatSlot);   __ b(loop_start);
  __ fmr(F7_ARG7, floatSlot);   __ b(loop_start);
  __ fmr(F8_ARG8, floatSlot);   __ b(loop_start);
  __ fmr(F9_ARG9, floatSlot);   __ b(loop_start);
  __ fmr(F10_ARG10, floatSlot); __ b(loop_start);
  __ fmr(F11_ARG11, floatSlot); __ b(loop_start);
  __ fmr(F12_ARG12, floatSlot); __ b(loop_start);
  __ fmr(F13_ARG13, floatSlot); __ b(loop_start);

  __ bind(move_intSlot_to_ARG);
  __ sldi(R0, argcnt, LogSizeOfTwoInstructions);
  __ load_const(R11_scratch1, move_int_arg); // Label must be bound here.
  __ add(R11_scratch1, R0, R11_scratch1);
  __ mtctr(R11_scratch1/*branch_target*/);
  __ bctr();
  __ bind(move_floatSlot_to_FARG);
  __ sldi(R0, fpcnt, LogSizeOfTwoInstructions);
  __ addi(fpcnt, fpcnt, 1);
  __ load_const(R11_scratch1, move_float_arg); // Label must be bound here.
  __ add(R11_scratch1, R0, R11_scratch1);
  __ mtctr(R11_scratch1/*branch_target*/);
  __ bctr();

  return entry;
}

address TemplateInterpreterGenerator::generate_result_handler_for(BasicType type) {
  //
  // Registers alive
  //   R3_RET
  //   LR
  //
  // Registers updated
  //   R3_RET
  //

  Label done;
  address entry = __ pc();

  switch (type) {
  case T_BOOLEAN:
    // convert !=0 to 1
    __ normalize_bool(R3_RET);
    break;
  case T_BYTE:
     // sign extend 8 bits
     __ extsb(R3_RET, R3_RET);
     break;
  case T_CHAR:
     // zero extend 16 bits
     __ clrldi(R3_RET, R3_RET, 48);
     break;
  case T_SHORT:
     // sign extend 16 bits
     __ extsh(R3_RET, R3_RET);
     break;
  case T_INT:
     // sign extend 32 bits
     __ extsw(R3_RET, R3_RET);
     break;
  case T_LONG:
     break;
  case T_OBJECT:
    // JNIHandles::resolve result.
    __ resolve_jobject(R3_RET, R11_scratch1, R31, MacroAssembler::PRESERVATION_FRAME_LR); // kills R31
    break;
  case T_FLOAT:
     break;
  case T_DOUBLE:
     break;
  case T_VOID:
     break;
  default: ShouldNotReachHere();
  }

  BIND(done);
  __ blr();

  return entry;
}

// Abstract method entry.
//
address TemplateInterpreterGenerator::generate_abstract_entry(void) {
  address entry = __ pc();

  //
  // Registers alive
  //   R16_thread     - JavaThread*
  //   R19_method     - callee's method (method to be invoked)
  //   R1_SP          - SP prepared such that caller's outgoing args are near top
  //   LR             - return address to caller
  //
  // Stack layout at this point:
  //
  //   0       [TOP_IJAVA_FRAME_ABI]         <-- R1_SP
  //           alignment (optional)
  //           [outgoing Java arguments]
  //           ...
  //   PARENT  [PARENT_IJAVA_FRAME_ABI]
  //            ...
  //

  // Can't use call_VM here because we have not set up a new
  // interpreter state. Make the call to the vm and make it look like
  // our caller set up the JavaFrameAnchor.
  __ set_top_ijava_frame_at_SP_as_last_Java_frame(R1_SP, R12_scratch2/*tmp*/);

  // Push a new C frame and save LR.
  __ save_LR(R0);
  __ push_frame_reg_args(0, R11_scratch1);

  // This is not a leaf but we have a JavaFrameAnchor now and we will
  // check (create) exceptions afterward so this is ok.
  __ call_VM_leaf(CAST_FROM_FN_PTR(address, InterpreterRuntime::throw_AbstractMethodErrorWithMethod),
                  R16_thread, R19_method);

  // Pop the C frame and restore LR.
  __ pop_frame();
  __ restore_LR(R0);

  // Reset JavaFrameAnchor from call_VM_leaf above.
  __ reset_last_Java_frame();

  // We don't know our caller, so jump to the general forward exception stub,
  // which will also pop our full frame off. Satisfy the interface of
  // SharedRuntime::generate_forward_exception()
  __ load_const_optimized(R11_scratch1, StubRoutines::forward_exception_entry(), R0);
  __ mtctr(R11_scratch1);
  __ bctr();

  return entry;
}

// Interpreter intrinsic for WeakReference.get().
// 1. Don't push a full blown frame and go on dispatching, but fetch the value
//    into R8 and return quickly
// 2. If G1 is active we *must* execute this intrinsic for corrrectness:
//    It contains a GC barrier which puts the reference into the satb buffer
//    to indicate that someone holds a strong reference to the object the
//    weak ref points to!
address TemplateInterpreterGenerator::generate_Reference_get_entry(void) {
  // Code: _aload_0, _getfield, _areturn
  // parameter size = 1
  //
  // The code that gets generated by this routine is split into 2 parts:
  //    1. the "intrinsified" code for G1 (or any SATB based GC),
  //    2. the slow path - which is an expansion of the regular method entry.
  //
  // Notes:
  // * In the G1 code we do not check whether we need to block for
  //   a safepoint. If G1 is enabled then we must execute the specialized
  //   code for Reference.get (except when the Reference object is null)
  //   so that we can log the value in the referent field with an SATB
  //   update buffer.
  //   If the code for the getfield template is modified so that the
  //   G1 pre-barrier code is executed when the current method is
  //   Reference.get() then going through the normal method entry
  //   will be fine.
  // * The G1 code can, however, check the receiver object (the instance
  //   of java.lang.Reference) and jump to the slow path if null. If the
  //   Reference object is null then we obviously cannot fetch the referent
  //   and so we don't need to call the G1 pre-barrier. Thus we can use the
  //   regular method entry code to generate the NPE.
  //

  address entry = __ pc();

  const int referent_offset = java_lang_ref_Reference::referent_offset();

  Label slow_path;

  // Debugging not possible, so can't use __ skip_if_jvmti_mode(slow_path, GR31_SCRATCH);

  // In the G1 code we don't check if we need to reach a safepoint. We
  // continue and the thread will safepoint at the next bytecode dispatch.

  // If the receiver is null then it is OK to jump to the slow path.
  __ ld(R3_RET, Interpreter::stackElementSize, R15_esp); // get receiver

  // Check if receiver == nullptr and go the slow path.
  __ cmpdi(CCR0, R3_RET, 0);
  __ beq(CCR0, slow_path);

  __ load_heap_oop(R3_RET, referent_offset, R3_RET,
                   /* non-volatile temp */ R31, R11_scratch1,
                   MacroAssembler::PRESERVATION_FRAME_LR,
                   ON_WEAK_OOP_REF);

  // Generate the G1 pre-barrier code to log the value of
  // the referent field in an SATB buffer. Note with
  // these parameters the pre-barrier does not generate
  // the load of the previous value.

  // Restore caller sp for c2i case (from compiled) and for resized sender frame (from interpreted).
  __ resize_frame_absolute(R21_sender_SP, R11_scratch1, R0);

  __ blr();

  __ bind(slow_path);
  __ jump_to_entry(Interpreter::entry_for_kind(Interpreter::zerolocals), R11_scratch1);
  return entry;
}

address TemplateInterpreterGenerator::generate_StackOverflowError_handler() {
  address entry = __ pc();

  // Expression stack must be empty before entering the VM if an
  // exception happened.
  __ empty_expression_stack();
  // Throw exception.
  __ call_VM(noreg,
             CAST_FROM_FN_PTR(address,
                              InterpreterRuntime::throw_StackOverflowError));
  return entry;
}

address TemplateInterpreterGenerator::generate_ArrayIndexOutOfBounds_handler() {
  address entry = __ pc();
  __ empty_expression_stack();
  // R4_ARG2 already contains the array.
  // Index is in R17_tos.
  __ mr(R5_ARG3, R17_tos);
  __ call_VM(noreg, CAST_FROM_FN_PTR(address, InterpreterRuntime::throw_ArrayIndexOutOfBoundsException), R4_ARG2, R5_ARG3);
  return entry;
}

address TemplateInterpreterGenerator::generate_ClassCastException_handler() {
  address entry = __ pc();
  // Expression stack must be empty before entering the VM if an
  // exception happened.
  __ empty_expression_stack();

  // Load exception object.
  // Thread will be loaded to R3_ARG1.
  __ call_VM(noreg, CAST_FROM_FN_PTR(address, InterpreterRuntime::throw_ClassCastException), R17_tos);
#ifdef ASSERT
  // Above call must not return here since exception pending.
  __ should_not_reach_here();
#endif
  return entry;
}

address TemplateInterpreterGenerator::generate_exception_handler_common(const char* name, const char* message, bool pass_oop) {
  address entry = __ pc();
  //__ untested("generate_exception_handler_common");
  Register Rexception = R17_tos;

  // Expression stack must be empty before entering the VM if an exception happened.
  __ empty_expression_stack();

  __ load_const_optimized(R4_ARG2, (address) name, R11_scratch1);
  if (pass_oop) {
    __ mr(R5_ARG3, Rexception);
    __ call_VM(Rexception, CAST_FROM_FN_PTR(address, InterpreterRuntime::create_klass_exception));
  } else {
    __ load_const_optimized(R5_ARG3, (address) message, R11_scratch1);
    __ call_VM(Rexception, CAST_FROM_FN_PTR(address, InterpreterRuntime::create_exception));
  }

  // Throw exception.
  __ mr(R3_ARG1, Rexception);
  __ load_const_optimized(R11_scratch1, Interpreter::throw_exception_entry(), R12_scratch2);
  __ mtctr(R11_scratch1);
  __ bctr();

  return entry;
}

// This entry is returned to when a call returns to the interpreter.
// When we arrive here, we expect that the callee stack frame is already popped.
address TemplateInterpreterGenerator::generate_return_entry_for(TosState state, int step, size_t index_size) {
  address entry = __ pc();

  // Move the value out of the return register back to the TOS cache of current frame.
  switch (state) {
    case ltos:
    case btos:
    case ztos:
    case ctos:
    case stos:
    case atos:
    case itos: __ mr(R17_tos, R3_RET); break;   // RET -> TOS cache
    case ftos:
    case dtos: __ fmr(F15_ftos, F1_RET); break; // TOS cache -> GR_FRET
    case vtos: break;                           // Nothing to do, this was a void return.
    default  : ShouldNotReachHere();
  }

  __ restore_interpreter_state(R11_scratch1, false /*bcp_and_mdx_only*/, true /*restore_top_frame_sp*/);

  // Compiled code destroys templateTableBase, reload.
  __ load_const_optimized(R25_templateTableBase, (address)Interpreter::dispatch_table((TosState)0), R12_scratch2);

  if (state == atos) {
    __ profile_return_type(R3_RET, R11_scratch1, R12_scratch2);
  }

  const Register cache = R11_scratch1;
  const Register size  = R12_scratch2;
  if (index_size == sizeof(u4)) {
    __ load_resolved_indy_entry(cache, size /* tmp */);
    __ lhz(size, in_bytes(ResolvedIndyEntry::num_parameters_offset()), cache);
  } else {
    assert(index_size == sizeof(u2), "Can only be u2");
    __ load_method_entry(cache, size /* tmp */);
    __ lhz(size, in_bytes(ResolvedMethodEntry::num_parameters_offset()), cache);
  }
  __ sldi(size, size, Interpreter::logStackElementSize);
  __ add(R15_esp, R15_esp, size);

 __ check_and_handle_popframe(R11_scratch1);
 __ check_and_handle_earlyret(R11_scratch1);

  __ dispatch_next(state, step);
  return entry;
}

address TemplateInterpreterGenerator::generate_deopt_entry_for(TosState state, int step, address continuation) {
  address entry = __ pc();
  // If state != vtos, we're returning from a native method, which put it's result
  // into the result register. So move the value out of the return register back
  // to the TOS cache of current frame.

  switch (state) {
    case ltos:
    case btos:
    case ztos:
    case ctos:
    case stos:
    case atos:
    case itos: __ mr(R17_tos, R3_RET); break;   // GR_RET -> TOS cache
    case ftos:
    case dtos: __ fmr(F15_ftos, F1_RET); break; // TOS cache -> GR_FRET
    case vtos: break;                           // Nothing to do, this was a void return.
    default  : ShouldNotReachHere();
  }

  // Load LcpoolCache @@@ should be already set!
  __ get_constant_pool_cache(R27_constPoolCache);

  // Handle a pending exception, fall through if none.
  __ check_and_forward_exception(R11_scratch1, R12_scratch2);

  // Start executing bytecodes.
  if (continuation == nullptr) {
    __ dispatch_next(state, step);
  } else {
    __ jump_to_entry(continuation, R11_scratch1);
  }

  return entry;
}

address TemplateInterpreterGenerator::generate_safept_entry_for(TosState state, address runtime_entry) {
  address entry = __ pc();

  __ push(state);
  __ push_cont_fastpath();
  __ call_VM(noreg, runtime_entry);
  __ pop_cont_fastpath();
  __ dispatch_via(vtos, Interpreter::_normal_table.table_for(vtos));

  return entry;
}

address TemplateInterpreterGenerator::generate_cont_resume_interpreter_adapter() {
<<<<<<< HEAD
  return nullptr;
}

=======
  if (!Continuations::enabled()) return nullptr;
  address start = __ pc();

  __ load_const_optimized(R25_templateTableBase, (address)Interpreter::dispatch_table((TosState)0), R12_scratch2);
  __ restore_interpreter_state(R11_scratch1, false, true /*restore_top_frame_sp*/);
  __ blr();

  return start;
}
>>>>>>> 6a81ccdc

// Helpers for commoning out cases in the various type of method entries.

// Increment invocation count & check for overflow.
//
// Note: checking for negative value instead of overflow
//       so we have a 'sticky' overflow test.
//
void TemplateInterpreterGenerator::generate_counter_incr(Label* overflow) {
  // Note: In tiered we increment either counters in method or in MDO depending if we're profiling or not.
  Register Rscratch1   = R11_scratch1;
  Register Rscratch2   = R12_scratch2;
  Register R3_counters = R3_ARG1;
  Label done;

  const int increment = InvocationCounter::count_increment;
  Label no_mdo;
  if (ProfileInterpreter) {
    const Register Rmdo = R3_counters;
    __ ld(Rmdo, in_bytes(Method::method_data_offset()), R19_method);
    __ cmpdi(CCR0, Rmdo, 0);
    __ beq(CCR0, no_mdo);

    // Increment invocation counter in the MDO.
    const int mdo_ic_offs = in_bytes(MethodData::invocation_counter_offset()) + in_bytes(InvocationCounter::counter_offset());
    __ lwz(Rscratch2, mdo_ic_offs, Rmdo);
    __ lwz(Rscratch1, in_bytes(MethodData::invoke_mask_offset()), Rmdo);
    __ addi(Rscratch2, Rscratch2, increment);
    __ stw(Rscratch2, mdo_ic_offs, Rmdo);
    __ and_(Rscratch1, Rscratch2, Rscratch1);
    __ bne(CCR0, done);
    __ b(*overflow);
  }

  // Increment counter in MethodCounters*.
  const int mo_ic_offs = in_bytes(MethodCounters::invocation_counter_offset()) + in_bytes(InvocationCounter::counter_offset());
  __ bind(no_mdo);
  __ get_method_counters(R19_method, R3_counters, done);
  __ lwz(Rscratch2, mo_ic_offs, R3_counters);
  __ lwz(Rscratch1, in_bytes(MethodCounters::invoke_mask_offset()), R3_counters);
  __ addi(Rscratch2, Rscratch2, increment);
  __ stw(Rscratch2, mo_ic_offs, R3_counters);
  __ and_(Rscratch1, Rscratch2, Rscratch1);
  __ beq(CCR0, *overflow);

  __ bind(done);
}

// Generate code to initiate compilation on invocation counter overflow.
void TemplateInterpreterGenerator::generate_counter_overflow(Label& continue_entry) {
  // Generate code to initiate compilation on the counter overflow.

  // InterpreterRuntime::frequency_counter_overflow takes one arguments,
  // which indicates if the counter overflow occurs at a backwards branch (null bcp)
  // We pass zero in.
  // The call returns the address of the verified entry point for the method or null
  // if the compilation did not complete (either went background or bailed out).
  //
  // Unlike the C++ interpreter above: Check exceptions!
  // Assumption: Caller must set the flag "do_not_unlock_if_sychronized" if the monitor of a sync'ed
  // method has not yet been created. Thus, no unlocking of a non-existing monitor can occur.

  __ li(R4_ARG2, 0);
  __ call_VM(noreg, CAST_FROM_FN_PTR(address, InterpreterRuntime::frequency_counter_overflow), R4_ARG2, true);

  // Returns verified_entry_point or null.
  // We ignore it in any case.
  __ b(continue_entry);
}

// See if we've got enough room on the stack for locals plus overhead below
// JavaThread::stack_overflow_limit(). If not, throw a StackOverflowError
// without going through the signal handler, i.e., reserved and yellow zones
// will not be made usable. The shadow zone must suffice to handle the
// overflow.
//
// Kills Rmem_frame_size, Rscratch1.
void TemplateInterpreterGenerator::generate_stack_overflow_check(Register Rmem_frame_size, Register Rscratch1) {
  Label done;
  assert_different_registers(Rmem_frame_size, Rscratch1);

  BLOCK_COMMENT("stack_overflow_check_with_compare {");
  __ sub(Rmem_frame_size, R1_SP, Rmem_frame_size);
  __ ld(Rscratch1, thread_(stack_overflow_limit));
  __ cmpld(CCR0/*is_stack_overflow*/, Rmem_frame_size, Rscratch1);
  __ bgt(CCR0/*is_stack_overflow*/, done);

  // The stack overflows. Load target address of the runtime stub and call it.
  assert(SharedRuntime::throw_StackOverflowError_entry() != nullptr, "generated in wrong order");
  __ load_const_optimized(Rscratch1, (SharedRuntime::throw_StackOverflowError_entry()), R0);
  __ mtctr(Rscratch1);
  // Restore caller_sp (c2i adapter may exist, but no shrinking of interpreted caller frame).
#ifdef ASSERT
  Label frame_not_shrunk;
  __ cmpld(CCR0, R1_SP, R21_sender_SP);
  __ ble(CCR0, frame_not_shrunk);
  __ stop("frame shrunk");
  __ bind(frame_not_shrunk);
  __ ld(Rscratch1, 0, R1_SP);
  __ ld(R0, 0, R21_sender_SP);
  __ cmpd(CCR0, R0, Rscratch1);
  __ asm_assert_eq("backlink");
#endif // ASSERT
  __ mr(R1_SP, R21_sender_SP);
  __ bctr();

  __ align(32, 12);
  __ bind(done);
  BLOCK_COMMENT("} stack_overflow_check_with_compare");
}

// Lock the current method, interpreter register window must be set up!
void TemplateInterpreterGenerator::lock_method(Register Rflags, Register Rscratch1, Register Rscratch2, bool flags_preloaded) {
  const Register Robj_to_lock = Rscratch2;

  {
    if (!flags_preloaded) {
      __ lwz(Rflags, method_(access_flags));
    }

#ifdef ASSERT
    // Check if methods needs synchronization.
    {
      Label Lok;
      __ testbitdi(CCR0, R0, Rflags, JVM_ACC_SYNCHRONIZED_BIT);
      __ btrue(CCR0,Lok);
      __ stop("method doesn't need synchronization");
      __ bind(Lok);
    }
#endif // ASSERT
  }

  // Get synchronization object to Rscratch2.
  {
    Label Lstatic;
    Label Ldone;

    __ testbitdi(CCR0, R0, Rflags, JVM_ACC_STATIC_BIT);
    __ btrue(CCR0, Lstatic);

    // Non-static case: load receiver obj from stack and we're done.
    __ ld(Robj_to_lock, R18_locals);
    __ b(Ldone);

    __ bind(Lstatic); // Static case: Lock the java mirror
    // Load mirror from interpreter frame.
    __ ld(Robj_to_lock, _abi0(callers_sp), R1_SP);
    __ ld(Robj_to_lock, _ijava_state_neg(mirror), Robj_to_lock);

    __ bind(Ldone);
    __ verify_oop(Robj_to_lock);
  }

  // Got the oop to lock => execute!
  __ add_monitor_to_stack(true, Rscratch1, R0);

  __ std(Robj_to_lock, in_bytes(BasicObjectLock::obj_offset()), R26_monitor);
  __ lock_object(R26_monitor, Robj_to_lock);
}

// Generate a fixed interpreter frame for pure interpreter
// and I2N native transition frames.
//
// Before (stack grows downwards):
//
//         |  ...         |
//         |------------- |
//         |  java arg0   |
//         |  ...         |
//         |  java argn   |
//         |              |   <-   R15_esp
//         |              |
//         |--------------|
//         | abi_112      |
//         |              |   <-   R1_SP
//         |==============|
//
//
// After:
//
//         |  ...         |
//         |  java arg0   |<-   R18_locals
//         |  ...         |
//         |  java argn   |
//         |--------------|
//         |              |
//         |  java locals |
//         |              |
//         |--------------|
//         |  abi_48      |
//         |==============|
//         |              |
//         |   istate     |
//         |              |
//         |--------------|
//         |   monitor    |<-   R26_monitor
//         |--------------|
//         |              |<-   R15_esp
//         | expression   |
//         | stack        |
//         |              |
//         |--------------|
//         |              |
//         | abi_112      |<-   R1_SP
//         |==============|
//
// The top most frame needs an abi space of 112 bytes. This space is needed,
// since we call to c. The c function may spill their arguments to the caller
// frame. When we call to java, we don't need these spill slots. In order to save
// space on the stack, we resize the caller. However, java locals reside in
// the caller frame and the frame has to be increased. The frame_size for the
// current frame was calculated based on max_stack as size for the expression
// stack. At the call, just a part of the expression stack might be used.
// We don't want to waste this space and cut the frame back accordingly.
// The resulting amount for resizing is calculated as follows:
// resize =   (number_of_locals - number_of_arguments) * slot_size
//          + (R1_SP - R15_esp) + 48
//
// The size for the callee frame is calculated:
// framesize = 112 + max_stack + monitor + state_size
//
// maxstack:   Max number of slots on the expression stack, loaded from the method.
// monitor:    We statically reserve room for one monitor object.
// state_size: We save the current state of the interpreter to this area.
//
void TemplateInterpreterGenerator::generate_fixed_frame(bool native_call, Register Rsize_of_parameters, Register Rsize_of_locals) {
  Register Rparent_frame_resize = R6_ARG4, // Frame will grow by this number of bytes.
           Rtop_frame_size      = R7_ARG5,
           Rconst_method        = R8_ARG6,
           Rconst_pool          = R9_ARG7,
           Rmirror              = R10_ARG8;

  assert_different_registers(Rsize_of_parameters, Rsize_of_locals, Rparent_frame_resize, Rtop_frame_size,
                             Rconst_method, Rconst_pool);

  __ ld(Rconst_method, method_(const));
  __ lhz(Rsize_of_parameters /* number of params */,
         in_bytes(ConstMethod::size_of_parameters_offset()), Rconst_method);
  if (native_call) {
    // If we're calling a native method, we reserve space for the worst-case signature
    // handler varargs vector, which is max(Argument::n_int_register_parameters_c, parameter_count+2).
    // We add two slots to the parameter_count, one for the jni
    // environment and one for a possible native mirror.
    Label skip_native_calculate_max_stack;
    __ addi(Rtop_frame_size, Rsize_of_parameters, 2);
    __ cmpwi(CCR0, Rtop_frame_size, Argument::n_int_register_parameters_c);
    __ bge(CCR0, skip_native_calculate_max_stack);
    __ li(Rtop_frame_size, Argument::n_int_register_parameters_c);
    __ bind(skip_native_calculate_max_stack);
    __ sldi(Rsize_of_parameters, Rsize_of_parameters, Interpreter::logStackElementSize);
    __ sldi(Rtop_frame_size, Rtop_frame_size, Interpreter::logStackElementSize);
    __ sub(Rparent_frame_resize, R1_SP, R15_esp); // <0, off by Interpreter::stackElementSize!
    assert(Rsize_of_locals == noreg, "Rsize_of_locals not initialized"); // Only relevant value is Rsize_of_parameters.
  } else {
    __ lhz(Rsize_of_locals /* number of params */, in_bytes(ConstMethod::size_of_locals_offset()), Rconst_method);
    __ sldi(Rsize_of_parameters, Rsize_of_parameters, Interpreter::logStackElementSize);
    __ sldi(Rsize_of_locals, Rsize_of_locals, Interpreter::logStackElementSize);
    __ lhz(Rtop_frame_size, in_bytes(ConstMethod::max_stack_offset()), Rconst_method);
    __ sub(R11_scratch1, Rsize_of_locals, Rsize_of_parameters); // >=0
    __ sub(Rparent_frame_resize, R1_SP, R15_esp); // <0, off by Interpreter::stackElementSize!
    __ sldi(Rtop_frame_size, Rtop_frame_size, Interpreter::logStackElementSize);
    __ add(Rparent_frame_resize, Rparent_frame_resize, R11_scratch1);
  }

  // Compute top frame size.
  __ addi(Rtop_frame_size, Rtop_frame_size, frame::top_ijava_frame_abi_size + frame::ijava_state_size);

  // Cut back area between esp and max_stack.
  __ addi(Rparent_frame_resize, Rparent_frame_resize, frame::parent_ijava_frame_abi_size - Interpreter::stackElementSize);

  __ round_to(Rtop_frame_size, frame::alignment_in_bytes);
  __ round_to(Rparent_frame_resize, frame::alignment_in_bytes);
  // Rparent_frame_resize = (locals-parameters) - (ESP-SP-ABI48) Rounded to frame alignment size.
  // Enlarge by locals-parameters (not in case of native_call), shrink by ESP-SP-ABI48.

  if (!native_call) {
    // Stack overflow check.
    // Native calls don't need the stack size check since they have no
    // expression stack and the arguments are already on the stack and
    // we only add a handful of words to the stack.
    __ add(R11_scratch1, Rparent_frame_resize, Rtop_frame_size);
    generate_stack_overflow_check(R11_scratch1, R12_scratch2);
  }

  // Set up interpreter state registers.

  __ add(R18_locals, R15_esp, Rsize_of_parameters);
  __ ld(Rconst_pool, in_bytes(ConstMethod::constants_offset()), Rconst_method);
  __ ld(R27_constPoolCache, ConstantPool::cache_offset(), Rconst_pool);

  // Set method data pointer.
  if (ProfileInterpreter) {
    Label zero_continue;
    __ ld(R28_mdx, method_(method_data));
    __ cmpdi(CCR0, R28_mdx, 0);
    __ beq(CCR0, zero_continue);
    __ addi(R28_mdx, R28_mdx, in_bytes(MethodData::data_offset()));
    __ bind(zero_continue);
  }

  if (native_call) {
    __ li(R14_bcp, 0); // Must initialize.
  } else {
    __ addi(R14_bcp, Rconst_method, in_bytes(ConstMethod::codes_offset()));
  }

  // Resize parent frame.
  __ mflr(R12_scratch2);
  __ neg(Rparent_frame_resize, Rparent_frame_resize);
  __ resize_frame(Rparent_frame_resize, R11_scratch1);
  __ std(R12_scratch2, _abi0(lr), R1_SP);

  // Get mirror and store it in the frame as GC root for this Method*.
  __ ld(Rmirror, ConstantPool::pool_holder_offset(), Rconst_pool);
  __ ld(Rmirror, in_bytes(Klass::java_mirror_offset()), Rmirror);
  __ resolve_oop_handle(Rmirror, R11_scratch1, R12_scratch2, MacroAssembler::PRESERVATION_FRAME_LR_GP_REGS);

  __ addi(R26_monitor, R1_SP, -frame::ijava_state_size);
  __ addi(R15_esp, R26_monitor, -Interpreter::stackElementSize);

  // Store values.
  __ std(R19_method, _ijava_state_neg(method), R1_SP);
  __ std(Rmirror, _ijava_state_neg(mirror), R1_SP);
  __ sub(R12_scratch2, R18_locals, R1_SP);
  __ srdi(R12_scratch2, R12_scratch2, Interpreter::logStackElementSize);
  // Store relativized R18_locals, see frame::interpreter_frame_locals().
  __ std(R12_scratch2, _ijava_state_neg(locals), R1_SP);
  __ std(R27_constPoolCache, _ijava_state_neg(cpoolCache), R1_SP);

  // Note: esp, bcp, monitor, mdx live in registers. Hence, the correct version can only
  // be found in the frame after save_interpreter_state is done. This is always true
  // for non-top frames. But when a signal occurs, dumping the top frame can go wrong,
  // because e.g. frame::interpreter_frame_bcp() will not access the correct value
  // (Enhanced Stack Trace).
  // The signal handler does not save the interpreter state into the frame.

  // We have to initialize some of these frame slots for native calls (accessed by GC).
  // Also initialize them for non-native calls for better tool support (even though
  // you may not get the most recent version as described above).
  __ li(R0, 0);
  __ li(R12_scratch2, -(frame::ijava_state_size / wordSize));
  __ std(R12_scratch2, _ijava_state_neg(monitors), R1_SP);
  __ std(R14_bcp, _ijava_state_neg(bcp), R1_SP);
  if (ProfileInterpreter) { __ std(R28_mdx, _ijava_state_neg(mdx), R1_SP); }
  __ sub(R12_scratch2, R15_esp, R1_SP);
  __ sradi(R12_scratch2, R12_scratch2, Interpreter::logStackElementSize);
  __ std(R12_scratch2, _ijava_state_neg(esp), R1_SP);
  __ std(R0, _ijava_state_neg(oop_tmp), R1_SP); // only used for native_call

  // Store sender's SP and this frame's top SP.
  __ std(R21_sender_SP, _ijava_state_neg(sender_sp), R1_SP);
  __ neg(R12_scratch2, Rtop_frame_size);
  __ sradi(R12_scratch2, R12_scratch2, Interpreter::logStackElementSize);
  // Store relativized top_frame_sp
  __ std(R12_scratch2, _ijava_state_neg(top_frame_sp), R1_SP);

  // Push top frame.
  __ push_frame(Rtop_frame_size, R11_scratch1);
}

// End of helpers

address TemplateInterpreterGenerator::generate_math_entry(AbstractInterpreter::MethodKind kind) {

  // Decide what to do: Use same platform specific instructions and runtime calls as compilers.
  bool use_instruction = false;
  address runtime_entry = nullptr;
  int num_args = 1;
  bool double_precision = true;

  // PPC64 specific:
  switch (kind) {
    case Interpreter::java_lang_math_sqrt: use_instruction = VM_Version::has_fsqrt(); break;
    case Interpreter::java_lang_math_abs:  use_instruction = true; break;
    case Interpreter::java_lang_math_fmaF:
    case Interpreter::java_lang_math_fmaD: use_instruction = UseFMA; break;
    default: break; // Fall back to runtime call.
  }

  switch (kind) {
    case Interpreter::java_lang_math_sin  : runtime_entry = CAST_FROM_FN_PTR(address, SharedRuntime::dsin);   break;
    case Interpreter::java_lang_math_cos  : runtime_entry = CAST_FROM_FN_PTR(address, SharedRuntime::dcos);   break;
    case Interpreter::java_lang_math_tan  : runtime_entry = CAST_FROM_FN_PTR(address, SharedRuntime::dtan);   break;
    case Interpreter::java_lang_math_tanh : /* run interpreted */ break;
    case Interpreter::java_lang_math_abs  : /* run interpreted */ break;
    case Interpreter::java_lang_math_sqrt : runtime_entry = CAST_FROM_FN_PTR(address, SharedRuntime::dsqrt);  break;
    case Interpreter::java_lang_math_log  : runtime_entry = CAST_FROM_FN_PTR(address, SharedRuntime::dlog);   break;
    case Interpreter::java_lang_math_log10: runtime_entry = CAST_FROM_FN_PTR(address, SharedRuntime::dlog10); break;
    case Interpreter::java_lang_math_pow  : runtime_entry = CAST_FROM_FN_PTR(address, SharedRuntime::dpow); num_args = 2; break;
    case Interpreter::java_lang_math_exp  : runtime_entry = CAST_FROM_FN_PTR(address, SharedRuntime::dexp);   break;
    case Interpreter::java_lang_math_fmaF : /* run interpreted */ num_args = 3; double_precision = false; break;
    case Interpreter::java_lang_math_fmaD : /* run interpreted */ num_args = 3; break;
    default: ShouldNotReachHere();
  }

  // Use normal entry if neither instruction nor runtime call is used.
  if (!use_instruction && runtime_entry == nullptr) return nullptr;

  address entry = __ pc();

  // Load arguments
  assert(num_args <= 13, "passed in registers");
  if (double_precision) {
    int offset = (2 * num_args - 1) * Interpreter::stackElementSize;
    for (int i = 0; i < num_args; ++i) {
      __ lfd(as_FloatRegister(F1_ARG1->encoding() + i), offset, R15_esp);
      offset -= 2 * Interpreter::stackElementSize;
    }
  } else {
    int offset = num_args * Interpreter::stackElementSize;
    for (int i = 0; i < num_args; ++i) {
      __ lfs(as_FloatRegister(F1_ARG1->encoding() + i), offset, R15_esp);
      offset -= Interpreter::stackElementSize;
    }
  }

  if (use_instruction) {
    switch (kind) {
      case Interpreter::java_lang_math_sqrt: __ fsqrt(F1_RET, F1);          break;
      case Interpreter::java_lang_math_abs:  __ fabs(F1_RET, F1);           break;
      case Interpreter::java_lang_math_fmaF: __ fmadds(F1_RET, F1, F2, F3); break;
      case Interpreter::java_lang_math_fmaD: __ fmadd(F1_RET, F1, F2, F3);  break;
      default: ShouldNotReachHere();
    }
  } else {
    // Comment: Can use tail call if the unextended frame is always C ABI compliant:
    //__ load_const_optimized(R12_scratch2, runtime_entry, R0);
    //__ call_c_and_return_to_caller(R12_scratch2);

    // Push a new C frame and save LR.
    __ save_LR(R0);
    __ push_frame_reg_args(0, R11_scratch1);

    __ call_VM_leaf(runtime_entry);

    // Pop the C frame and restore LR.
    __ pop_frame();
    __ restore_LR(R0);
  }

  // Restore caller sp for c2i case (from compiled) and for resized sender frame (from interpreted).
  __ resize_frame_absolute(R21_sender_SP, R11_scratch1, R0);
  __ blr();

  __ flush();

  return entry;
}

void TemplateInterpreterGenerator::bang_stack_shadow_pages(bool native_call) {
  // Quick & dirty stack overflow checking: bang the stack & handle trap.
  // Note that we do the banging after the frame is setup, since the exception
  // handling code expects to find a valid interpreter frame on the stack.
  // Doing the banging earlier fails if the caller frame is not an interpreter
  // frame.
  // (Also, the exception throwing code expects to unlock any synchronized
  // method receiever, so do the banging after locking the receiver.)

  // Bang each page in the shadow zone. We can't assume it's been done for
  // an interpreter frame with greater than a page of locals, so each page
  // needs to be checked.  Only true for non-native.
  const size_t page_size = os::vm_page_size();
  const int n_shadow_pages = StackOverflow::stack_shadow_zone_size() / page_size;
  const int start_page = native_call ? n_shadow_pages : 1;
  BLOCK_COMMENT("bang_stack_shadow_pages:");
  for (int pages = start_page; pages <= n_shadow_pages; pages++) {
    __ bang_stack_with_offset(pages*page_size);
  }
}

// Interpreter stub for calling a native method. (asm interpreter)
// This sets up a somewhat different looking stack for calling the
// native method than the typical interpreter frame setup.
//
// On entry:
//   R19_method    - method
//   R16_thread    - JavaThread*
//   R15_esp       - intptr_t* sender tos
//
//   abstract stack (grows up)
//     [  IJava (caller of JNI callee)  ]  <-- ASP
//        ...
address TemplateInterpreterGenerator::generate_native_entry(bool synchronized) {

  address entry = __ pc();

  const bool inc_counter = UseCompiler || CountCompiledCalls;

  // -----------------------------------------------------------------------------
  // Allocate a new frame that represents the native callee (i2n frame).
  // This is not a full-blown interpreter frame, but in particular, the
  // following registers are valid after this:
  // - R19_method
  // - R18_local (points to start of arguments to native function)
  //
  //   abstract stack (grows up)
  //     [  IJava (caller of JNI callee)  ]  <-- ASP
  //        ...

  const Register signature_handler_fd = R11_scratch1;
  const Register pending_exception    = R0;
  const Register result_handler_addr  = R31;
  const Register native_method_fd     = R12_scratch2; // preferred in MacroAssembler::branch_to
  const Register access_flags         = R22_tmp2;
  const Register active_handles       = R11_scratch1; // R26_monitor saved to state.
  const Register sync_state           = R12_scratch2;
  const Register sync_state_addr      = sync_state;   // Address is dead after use.
  const Register suspend_flags        = R11_scratch1;

  //=============================================================================
  // Allocate new frame and initialize interpreter state.

  Label exception_return;
  Label exception_return_sync_check;
  Label stack_overflow_return;

  Register size_of_parameters = R22_tmp2;

  generate_fixed_frame(true, size_of_parameters, noreg /* unused */);

  //=============================================================================
  // Increment invocation counter. On overflow, entry to JNI method
  // will be compiled.
  Label invocation_counter_overflow, continue_after_compile;
  if (inc_counter) {
    if (synchronized) {
      // Since at this point in the method invocation the exception handler
      // would try to exit the monitor of synchronized methods which hasn't
      // been entered yet, we set the thread local variable
      // _do_not_unlock_if_synchronized to true. If any exception was thrown by
      // runtime, exception handling i.e. unlock_if_synchronized_method will
      // check this thread local flag.
      // This flag has two effects, one is to force an unwind in the topmost
      // interpreter frame and not perform an unlock while doing so.
      __ li(R0, 1);
      __ stb(R0, in_bytes(JavaThread::do_not_unlock_if_synchronized_offset()), R16_thread);
    }
    generate_counter_incr(&invocation_counter_overflow);

    BIND(continue_after_compile);
  }

  bang_stack_shadow_pages(true);

  if (inc_counter) {
    // Reset the _do_not_unlock_if_synchronized flag.
    if (synchronized) {
      __ li(R0, 0);
      __ stb(R0, in_bytes(JavaThread::do_not_unlock_if_synchronized_offset()), R16_thread);
    }
  }

  // access_flags = method->access_flags();
  // Load access flags.
  assert(__ nonvolatile_accross_vthread_preemtion(access_flags),
         "access_flags not preserved");
  // Type check.
  assert(4 == sizeof(AccessFlags), "unexpected field size");
  __ lwz(access_flags, method_(access_flags));

  // We don't want to reload R19_method and access_flags after calls
  // to some helper functions.
  assert(R19_method->is_nonvolatile(),
         "R19_method must be a non-volatile register");

  // Check for synchronized methods. Must happen AFTER invocation counter
  // check, so method is not locked if counter overflows.

  if (synchronized) {
    lock_method(access_flags, R11_scratch1, R12_scratch2, true);

    // Update monitor in state.
    __ ld(R11_scratch1, 0, R1_SP);
    __ sub(R12_scratch2, R26_monitor, R11_scratch1);
    __ sradi(R12_scratch2, R12_scratch2, Interpreter::logStackElementSize);
    __ std(R12_scratch2, _ijava_state_neg(monitors), R11_scratch1);
  }

  // jvmti/jvmpi support
  __ notify_method_entry();

  //=============================================================================
  // Get and call the signature handler.

  __ ld(signature_handler_fd, method_(signature_handler));
  Label call_signature_handler;

  __ cmpdi(CCR0, signature_handler_fd, 0);
  __ bne(CCR0, call_signature_handler);

  // Method has never been called. Either generate a specialized
  // handler or point to the slow one.
  //
  // Pass parameter 'false' to avoid exception check in call_VM.
  __ call_VM(noreg, CAST_FROM_FN_PTR(address, InterpreterRuntime::prepare_native_call), R19_method, false);

  // Check for an exception while looking up the target method. If we
  // incurred one, bail.
  __ ld(pending_exception, thread_(pending_exception));
  __ cmpdi(CCR0, pending_exception, 0);
  __ bne(CCR0, exception_return_sync_check); // Has pending exception.

  // Reload signature handler, it may have been created/assigned in the meanwhile.
  __ ld(signature_handler_fd, method_(signature_handler));
  __ twi_0(signature_handler_fd); // Order wrt. load of klass mirror and entry point (isync is below).

  BIND(call_signature_handler);

  // Before we call the signature handler we push a new frame to
  // protect the interpreter frame volatile registers when we return
  // from jni but before we can get back to Java.

  // First set the frame anchor while the SP/FP registers are
  // convenient and the slow signature handler can use this same frame
  // anchor.

  bool support_vthread_preemption = Continuations::enabled() && LockingMode != LM_LEGACY;

  // We have a TOP_IJAVA_FRAME here, which belongs to us.
  Label last_java_pc;
  Label *resume_pc = support_vthread_preemption ? &last_java_pc : nullptr;
  __ set_top_ijava_frame_at_SP_as_last_Java_frame(R1_SP, R3_ARG1/*tmp*/, resume_pc);

  // Now the interpreter frame (and its call chain) have been
  // invalidated and flushed. We are now protected against eager
  // being enabled in native code. Even if it goes eager the
  // registers will be reloaded as clean and we will invalidate after
  // the call so no spurious flush should be possible.

  // Call signature handler and pass locals address.
  //
  // Our signature handlers copy required arguments to the C stack
  // (outgoing C args), R3_ARG1 to R10_ARG8, and FARG1 to FARG13.
  __ mr(R3_ARG1, R18_locals);
#if !defined(ABI_ELFv2)
  __ ld(signature_handler_fd, 0, signature_handler_fd);
#endif

  __ call_stub(signature_handler_fd);

  assert(__ nonvolatile_accross_vthread_preemtion(result_handler_addr),
         "result_handler_addr not preserved");
  // Save across call to native method.
  __ mr(result_handler_addr, R3_RET);
  __ ld(R11_scratch1, _abi0(callers_sp), R1_SP); // load FP

  __ isync(); // Acquire signature handler before trying to fetch the native entry point and klass mirror.

  // Set up fixed parameters and call the native method.
  // If the method is static, get mirror into R4_ARG2.
  {
    Label method_is_not_static;
    // Access_flags is non-volatile and still, no need to restore it.

    // Restore access flags.
    __ testbitdi(CCR0, R0, access_flags, JVM_ACC_STATIC_BIT);
    __ bfalse(CCR0, method_is_not_static);

    // Load mirror from interpreter frame (FP in R11_scratch1)
    __ ld(R21_tmp1, _ijava_state_neg(mirror), R11_scratch1);
    // R4_ARG2 = &state->_oop_temp;
    __ addi(R4_ARG2, R11_scratch1, _ijava_state_neg(oop_tmp));
    __ std(R21_tmp1/*mirror*/, _ijava_state_neg(oop_tmp), R11_scratch1);
    BIND(method_is_not_static);
  }

  // At this point, arguments have been copied off the stack into
  // their JNI positions. Oops are boxed in-place on the stack, with
  // handles copied to arguments. The result handler address is in a
  // register.

  // Pass JNIEnv address as first parameter.
  __ addir(R3_ARG1, thread_(jni_environment));

  // Load the native_method entry before we change the thread state.
  __ ld(native_method_fd, method_(native_function));

  //=============================================================================
  // Transition from _thread_in_Java to _thread_in_native. As soon as
  // we make this change the safepoint code needs to be certain that
  // the last Java frame we established is good. The pc in that frame
  // just needs to be near here not an actual return address.

  // We use release_store_fence to update values like the thread state, where
  // we don't want the current thread to continue until all our prior memory
  // accesses (including the new thread state) are visible to other threads.
  __ li(R0, _thread_in_native);
  __ release();

  // TODO PPC port assert(4 == JavaThread::sz_thread_state(), "unexpected field size");
  __ stw(R0, thread_(thread_state));

  //=============================================================================
  // Call the native method. Argument registers must not have been
  // overwritten since "__ call_stub(signature_handler);" (except for
  // ARG1 and ARG2 for static methods).

  if (support_vthread_preemption) {
    // result_handler_addr is a nonvolatile register. Its value will be preserved across
    // the native call but only if the call isn't preempted. To preserve its value even
    // in the case of preemption we save it in the lresult slot. It is restored at
    // resume_pc if, and only if the call was preempted. This works because only
    // j.l.Object::wait calls are preempted which don't return a result.
    __ std(result_handler_addr, _ijava_state_neg(lresult), R11_scratch1);
  }
  __ push_cont_fastpath();
  __ call_c(native_method_fd);
  __ pop_cont_fastpath();

  __ li(R0, 0);
  __ ld(R11_scratch1, 0, R1_SP);
  __ std(R3_RET, _ijava_state_neg(lresult), R11_scratch1);
  __ stfd(F1_RET, _ijava_state_neg(fresult), R11_scratch1);
  __ std(R0/*mirror*/, _ijava_state_neg(oop_tmp), R11_scratch1); // reset

  // Note: C++ interpreter needs the following here:
  // The frame_manager_lr field, which we use for setting the last
  // java frame, gets overwritten by the signature handler. Restore
  // it now.
  //__ get_PC_trash_LR(R11_scratch1);
  //__ std(R11_scratch1, _top_ijava_frame_abi(frame_manager_lr), R1_SP);

  // Because of GC R19_method may no longer be valid.

  // Block, if necessary, before resuming in _thread_in_Java state.
  // In order for GC to work, don't clear the last_Java_sp until after
  // blocking.

  //=============================================================================
  // Switch thread to "native transition" state before reading the
  // synchronization state. This additional state is necessary
  // because reading and testing the synchronization state is not
  // atomic w.r.t. GC, as this scenario demonstrates: Java thread A,
  // in _thread_in_native state, loads _not_synchronized and is
  // preempted. VM thread changes sync state to synchronizing and
  // suspends threads for GC. Thread A is resumed to finish this
  // native method, but doesn't block here since it didn't see any
  // synchronization in progress, and escapes.

  // We use release_store_fence to update values like the thread state, where
  // we don't want the current thread to continue until all our prior memory
  // accesses (including the new thread state) are visible to other threads.
  __ li(R0/*thread_state*/, _thread_in_native_trans);
  __ release();
  __ stw(R0/*thread_state*/, thread_(thread_state));
  if (!UseSystemMemoryBarrier) {
    __ fence();
  }

  // Now before we return to java we must look for a current safepoint
  // (a new safepoint can not start since we entered native_trans).
  // We must check here because a current safepoint could be modifying
  // the callers registers right this moment.

  // Acquire isn't strictly necessary here because of the fence, but
  // sync_state is declared to be volatile, so we do it anyway
  // (cmp-br-isync on one path, release (same as acquire on PPC64) on the other path).

  Label do_safepoint, sync_check_done;
  // No synchronization in progress nor yet synchronized.
  __ safepoint_poll(do_safepoint, sync_state, true /* at_return */, false /* in_nmethod */);

  // Not suspended.
  // TODO PPC port assert(4 == Thread::sz_suspend_flags(), "unexpected field size");
  __ lwz(suspend_flags, thread_(suspend_flags));
  __ cmpwi(CCR1, suspend_flags, 0);
  __ beq(CCR1, sync_check_done);

  __ bind(do_safepoint);
  __ isync();
  // Block. We do the call directly and leave the current
  // last_Java_frame setup undisturbed. We must save any possible
  // native result across the call. No oop is present.

  __ mr(R3_ARG1, R16_thread);
  __ call_c(CAST_FROM_FN_PTR(address, JavaThread::check_special_condition_for_native_trans));

  __ bind(sync_check_done);

  //=============================================================================
  // <<<<<< Back in Interpreter Frame >>>>>

  // We are in thread_in_native_trans here and back in the normal
  // interpreter frame. We don't have to do anything special about
  // safepoints and we can switch to Java mode anytime we are ready.

  // Note: frame::interpreter_frame_result has a dependency on how the
  // method result is saved across the call to post_method_exit. For
  // native methods it assumes that the non-FPU/non-void result is
  // saved in _native_lresult and a FPU result in _native_fresult. If
  // this changes then the interpreter_frame_result implementation
  // will need to be updated too.

  // On PPC64, we have stored the result directly after the native call.

  //=============================================================================
  // Back in Java

  // We use release_store_fence to update values like the thread state, where
  // we don't want the current thread to continue until all our prior memory
  // accesses (including the new thread state) are visible to other threads.
  __ li(R0/*thread_state*/, _thread_in_Java);
  __ lwsync(); // Acquire safepoint and suspend state, release thread state.
  __ stw(R0/*thread_state*/, thread_(thread_state));

  if (support_vthread_preemption) {
    // Check preemption for Object.wait()
    Label not_preempted;
    __ ld(R0, in_bytes(JavaThread::preempt_alternate_return_offset()), R16_thread);
    __ cmpdi(CCR0, R0, 0);
    __ beq(CCR0, not_preempted);
    __ mtlr(R0);
    __ li(R0, 0);
    __ std(R0, in_bytes(JavaThread::preempt_alternate_return_offset()), R16_thread);
    __ blr();

    // Execution will be resumed here when the vthread becomes runnable again.
    __ bind(*resume_pc);
    __ restore_after_resume(R11_scratch1 /* fp */);
    // We saved the result handler before the call
    __ ld(result_handler_addr, _ijava_state_neg(lresult), R11_scratch1);
#ifdef ASSERT
    // Clobber result slots. Only native methods returning void can be preemted currently.
    __ load_const(R3_RET, UCONST64(0xbad01001));
    __ std(R3_RET, _ijava_state_neg(lresult), R11_scratch1);
    __ std(R3_RET, _ijava_state_neg(fresult), R11_scratch1);
    // reset_last_Java_frame() below asserts that a last java sp is set
    __ asm_assert_mem8_is_zero(in_bytes(JavaThread::last_Java_sp_offset()),
        R16_thread, FILE_AND_LINE ": Last java sp should not be set when resuming");
    __ std(R3_RET, in_bytes(JavaThread::last_Java_sp_offset()), R16_thread);
#endif
    __ bind(not_preempted);
  }

  if (CheckJNICalls) {
    // clear_pending_jni_exception_check
    __ load_const_optimized(R0, 0L);
    __ st_ptr(R0, JavaThread::pending_jni_exception_check_fn_offset(), R16_thread);
  }

  __ reset_last_Java_frame();

  // Jvmdi/jvmpi support. Whether we've got an exception pending or
  // not, and whether unlocking throws an exception or not, we notify
  // on native method exit. If we do have an exception, we'll end up
  // in the caller's context to handle it, so if we don't do the
  // notify here, we'll drop it on the floor.
  __ notify_method_exit(true/*native method*/,
                        ilgl /*illegal state (not used for native methods)*/,
                        InterpreterMacroAssembler::NotifyJVMTI,
                        false /*check_exceptions*/);

  //=============================================================================
  // Handle exceptions

  if (synchronized) {
    __ unlock_object(R26_monitor); // Can also unlock methods.
  }

  // Reset active handles after returning from native.
  // thread->active_handles()->clear();
  __ ld(active_handles, thread_(active_handles));
  // TODO PPC port assert(4 == JNIHandleBlock::top_size_in_bytes(), "unexpected field size");
  __ li(R0, 0);
  __ stw(R0, in_bytes(JNIHandleBlock::top_offset()), active_handles);

  Label exception_return_sync_check_already_unlocked;
  __ ld(R0/*pending_exception*/, thread_(pending_exception));
  __ cmpdi(CCR0, R0/*pending_exception*/, 0);
  __ bne(CCR0, exception_return_sync_check_already_unlocked);

  //-----------------------------------------------------------------------------
  // No exception pending.

  // Move native method result back into proper registers and return.
  // Invoke result handler (may unbox/promote).
  __ ld(R11_scratch1, 0, R1_SP);
  __ ld(R3_RET, _ijava_state_neg(lresult), R11_scratch1);
  __ lfd(F1_RET, _ijava_state_neg(fresult), R11_scratch1);
  __ call_stub(result_handler_addr);

  __ merge_frames(/*top_frame_sp*/ R21_sender_SP, /*return_pc*/ R0, R11_scratch1, R12_scratch2);

  // Must use the return pc which was loaded from the caller's frame
  // as the VM uses return-pc-patching for deoptimization.
  __ mtlr(R0);
  __ blr();

  //-----------------------------------------------------------------------------
  // An exception is pending. We call into the runtime only if the
  // caller was not interpreted. If it was interpreted the
  // interpreter will do the correct thing. If it isn't interpreted
  // (call stub/compiled code) we will change our return and continue.

  BIND(exception_return_sync_check);

  if (synchronized) {
    __ unlock_object(R26_monitor); // Can also unlock methods.
  }
  BIND(exception_return_sync_check_already_unlocked);

  const Register return_pc = R31;

  __ ld(return_pc, 0, R1_SP);
  __ ld(return_pc, _abi0(lr), return_pc);

  // Get the address of the exception handler.
  __ call_VM_leaf(CAST_FROM_FN_PTR(address, SharedRuntime::exception_handler_for_return_address),
                  R16_thread,
                  return_pc /* return pc */);
  __ merge_frames(/*top_frame_sp*/ R21_sender_SP, noreg, R11_scratch1, R12_scratch2);

  // Load the PC of the exception handler into LR.
  __ mtlr(R3_RET);

  // Load exception into R3_ARG1 and clear pending exception in thread.
  __ ld(R3_ARG1/*exception*/, thread_(pending_exception));
  __ li(R4_ARG2, 0);
  __ std(R4_ARG2, thread_(pending_exception));

  // Load the original return pc into R4_ARG2.
  __ mr(R4_ARG2/*issuing_pc*/, return_pc);

  // Return to exception handler.
  __ blr();

  //=============================================================================
  // Counter overflow.

  if (inc_counter) {
    // Handle invocation counter overflow.
    __ bind(invocation_counter_overflow);

    generate_counter_overflow(continue_after_compile);
  }

  return entry;
}

// Generic interpreted method entry to (asm) interpreter.
//
address TemplateInterpreterGenerator::generate_normal_entry(bool synchronized) {
  bool inc_counter = UseCompiler || CountCompiledCalls;
  address entry = __ pc();
  // Generate the code to allocate the interpreter stack frame.
  Register Rsize_of_parameters = R4_ARG2, // Written by generate_fixed_frame.
           Rsize_of_locals     = R5_ARG3; // Written by generate_fixed_frame.

  // Does also a stack check to assure this frame fits on the stack.
  generate_fixed_frame(false, Rsize_of_parameters, Rsize_of_locals);

  // --------------------------------------------------------------------------
  // Zero out non-parameter locals.
  // Note: *Always* zero out non-parameter locals as Sparc does. It's not
  // worth to ask the flag, just do it.
  Register Rslot_addr = R6_ARG4,
           Rnum       = R7_ARG5;
  Label Lno_locals, Lzero_loop;

  // Set up the zeroing loop.
  __ subf(Rnum, Rsize_of_parameters, Rsize_of_locals);
  __ subf(Rslot_addr, Rsize_of_parameters, R18_locals);
  __ srdi_(Rnum, Rnum, Interpreter::logStackElementSize);
  __ beq(CCR0, Lno_locals);
  __ li(R0, 0);
  __ mtctr(Rnum);

  // The zero locals loop.
  __ bind(Lzero_loop);
  __ std(R0, 0, Rslot_addr);
  __ addi(Rslot_addr, Rslot_addr, -Interpreter::stackElementSize);
  __ bdnz(Lzero_loop);

  __ bind(Lno_locals);

  // --------------------------------------------------------------------------
  // Counter increment and overflow check.
  Label invocation_counter_overflow;
  Label continue_after_compile;
  if (inc_counter || ProfileInterpreter) {

    Register Rdo_not_unlock_if_synchronized_addr = R11_scratch1;
    if (synchronized) {
      // Since at this point in the method invocation the exception handler
      // would try to exit the monitor of synchronized methods which hasn't
      // been entered yet, we set the thread local variable
      // _do_not_unlock_if_synchronized to true. If any exception was thrown by
      // runtime, exception handling i.e. unlock_if_synchronized_method will
      // check this thread local flag.
      // This flag has two effects, one is to force an unwind in the topmost
      // interpreter frame and not perform an unlock while doing so.
      __ li(R0, 1);
      __ stb(R0, in_bytes(JavaThread::do_not_unlock_if_synchronized_offset()), R16_thread);
    }

    // Argument and return type profiling.
    __ profile_parameters_type(R3_ARG1, R4_ARG2, R5_ARG3, R6_ARG4);

    // Increment invocation counter and check for overflow.
    if (inc_counter) {
      generate_counter_incr(&invocation_counter_overflow);
    }

    __ bind(continue_after_compile);
  }

  bang_stack_shadow_pages(false);

  if (inc_counter || ProfileInterpreter) {
    // Reset the _do_not_unlock_if_synchronized flag.
    if (synchronized) {
      __ li(R0, 0);
      __ stb(R0, in_bytes(JavaThread::do_not_unlock_if_synchronized_offset()), R16_thread);
    }
  }

  // --------------------------------------------------------------------------
  // Locking of synchronized methods. Must happen AFTER invocation_counter
  // check and stack overflow check, so method is not locked if overflows.
  if (synchronized) {
    lock_method(R3_ARG1, R4_ARG2, R5_ARG3);
  }
#ifdef ASSERT
  else {
    Label Lok;
    __ lwz(R0, in_bytes(Method::access_flags_offset()), R19_method);
    __ andi_(R0, R0, JVM_ACC_SYNCHRONIZED);
    __ asm_assert_eq("method needs synchronization");
    __ bind(Lok);
  }
#endif // ASSERT

  // --------------------------------------------------------------------------
  // JVMTI support
  __ notify_method_entry();

  // --------------------------------------------------------------------------
  // Start executing instructions.
  __ dispatch_next(vtos);

  // --------------------------------------------------------------------------
  if (inc_counter) {
    // Handle invocation counter overflow.
    __ bind(invocation_counter_overflow);
    generate_counter_overflow(continue_after_compile);
  }
  return entry;
}

// CRC32 Intrinsics.
//
// Contract on scratch and work registers.
// =======================================
//
// On ppc, the register set {R2..R12} is available in the interpreter as scratch/work registers.
// You should, however, keep in mind that {R3_ARG1..R10_ARG8} is the C-ABI argument register set.
// You can't rely on these registers across calls.
//
// The generators for CRC32_update and for CRC32_updateBytes use the
// scratch/work register set internally, passing the work registers
// as arguments to the MacroAssembler emitters as required.
//
// R3_ARG1..R6_ARG4 are preset to hold the incoming java arguments.
// Their contents is not constant but may change according to the requirements
// of the emitted code.
//
// All other registers from the scratch/work register set are used "internally"
// and contain garbage (i.e. unpredictable values) once blr() is reached.
// Basically, only R3_RET contains a defined value which is the function result.
//
/**
 * Method entry for static native methods:
 *   int java.util.zip.CRC32.update(int crc, int b)
 */
address TemplateInterpreterGenerator::generate_CRC32_update_entry() {
  assert(UseCRC32Intrinsics, "this intrinsic is not supported");
  address start = __ pc();  // Remember stub start address (is rtn value).
  Label slow_path;

  // Safepoint check
  const Register sync_state = R11_scratch1;
  __ safepoint_poll(slow_path, sync_state, false /* at_return */, false /* in_nmethod */);

  // We don't generate local frame and don't align stack because
  // we not even call stub code (we generate the code inline)
  // and there is no safepoint on this path.

  // Load java parameters.
  // R15_esp is callers operand stack pointer, i.e. it points to the parameters.
  const Register argP    = R15_esp;
  const Register crc     = R3_ARG1;  // crc value
  const Register data    = R4_ARG2;
  const Register table   = R5_ARG3;  // address of crc32 table

  BLOCK_COMMENT("CRC32_update {");

  // Arguments are reversed on java expression stack
#ifdef VM_LITTLE_ENDIAN
  int data_offs = 0+1*wordSize;      // (stack) address of byte value. Emitter expects address, not value.
                                     // Being passed as an int, the single byte is at offset +0.
#else
  int data_offs = 3+1*wordSize;      // (stack) address of byte value. Emitter expects address, not value.
                                     // Being passed from java as an int, the single byte is at offset +3.
#endif
  __ lwz(crc, 2*wordSize, argP);     // Current crc state, zero extend to 64 bit to have a clean register.
  __ lbz(data, data_offs, argP);     // Byte from buffer, zero-extended.
  __ load_const_optimized(table, StubRoutines::crc_table_addr(), R0);
  __ kernel_crc32_singleByteReg(crc, data, table, true);

  // Restore caller sp for c2i case (from compiled) and for resized sender frame (from interpreted).
  __ resize_frame_absolute(R21_sender_SP, R11_scratch1, R0);
  __ blr();

  // Generate a vanilla native entry as the slow path.
  BLOCK_COMMENT("} CRC32_update");
  BIND(slow_path);
  __ jump_to_entry(Interpreter::entry_for_kind(Interpreter::native), R11_scratch1);
  return start;
}

/**
 * Method entry for static native methods:
 *   int java.util.zip.CRC32.updateBytes(     int crc, byte[] b,  int off, int len)
 *   int java.util.zip.CRC32.updateByteBuffer(int crc, long* buf, int off, int len)
 */
address TemplateInterpreterGenerator::generate_CRC32_updateBytes_entry(AbstractInterpreter::MethodKind kind) {
  assert(UseCRC32Intrinsics, "this intrinsic is not supported");
  address start = __ pc();  // Remember stub start address (is rtn value).
  Label slow_path;

  // Safepoint check
  const Register sync_state = R11_scratch1;
  __ safepoint_poll(slow_path, sync_state, false /* at_return */, false /* in_nmethod */);

  // We don't generate local frame and don't align stack because
  // we not even call stub code (we generate the code inline)
  // and there is no safepoint on this path.

  // Load parameters.
  // Z_esp is callers operand stack pointer, i.e. it points to the parameters.
  const Register argP    = R15_esp;
  const Register crc     = R3_ARG1;  // crc value
  const Register data    = R4_ARG2;  // address of java byte array
  const Register dataLen = R5_ARG3;  // source data len
  const Register tmp     = R11_scratch1;

  // Arguments are reversed on java expression stack.
  // Calculate address of start element.
  if (kind == Interpreter::java_util_zip_CRC32_updateByteBuffer) { // Used for "updateByteBuffer direct".
    BLOCK_COMMENT("CRC32_updateByteBuffer {");
    // crc     @ (SP + 5W) (32bit)
    // buf     @ (SP + 3W) (64bit ptr to long array)
    // off     @ (SP + 2W) (32bit)
    // dataLen @ (SP + 1W) (32bit)
    // data = buf + off
    __ ld(  data,    3*wordSize, argP);  // start of byte buffer
    __ lwa( tmp,     2*wordSize, argP);  // byte buffer offset
    __ lwa( dataLen, 1*wordSize, argP);  // #bytes to process
    __ lwz( crc,     5*wordSize, argP);  // current crc state
    __ add( data, data, tmp);            // Add byte buffer offset.
  } else {                                                         // Used for "updateBytes update".
    BLOCK_COMMENT("CRC32_updateBytes {");
    // crc     @ (SP + 4W) (32bit)
    // buf     @ (SP + 3W) (64bit ptr to byte array)
    // off     @ (SP + 2W) (32bit)
    // dataLen @ (SP + 1W) (32bit)
    // data = buf + off + base_offset
    __ ld(  data,    3*wordSize, argP);  // start of byte buffer
    __ lwa( tmp,     2*wordSize, argP);  // byte buffer offset
    __ lwa( dataLen, 1*wordSize, argP);  // #bytes to process
    __ add( data, data, tmp);            // add byte buffer offset
    __ lwz( crc,     4*wordSize, argP);  // current crc state
    __ addi(data, data, arrayOopDesc::base_offset_in_bytes(T_BYTE));
  }

  __ crc32(crc, data, dataLen, R2, R6, R7, R8, R9, R10, R11, R12, false);

  // Restore caller sp for c2i case (from compiled) and for resized sender frame (from interpreted).
  __ resize_frame_absolute(R21_sender_SP, R11_scratch1, R0);
  __ blr();

  // Generate a vanilla native entry as the slow path.
  BLOCK_COMMENT("} CRC32_updateBytes(Buffer)");
  BIND(slow_path);
  __ jump_to_entry(Interpreter::entry_for_kind(Interpreter::native), R11_scratch1);
  return start;
}


/**
 * Method entry for intrinsic-candidate (non-native) methods:
 *   int java.util.zip.CRC32C.updateBytes(           int crc, byte[] b,  int off, int end)
 *   int java.util.zip.CRC32C.updateDirectByteBuffer(int crc, long* buf, int off, int end)
 * Unlike CRC32, CRC32C does not have any methods marked as native
 * CRC32C also uses an "end" variable instead of the length variable CRC32 uses
 **/
address TemplateInterpreterGenerator::generate_CRC32C_updateBytes_entry(AbstractInterpreter::MethodKind kind) {
  assert(UseCRC32CIntrinsics, "this intrinsic is not supported");
  address start = __ pc();  // Remember stub start address (is rtn value).

  // We don't generate local frame and don't align stack because
  // we not even call stub code (we generate the code inline)
  // and there is no safepoint on this path.

  // Load parameters.
  // Z_esp is callers operand stack pointer, i.e. it points to the parameters.
  const Register argP    = R15_esp;
  const Register crc     = R3_ARG1;  // crc value
  const Register data    = R4_ARG2;  // address of java byte array
  const Register dataLen = R5_ARG3;  // source data len
  const Register tmp     = R11_scratch1;

  // Arguments are reversed on java expression stack.
  // Calculate address of start element.
  if (kind == Interpreter::java_util_zip_CRC32C_updateDirectByteBuffer) { // Used for "updateDirectByteBuffer".
    BLOCK_COMMENT("CRC32C_updateDirectByteBuffer {");
    // crc     @ (SP + 5W) (32bit)
    // buf     @ (SP + 3W) (64bit ptr to long array)
    // off     @ (SP + 2W) (32bit)
    // dataLen @ (SP + 1W) (32bit)
    // data = buf + off
    __ ld(  data,    3*wordSize, argP);  // start of byte buffer
    __ lwa( tmp,     2*wordSize, argP);  // byte buffer offset
    __ lwa( dataLen, 1*wordSize, argP);  // #bytes to process
    __ lwz( crc,     5*wordSize, argP);  // current crc state
    __ add( data, data, tmp);            // Add byte buffer offset.
    __ sub( dataLen, dataLen, tmp);      // (end_index - offset)
  } else {                                                         // Used for "updateBytes update".
    BLOCK_COMMENT("CRC32C_updateBytes {");
    // crc     @ (SP + 4W) (32bit)
    // buf     @ (SP + 3W) (64bit ptr to byte array)
    // off     @ (SP + 2W) (32bit)
    // dataLen @ (SP + 1W) (32bit)
    // data = buf + off + base_offset
    __ ld(  data,    3*wordSize, argP);  // start of byte buffer
    __ lwa( tmp,     2*wordSize, argP);  // byte buffer offset
    __ lwa( dataLen, 1*wordSize, argP);  // #bytes to process
    __ add( data, data, tmp);            // add byte buffer offset
    __ sub( dataLen, dataLen, tmp);      // (end_index - offset)
    __ lwz( crc,     4*wordSize, argP);  // current crc state
    __ addi(data, data, arrayOopDesc::base_offset_in_bytes(T_BYTE));
  }

  __ crc32(crc, data, dataLen, R2, R6, R7, R8, R9, R10, R11, R12, true);

  // Restore caller sp for c2i case (from compiled) and for resized sender frame (from interpreted).
  __ resize_frame_absolute(R21_sender_SP, R11_scratch1, R0);
  __ blr();

  BLOCK_COMMENT("} CRC32C_update{Bytes|DirectByteBuffer}");
  return start;
}

// Not supported
address TemplateInterpreterGenerator::generate_currentThread() { return nullptr; }
address TemplateInterpreterGenerator::generate_Float_intBitsToFloat_entry() { return nullptr; }
address TemplateInterpreterGenerator::generate_Float_floatToRawIntBits_entry() { return nullptr; }
address TemplateInterpreterGenerator::generate_Double_longBitsToDouble_entry() { return nullptr; }
address TemplateInterpreterGenerator::generate_Double_doubleToRawLongBits_entry() { return nullptr; }
address TemplateInterpreterGenerator::generate_Float_float16ToFloat_entry() { return nullptr; }
address TemplateInterpreterGenerator::generate_Float_floatToFloat16_entry() { return nullptr; }

// =============================================================================
// Exceptions

void TemplateInterpreterGenerator::generate_throw_exception() {
  Register Rexception    = R17_tos,
           Rcontinuation = R3_RET;

  // --------------------------------------------------------------------------
  // Entry point if an method returns with a pending exception (rethrow).
  Interpreter::_rethrow_exception_entry = __ pc();
  {
    __ restore_interpreter_state(R11_scratch1, false /*bcp_and_mdx_only*/, true /*restore_top_frame_sp*/);

    // Compiled code destroys templateTableBase, reload.
    __ load_const_optimized(R25_templateTableBase, (address)Interpreter::dispatch_table((TosState)0), R11_scratch1);
  }

  // Entry point if a interpreted method throws an exception (throw).
  Interpreter::_throw_exception_entry = __ pc();
  {
    __ mr(Rexception, R3_RET);

    __ verify_oop(Rexception);

    // Expression stack must be empty before entering the VM in case of an exception.
    __ empty_expression_stack();
    // Find exception handler address and preserve exception oop.
    // Call C routine to find handler and jump to it.
    __ call_VM(Rexception, CAST_FROM_FN_PTR(address, InterpreterRuntime::exception_handler_for_exception), Rexception);
    __ mtctr(Rcontinuation);
    // Push exception for exception handler bytecodes.
    __ push_ptr(Rexception);

    // Jump to exception handler (may be remove activation entry!).
    __ bctr();
  }

  // If the exception is not handled in the current frame the frame is
  // removed and the exception is rethrown (i.e. exception
  // continuation is _rethrow_exception).
  //
  // Note: At this point the bci is still the bxi for the instruction
  // which caused the exception and the expression stack is
  // empty. Thus, for any VM calls at this point, GC will find a legal
  // oop map (with empty expression stack).

  // In current activation
  // tos: exception
  // bcp: exception bcp

  // --------------------------------------------------------------------------
  // JVMTI PopFrame support

  Interpreter::_remove_activation_preserving_args_entry = __ pc();
  {
    // Set the popframe_processing bit in popframe_condition indicating that we are
    // currently handling popframe, so that call_VMs that may happen later do not
    // trigger new popframe handling cycles.
    __ lwz(R11_scratch1, in_bytes(JavaThread::popframe_condition_offset()), R16_thread);
    __ ori(R11_scratch1, R11_scratch1, JavaThread::popframe_processing_bit);
    __ stw(R11_scratch1, in_bytes(JavaThread::popframe_condition_offset()), R16_thread);

    // Empty the expression stack, as in normal exception handling.
    __ empty_expression_stack();
    __ unlock_if_synchronized_method(vtos, /* throw_monitor_exception */ false, /* install_monitor_exception */ false);

    // Check to see whether we are returning to a deoptimized frame.
    // (The PopFrame call ensures that the caller of the popped frame is
    // either interpreted or compiled and deoptimizes it if compiled.)
    // Note that we don't compare the return PC against the
    // deoptimization blob's unpack entry because of the presence of
    // adapter frames in C2.
    Label Lcaller_not_deoptimized;
    Register return_pc = R3_ARG1;
    __ ld(return_pc, 0, R1_SP);
    __ ld(return_pc, _abi0(lr), return_pc);
    __ call_VM_leaf(CAST_FROM_FN_PTR(address, InterpreterRuntime::interpreter_contains), return_pc);
    __ cmpdi(CCR0, R3_RET, 0);
    __ bne(CCR0, Lcaller_not_deoptimized);

    // The deoptimized case.
    // In this case, we can't call dispatch_next() after the frame is
    // popped, but instead must save the incoming arguments and restore
    // them after deoptimization has occurred.
    __ ld(R4_ARG2, in_bytes(Method::const_offset()), R19_method);
    __ lhz(R4_ARG2 /* number of params */, in_bytes(ConstMethod::size_of_parameters_offset()), R4_ARG2);
    __ slwi(R4_ARG2, R4_ARG2, Interpreter::logStackElementSize);
    __ addi(R5_ARG3, R18_locals, Interpreter::stackElementSize);
    __ subf(R5_ARG3, R4_ARG2, R5_ARG3);
    // Save these arguments.
    __ call_VM_leaf(CAST_FROM_FN_PTR(address, Deoptimization::popframe_preserve_args), R16_thread, R4_ARG2, R5_ARG3);

    // Inform deoptimization that it is responsible for restoring these arguments.
    __ load_const_optimized(R11_scratch1, JavaThread::popframe_force_deopt_reexecution_bit);
    __ stw(R11_scratch1, in_bytes(JavaThread::popframe_condition_offset()), R16_thread);

    // Return from the current method into the deoptimization blob. Will eventually
    // end up in the deopt interpreter entry, deoptimization prepared everything that
    // we will reexecute the call that called us.
    __ merge_frames(/*top_frame_sp*/ R21_sender_SP, /*reload return_pc*/ return_pc, R11_scratch1, R12_scratch2);
    __ mtlr(return_pc);
    __ pop_cont_fastpath();
    __ blr();

    // The non-deoptimized case.
    __ bind(Lcaller_not_deoptimized);

    // Clear the popframe condition flag.
    __ li(R0, 0);
    __ stw(R0, in_bytes(JavaThread::popframe_condition_offset()), R16_thread);

    // Get out of the current method and re-execute the call that called us.
    __ merge_frames(/*top_frame_sp*/ R21_sender_SP, /*return_pc*/ noreg, R11_scratch1, R12_scratch2);
    __ pop_cont_fastpath();
    __ restore_interpreter_state(R11_scratch1, false /*bcp_and_mdx_only*/, true /*restore_top_frame_sp*/);
    if (ProfileInterpreter) {
      __ set_method_data_pointer_for_bcp();
      __ ld(R11_scratch1, 0, R1_SP);
      __ std(R28_mdx, _ijava_state_neg(mdx), R11_scratch1);
    }
#if INCLUDE_JVMTI
    Label L_done;

    __ lbz(R11_scratch1, 0, R14_bcp);
    __ cmpwi(CCR0, R11_scratch1, Bytecodes::_invokestatic);
    __ bne(CCR0, L_done);

    // The member name argument must be restored if _invokestatic is re-executed after a PopFrame call.
    // Detect such a case in the InterpreterRuntime function and return the member name argument, or null.
    __ ld(R4_ARG2, 0, R18_locals);
    __ call_VM(R4_ARG2, CAST_FROM_FN_PTR(address, InterpreterRuntime::member_name_arg_or_null), R4_ARG2, R19_method, R14_bcp);

    __ cmpdi(CCR0, R4_ARG2, 0);
    __ beq(CCR0, L_done);
    __ std(R4_ARG2, wordSize, R15_esp);
    __ bind(L_done);
#endif // INCLUDE_JVMTI
    __ dispatch_next(vtos);
  }
  // end of JVMTI PopFrame support

  // --------------------------------------------------------------------------
  // Remove activation exception entry.
  // This is jumped to if an interpreted method can't handle an exception itself
  // (we come from the throw/rethrow exception entry above). We're going to call
  // into the VM to find the exception handler in the caller, pop the current
  // frame and return the handler we calculated.
  Interpreter::_remove_activation_entry = __ pc();
  {
    __ pop_ptr(Rexception);
    __ verify_oop(Rexception);
    __ std(Rexception, in_bytes(JavaThread::vm_result_offset()), R16_thread);

    __ unlock_if_synchronized_method(vtos, /* throw_monitor_exception */ false, true);
    __ notify_method_exit(false, vtos, InterpreterMacroAssembler::SkipNotifyJVMTI, false);

    __ get_vm_result(Rexception);

    // We are done with this activation frame; find out where to go next.
    // The continuation point will be an exception handler, which expects
    // the following registers set up:
    //
    // RET:  exception oop
    // ARG2: Issuing PC (see generate_exception_blob()), only used if the caller is compiled.

    Register return_pc = R31; // Needs to survive the runtime call.
    __ ld(return_pc, 0, R1_SP);
    __ ld(return_pc, _abi0(lr), return_pc);
    __ call_VM_leaf(CAST_FROM_FN_PTR(address, SharedRuntime::exception_handler_for_return_address), R16_thread, return_pc);

    // Remove the current activation.
    __ merge_frames(/*top_frame_sp*/ R21_sender_SP, /*return_pc*/ noreg, R11_scratch1, R12_scratch2);
    __ pop_cont_fastpath();

    __ mr(R4_ARG2, return_pc);
    __ mtlr(R3_RET);
    __ mr(R3_RET, Rexception);
    __ blr();
  }
}

// JVMTI ForceEarlyReturn support.
// Returns "in the middle" of a method with a "fake" return value.
address TemplateInterpreterGenerator::generate_earlyret_entry_for(TosState state) {

  Register Rscratch1 = R11_scratch1,
           Rscratch2 = R12_scratch2;

  address entry = __ pc();
  __ empty_expression_stack();

  __ load_earlyret_value(state, Rscratch1);

  __ ld(Rscratch1, in_bytes(JavaThread::jvmti_thread_state_offset()), R16_thread);
  // Clear the earlyret state.
  __ li(R0, 0);
  __ stw(R0, in_bytes(JvmtiThreadState::earlyret_state_offset()), Rscratch1);

  __ remove_activation(state, false, false);
  // Copied from TemplateTable::_return.
  // Restoration of lr done by remove_activation.
  switch (state) {
    // Narrow result if state is itos but result type is smaller.
    case btos:
    case ztos:
    case ctos:
    case stos:
    case itos: __ narrow(R17_tos); /* fall through */
    case ltos:
    case atos: __ mr(R3_RET, R17_tos); break;
    case ftos:
    case dtos: __ fmr(F1_RET, F15_ftos); break;
    case vtos: // This might be a constructor. Final fields (and volatile fields on PPC64) need
               // to get visible before the reference to the object gets stored anywhere.
               __ membar(Assembler::StoreStore); break;
    default  : ShouldNotReachHere();
  }
  __ blr();

  return entry;
} // end of ForceEarlyReturn support

//-----------------------------------------------------------------------------
// Helper for vtos entry point generation

void TemplateInterpreterGenerator::set_vtos_entry_points(Template* t,
                                                         address& bep,
                                                         address& cep,
                                                         address& sep,
                                                         address& aep,
                                                         address& iep,
                                                         address& lep,
                                                         address& fep,
                                                         address& dep,
                                                         address& vep) {
  assert(t->is_valid() && t->tos_in() == vtos, "illegal template");
  Label L;

  aep = __ pc();  __ push_ptr();  __ b(L);
  fep = __ pc();  __ push_f();    __ b(L);
  dep = __ pc();  __ push_d();    __ b(L);
  lep = __ pc();  __ push_l();    __ b(L);
  __ align(32, 12, 24); // align L
  bep = cep = sep =
  iep = __ pc();  __ push_i();
  vep = __ pc();
  __ bind(L);
  generate_and_dispatch(t);
}

//-----------------------------------------------------------------------------

// Non-product code
#ifndef PRODUCT
address TemplateInterpreterGenerator::generate_trace_code(TosState state) {
  //__ flush_bundle();
  address entry = __ pc();

  const char *bname = nullptr;
  uint tsize = 0;
  switch(state) {
  case ftos:
    bname = "trace_code_ftos {";
    tsize = 2;
    break;
  case btos:
    bname = "trace_code_btos {";
    tsize = 2;
    break;
  case ztos:
    bname = "trace_code_ztos {";
    tsize = 2;
    break;
  case ctos:
    bname = "trace_code_ctos {";
    tsize = 2;
    break;
  case stos:
    bname = "trace_code_stos {";
    tsize = 2;
    break;
  case itos:
    bname = "trace_code_itos {";
    tsize = 2;
    break;
  case ltos:
    bname = "trace_code_ltos {";
    tsize = 3;
    break;
  case atos:
    bname = "trace_code_atos {";
    tsize = 2;
    break;
  case vtos:
    // Note: In case of vtos, the topmost of stack value could be a int or doubl
    // In case of a double (2 slots) we won't see the 2nd stack value.
    // Maybe we simply should print the topmost 3 stack slots to cope with the problem.
    bname = "trace_code_vtos {";
    tsize = 2;

    break;
  case dtos:
    bname = "trace_code_dtos {";
    tsize = 3;
    break;
  default:
    ShouldNotReachHere();
  }
  BLOCK_COMMENT(bname);

  // Support short-cut for TraceBytecodesAt.
  // Don't call into the VM if we don't want to trace to speed up things.
  Label Lskip_vm_call;
  if (TraceBytecodesAt > 0 && TraceBytecodesAt < max_intx) {
    int offs1 = __ load_const_optimized(R11_scratch1, (address) &TraceBytecodesAt, R0, true);
    int offs2 = __ load_const_optimized(R12_scratch2, (address) &BytecodeCounter::_counter_value, R0, true);
    __ ld(R11_scratch1, offs1, R11_scratch1);
    __ lwa(R12_scratch2, offs2, R12_scratch2);
    __ cmpd(CCR0, R12_scratch2, R11_scratch1);
    __ blt(CCR0, Lskip_vm_call);
  }

  __ push(state);
  // Load 2 topmost expression stack values.
  __ ld(R6_ARG4, tsize*Interpreter::stackElementSize, R15_esp);
  __ ld(R5_ARG3, Interpreter::stackElementSize, R15_esp);
  __ mflr(R31);
  __ call_VM(noreg, CAST_FROM_FN_PTR(address, InterpreterRuntime::trace_bytecode), /* unused */ R4_ARG2, R5_ARG3, R6_ARG4, false);
  __ mtlr(R31);
  __ pop(state);

  if (TraceBytecodesAt > 0 && TraceBytecodesAt < max_intx) {
    __ bind(Lskip_vm_call);
  }
  __ blr();
  BLOCK_COMMENT("} trace_code");
  return entry;
}

void TemplateInterpreterGenerator::count_bytecode() {
  int offs = __ load_const_optimized(R11_scratch1, (address) &BytecodeCounter::_counter_value, R12_scratch2, true);
  __ lwz(R12_scratch2, offs, R11_scratch1);
  __ addi(R12_scratch2, R12_scratch2, 1);
  __ stw(R12_scratch2, offs, R11_scratch1);
}

void TemplateInterpreterGenerator::histogram_bytecode(Template* t) {
  int offs = __ load_const_optimized(R11_scratch1, (address) &BytecodeHistogram::_counters[t->bytecode()], R12_scratch2, true);
  __ lwz(R12_scratch2, offs, R11_scratch1);
  __ addi(R12_scratch2, R12_scratch2, 1);
  __ stw(R12_scratch2, offs, R11_scratch1);
}

void TemplateInterpreterGenerator::histogram_bytecode_pair(Template* t) {
  const Register addr = R11_scratch1,
                 tmp  = R12_scratch2;
  // Get index, shift out old bytecode, bring in new bytecode, and store it.
  // _index = (_index >> log2_number_of_codes) |
  //          (bytecode << log2_number_of_codes);
  int offs1 = __ load_const_optimized(addr, (address)&BytecodePairHistogram::_index, tmp, true);
  __ lwz(tmp, offs1, addr);
  __ srwi(tmp, tmp, BytecodePairHistogram::log2_number_of_codes);
  __ ori(tmp, tmp, ((int) t->bytecode()) << BytecodePairHistogram::log2_number_of_codes);
  __ stw(tmp, offs1, addr);

  // Bump bucket contents.
  // _counters[_index] ++;
  int offs2 = __ load_const_optimized(addr, (address)&BytecodePairHistogram::_counters, R0, true);
  __ sldi(tmp, tmp, LogBytesPerInt);
  __ add(addr, tmp, addr);
  __ lwz(tmp, offs2, addr);
  __ addi(tmp, tmp, 1);
  __ stw(tmp, offs2, addr);
}

void TemplateInterpreterGenerator::trace_bytecode(Template* t) {
  // Call a little run-time stub to avoid blow-up for each bytecode.
  // The run-time runtime saves the right registers, depending on
  // the tosca in-state for the given template.

  assert(Interpreter::trace_code(t->tos_in()) != nullptr,
         "entry must have been generated");

  // Note: we destroy LR here.
  __ bl(Interpreter::trace_code(t->tos_in()));
}

void TemplateInterpreterGenerator::stop_interpreter_at() {
  Label L;
  int offs1 = __ load_const_optimized(R11_scratch1, (address) &StopInterpreterAt, R0, true);
  int offs2 = __ load_const_optimized(R12_scratch2, (address) &BytecodeCounter::_counter_value, R0, true);
  __ ld(R11_scratch1, offs1, R11_scratch1);
  __ lwa(R12_scratch2, offs2, R12_scratch2);
  __ cmpd(CCR0, R12_scratch2, R11_scratch1);
  __ bne(CCR0, L);
  __ illtrap();
  __ bind(L);
}

#endif // !PRODUCT<|MERGE_RESOLUTION|>--- conflicted
+++ resolved
@@ -697,11 +697,6 @@
 }
 
 address TemplateInterpreterGenerator::generate_cont_resume_interpreter_adapter() {
-<<<<<<< HEAD
-  return nullptr;
-}
-
-=======
   if (!Continuations::enabled()) return nullptr;
   address start = __ pc();
 
@@ -711,7 +706,6 @@
 
   return start;
 }
->>>>>>> 6a81ccdc
 
 // Helpers for commoning out cases in the various type of method entries.
 
