--- conflicted
+++ resolved
@@ -2715,17 +2715,6 @@
   bind(object_has_monitor);
   STATIC_ASSERT(markWord::monitor_value <= INT_MAX);
   addi(current_header, current_header, -(int)markWord::monitor_value); // monitor
-<<<<<<< HEAD
-  ld(temp,             in_bytes(ObjectMonitor::owner_offset()), current_header);
-
-  // In case of LM_LIGHTWEIGHT, we may reach here with (temp & ObjectMonitor::ANONYMOUS_OWNER) != 0.
-  // This is handled like owner thread mismatches: We take the slow path.
-  Register thread_id = displaced_header;
-  ld(thread_id, in_bytes(JavaThread::lock_id_offset()), R16_thread);
-  cmpd(flag, temp, thread_id);
-  bne(flag, failure);
-=======
->>>>>>> 363327e6
 
   ld(displaced_header, in_bytes(ObjectMonitor::recursions_offset()), current_header);
   addic_(displaced_header, displaced_header, -1);
