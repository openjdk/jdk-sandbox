/*
 * Copyright (c) 2020, 2024, Oracle and/or its affiliates. All rights reserved.
 * Copyright (c) 2020, 2022, Huawei Technologies Co., Ltd. All rights reserved.
 * DO NOT ALTER OR REMOVE COPYRIGHT NOTICES OR THIS FILE HEADER.
 *
 * This code is free software; you can redistribute it and/or modify it
 * under the terms of the GNU General Public License version 2 only, as
 * published by the Free Software Foundation.
 *
 * This code is distributed in the hope that it will be useful, but WITHOUT
 * ANY WARRANTY; without even the implied warranty of MERCHANTABILITY or
 * FITNESS FOR A PARTICULAR PURPOSE.  See the GNU General Public License
 * version 2 for more details (a copy is included in the LICENSE file that
 * accompanied this code).
 *
 * You should have received a copy of the GNU General Public License version
 * 2 along with this work; if not, write to the Free Software Foundation,
 * Inc., 51 Franklin St, Fifth Floor, Boston, MA 02110-1301 USA.
 *
 * Please contact Oracle, 500 Oracle Parkway, Redwood Shores, CA 94065 USA
 * or visit www.oracle.com if you need additional information or have any
 * questions.
 *
 */

#include "precompiled.hpp"
#include "asm/assembler.hpp"
#include "asm/assembler.inline.hpp"
#include "opto/c2_MacroAssembler.hpp"
#include "opto/compile.hpp"
#include "opto/intrinsicnode.hpp"
#include "opto/output.hpp"
#include "opto/subnode.hpp"
#include "runtime/stubRoutines.hpp"
#include "utilities/globalDefinitions.hpp"

#ifdef PRODUCT
#define BLOCK_COMMENT(str) /* nothing */
#define STOP(error) stop(error)
#else
#define BLOCK_COMMENT(str) block_comment(str)
#define STOP(error) block_comment(error); stop(error)
#endif

#define BIND(label) bind(label); BLOCK_COMMENT(#label ":")

void C2_MacroAssembler::fast_lock(Register objectReg, Register boxReg,
                                  Register tmp1Reg, Register tmp2Reg, Register tmp3Reg) {
  // Use cr register to indicate the fast_lock result: zero for success; non-zero for failure.
  Register flag = t1;
  Register oop = objectReg;
  Register box = boxReg;
  Register disp_hdr = tmp1Reg;
  Register tmp = tmp2Reg;
  Label object_has_monitor;
  // Finish fast lock successfully. MUST branch to with flag == 0
  Label locked;
  // Finish fast lock unsuccessfully. slow_path MUST branch to with flag != 0
  Label slow_path;

  assert(LockingMode != LM_LIGHTWEIGHT, "lightweight locking should use fast_lock_lightweight");
  assert_different_registers(oop, box, tmp, disp_hdr, flag, tmp3Reg, t0);

  mv(flag, 1);

  // Load markWord from object into displaced_header.
  ld(disp_hdr, Address(oop, oopDesc::mark_offset_in_bytes()));

  if (DiagnoseSyncOnValueBasedClasses != 0) {
    load_klass(tmp, oop);
    lwu(tmp, Address(tmp, Klass::access_flags_offset()));
    test_bit(tmp, tmp, exact_log2(JVM_ACC_IS_VALUE_BASED_CLASS));
    bnez(tmp, slow_path);
  }

  // Check for existing monitor
  test_bit(tmp, disp_hdr, exact_log2(markWord::monitor_value));
  bnez(tmp, object_has_monitor);

  if (LockingMode == LM_MONITOR) {
    j(slow_path);
  } else {
    assert(LockingMode == LM_LEGACY, "must be");
    // Set tmp to be (markWord of object | UNLOCK_VALUE).
    ori(tmp, disp_hdr, markWord::unlocked_value);

    // Initialize the box. (Must happen before we update the object mark!)
    sd(tmp, Address(box, BasicLock::displaced_header_offset_in_bytes()));

    // Compare object markWord with an unlocked value (tmp) and if
    // equal exchange the stack address of our box with object markWord.
    // On failure disp_hdr contains the possibly locked markWord.
    cmpxchg(/*memory address*/oop, /*expected value*/tmp, /*new value*/box, Assembler::int64,
            Assembler::aq, Assembler::rl, /*result*/disp_hdr);
    beq(disp_hdr, tmp, locked);

    assert(oopDesc::mark_offset_in_bytes() == 0, "offset of _mark is not 0");

    // If the compare-and-exchange succeeded, then we found an unlocked
    // object, will have now locked it will continue at label locked
    // We did not see an unlocked object so try the fast recursive case.

    // Check if the owner is self by comparing the value in the
    // markWord of object (disp_hdr) with the stack pointer.
    sub(disp_hdr, disp_hdr, sp);
    mv(tmp, (intptr_t) (~(os::vm_page_size()-1) | (uintptr_t)markWord::lock_mask_in_place));
    // If (mark & lock_mask) == 0 and mark - sp < page_size, we are stack-locking and goto label locked,
    // hence we can store 0 as the displaced header in the box, which indicates that it is a
    // recursive lock.
    andr(tmp/*==0?*/, disp_hdr, tmp);
    sd(tmp/*==0, perhaps*/, Address(box, BasicLock::displaced_header_offset_in_bytes()));
    beqz(tmp, locked);
    j(slow_path);
  }

  // Handle existing monitor.
  bind(object_has_monitor);
  // The object's monitor m is unlocked iff m->owner == nullptr,
  // otherwise m->owner may contain a thread or a stack address.
  //
  // Try to CAS m->owner from null to current thread id.
  Register tid = flag;
  mv(tid, Address(xthread, JavaThread::lock_id_offset()));
  add(tmp, disp_hdr, (in_bytes(ObjectMonitor::owner_offset()) - markWord::monitor_value));
  cmpxchg(/*memory address*/tmp, /*expected value*/zr, /*new value*/tid, Assembler::int64,
          Assembler::aq, Assembler::rl, /*result*/tmp3Reg); // cas succeeds if tmp3Reg == zr(expected)

  // Store a non-null value into the box to avoid looking like a re-entrant
  // lock. The fast-path monitor unlock code checks for
  // markWord::monitor_value so use markWord::unused_mark which has the
  // relevant bit set, and also matches ObjectSynchronizer::slow_enter.
  mv(tmp, (address)markWord::unused_mark().value());
  sd(tmp, Address(box, BasicLock::displaced_header_offset_in_bytes()));

  beqz(tmp3Reg, locked); // CAS success means locking succeeded

  bne(tmp3Reg, tid, slow_path); // Check for recursive locking

  // Recursive lock case
  increment(Address(disp_hdr, in_bytes(ObjectMonitor::recursions_offset()) - markWord::monitor_value), 1, tmp2Reg, tmp3Reg);

  bind(locked);
  mv(flag, zr);
  increment(Address(xthread, JavaThread::held_monitor_count_offset()), 1, tmp2Reg, tmp3Reg);

#ifdef ASSERT
  // Check that locked label is reached with flag == 0.
  Label flag_correct;
  beqz(flag, flag_correct);
  stop("Fast Lock Flag != 0");
#endif

  bind(slow_path);
#ifdef ASSERT
  // Check that slow_path label is reached with flag != 0.
  bnez(flag, flag_correct);
  stop("Fast Lock Flag == 0");
  bind(flag_correct);
#endif
  // C2 uses the value of flag (0 vs !0) to determine the continuation.
}

void C2_MacroAssembler::fast_unlock(Register objectReg, Register boxReg,
                                    Register tmp1Reg, Register tmp2Reg) {
  // Use cr register to indicate the fast_unlock result: zero for success; non-zero for failure.
  Register flag = t1;
  Register oop = objectReg;
  Register box = boxReg;
  Register disp_hdr = tmp1Reg;
  Register tmp = tmp2Reg;
  Label object_has_monitor;
  // Finish fast lock successfully. MUST branch to with flag == 0
  Label unlocked;
  // Finish fast lock unsuccessfully. slow_path MUST branch to with flag != 0
  Label slow_path;

  assert(LockingMode != LM_LIGHTWEIGHT, "lightweight locking should use fast_unlock_lightweight");
  assert_different_registers(oop, box, tmp, disp_hdr, flag, t0);

  mv(flag, 1);

  if (LockingMode == LM_LEGACY) {
    // Find the lock address and load the displaced header from the stack.
    ld(disp_hdr, Address(box, BasicLock::displaced_header_offset_in_bytes()));

    // If the displaced header is 0, we have a recursive unlock.
    beqz(disp_hdr, unlocked);
  }

  // Handle existing monitor.
  ld(tmp, Address(oop, oopDesc::mark_offset_in_bytes()));
  test_bit(t0, tmp, exact_log2(markWord::monitor_value));
  bnez(t0, object_has_monitor);

  if (LockingMode == LM_MONITOR) {
    j(slow_path);
  } else {
    assert(LockingMode == LM_LEGACY, "must be");
    // Check if it is still a light weight lock, this is true if we
    // see the stack address of the basicLock in the markWord of the
    // object.

    cmpxchg(/*memory address*/oop, /*expected value*/box, /*new value*/disp_hdr, Assembler::int64,
            Assembler::relaxed, Assembler::rl, /*result*/tmp);
    beq(box, tmp, unlocked); // box == tmp if cas succeeds
    j(slow_path);
  }

  assert(oopDesc::mark_offset_in_bytes() == 0, "offset of _mark is not 0");

  // Handle existing monitor.
  bind(object_has_monitor);
  STATIC_ASSERT(markWord::monitor_value <= INT_MAX);
  add(tmp, tmp, -(int)markWord::monitor_value); // monitor

  ld(disp_hdr, Address(tmp, ObjectMonitor::recursions_offset()));

  Label notRecursive;
  beqz(disp_hdr, notRecursive); // Will be 0 if not recursive.

  // Recursive lock
  addi(disp_hdr, disp_hdr, -1);
  sd(disp_hdr, Address(tmp, ObjectMonitor::recursions_offset()));
  j(unlocked);

  bind(notRecursive);
  ld(t0, Address(tmp, ObjectMonitor::EntryList_offset()));
  ld(disp_hdr, Address(tmp, ObjectMonitor::cxq_offset()));
  orr(t0, t0, disp_hdr); // Will be 0 if both are 0.
  bnez(t0, slow_path);

  // need a release store here
  la(tmp, Address(tmp, ObjectMonitor::owner_offset()));
  membar(MacroAssembler::LoadStore | MacroAssembler::StoreStore);
  sd(zr, Address(tmp)); // set unowned

  bind(unlocked);
  mv(flag, zr);
  decrement(Address(xthread, JavaThread::held_monitor_count_offset()), 1, tmp1Reg, tmp2Reg);

#ifdef ASSERT
  // Check that unlocked label is reached with flag == 0.
  Label flag_correct;
  beqz(flag, flag_correct);
  stop("Fast Lock Flag != 0");
#endif

  bind(slow_path);
#ifdef ASSERT
  // Check that slow_path label is reached with flag != 0.
  bnez(flag, flag_correct);
  stop("Fast Lock Flag == 0");
  bind(flag_correct);
#endif
  // C2 uses the value of flag (0 vs !0) to determine the continuation.
}

void C2_MacroAssembler::fast_lock_lightweight(Register obj, Register tmp1, Register tmp2, Register tmp3) {
  // Flag register, zero for success; non-zero for failure.
  Register flag = t1;

  assert(LockingMode == LM_LIGHTWEIGHT, "must be");
  assert_different_registers(obj, tmp1, tmp2, tmp3, flag, t0);

  mv(flag, 1);

  // Handle inflated monitor.
  Label inflated;
  // Finish fast lock successfully. MUST branch to with flag == 0
  Label locked;
  // Finish fast lock unsuccessfully. slow_path MUST branch to with flag != 0
  Label slow_path;

  if (DiagnoseSyncOnValueBasedClasses != 0) {
    load_klass(tmp1, obj);
    lwu(tmp1, Address(tmp1, Klass::access_flags_offset()));
    test_bit(tmp1, tmp1, exact_log2(JVM_ACC_IS_VALUE_BASED_CLASS));
    bnez(tmp1, slow_path);
  }

  const Register tmp1_mark = tmp1;

  { // Lightweight locking

    // Push lock to the lock stack and finish successfully. MUST branch to with flag == 0
    Label push;

    const Register tmp2_top = tmp2;
    const Register tmp3_t = tmp3;

    // Check if lock-stack is full.
    lwu(tmp2_top, Address(xthread, JavaThread::lock_stack_top_offset()));
    mv(tmp3_t, (unsigned)LockStack::end_offset());
    bge(tmp2_top, tmp3_t, slow_path);

    // Check if recursive.
    add(tmp3_t, xthread, tmp2_top);
    ld(tmp3_t, Address(tmp3_t, -oopSize));
    beq(obj, tmp3_t, push);

    // Relaxed normal load to check for monitor. Optimization for monitor case.
    ld(tmp1_mark, Address(obj, oopDesc::mark_offset_in_bytes()));
    test_bit(tmp3_t, tmp1_mark, exact_log2(markWord::monitor_value));
    bnez(tmp3_t, inflated);

    // Not inflated
    assert(oopDesc::mark_offset_in_bytes() == 0, "required to avoid a la");

    // Try to lock. Transition lock-bits 0b01 => 0b00
    ori(tmp1_mark, tmp1_mark, markWord::unlocked_value);
    xori(tmp3_t, tmp1_mark, markWord::unlocked_value);
    cmpxchg(/*addr*/ obj, /*expected*/ tmp1_mark, /*new*/ tmp3_t, Assembler::int64,
            /*acquire*/ Assembler::aq, /*release*/ Assembler::relaxed, /*result*/ tmp3_t);
    bne(tmp1_mark, tmp3_t, slow_path);

    bind(push);
    // After successful lock, push object on lock-stack.
    add(tmp3_t, xthread, tmp2_top);
    sd(obj, Address(tmp3_t));
    addw(tmp2_top, tmp2_top, oopSize);
    sw(tmp2_top, Address(xthread, JavaThread::lock_stack_top_offset()));
    j(locked);
  }

  { // Handle inflated monitor.
    bind(inflated);

<<<<<<< HEAD
    // mark contains the tagged ObjectMonitor*.
    const Register tmp1_tagged_monitor = tmp1_mark;
    const uintptr_t monitor_tag = markWord::monitor_value;
    const Register tmp2_owner_addr = tmp2;
    const Register tmp3_owner = tmp3;

    // Compute owner address.
    la(tmp2_owner_addr, Address(tmp1_tagged_monitor, (in_bytes(ObjectMonitor::owner_offset()) - monitor_tag)));

    // CAS owner (null => current thread id).
    Register tid = flag;
    mv(tid, Address(xthread, JavaThread::lock_id_offset()));
    cmpxchg(/*addr*/ tmp2_owner_addr, /*expected*/ zr, /*new*/ tid, Assembler::int64,
            /*acquire*/ Assembler::aq, /*release*/ Assembler::relaxed, /*result*/ tmp3_owner);
    beqz(tmp3_owner, locked);

    // Check if recursive.
    bne(tmp3_owner, tid, slow_path);

    // Recursive.
    increment(Address(tmp1_tagged_monitor, in_bytes(ObjectMonitor::recursions_offset()) - monitor_tag), 1, tmp2, tmp3);
=======
    if (!UseObjectMonitorTable) {
      // mark contains the tagged ObjectMonitor*.
      const Register tmp1_tagged_monitor = tmp1_mark;
      const uintptr_t monitor_tag = markWord::monitor_value;
      const Register tmp2_owner_addr = tmp2;
      const Register tmp3_owner = tmp3;

      // Compute owner address.
      la(tmp2_owner_addr, Address(tmp1_tagged_monitor, (in_bytes(ObjectMonitor::owner_offset()) - monitor_tag)));

      // CAS owner (null => current thread).
      cmpxchg(/*addr*/ tmp2_owner_addr, /*expected*/ zr, /*new*/ xthread, Assembler::int64,
              /*acquire*/ Assembler::aq, /*release*/ Assembler::relaxed, /*result*/ tmp3_owner);
      beqz(tmp3_owner, locked);

      // Check if recursive.
      bne(tmp3_owner, xthread, slow_path);

      // Recursive.
      increment(Address(tmp1_tagged_monitor, in_bytes(ObjectMonitor::recursions_offset()) - monitor_tag), 1, tmp2, tmp3);
    } else {
      // OMCache lookup not supported yet. Take the slowpath.
      j(slow_path);
    }
>>>>>>> 3ca359ad
  }

  bind(locked);
  mv(flag, zr);
  increment(Address(xthread, JavaThread::held_monitor_count_offset()), 1, tmp2, tmp3);

#ifdef ASSERT
  // Check that locked label is reached with flag == 0.
  Label flag_correct;
  beqz(flag, flag_correct);
  stop("Fast Lock Flag != 0");
#endif

  bind(slow_path);
#ifdef ASSERT
  // Check that slow_path label is reached with flag != 0.
  bnez(flag, flag_correct);
  stop("Fast Lock Flag == 0");
  bind(flag_correct);
#endif
  // C2 uses the value of flag (0 vs !0) to determine the continuation.
}

void C2_MacroAssembler::fast_unlock_lightweight(Register obj, Register tmp1, Register tmp2,
                                                Register tmp3) {
  // Flag register, zero for success; non-zero for failure.
  Register flag = t1;

  assert(LockingMode == LM_LIGHTWEIGHT, "must be");
  assert_different_registers(obj, tmp1, tmp2, tmp3, flag, t0);

  mv(flag, 1);

  // Handle inflated monitor.
  Label inflated, inflated_load_monitor;
  // Finish fast unlock successfully. unlocked MUST branch to with flag == 0
  Label unlocked;
  // Finish fast unlock unsuccessfully. MUST branch to with flag != 0
  Label slow_path;

  const Register tmp1_mark = tmp1;
  const Register tmp2_top = tmp2;
  const Register tmp3_t = tmp3;

  { // Lightweight unlock

    // Check if obj is top of lock-stack.
    lwu(tmp2_top, Address(xthread, JavaThread::lock_stack_top_offset()));
    subw(tmp2_top, tmp2_top, oopSize);
    add(tmp3_t, xthread, tmp2_top);
    ld(tmp3_t, Address(tmp3_t));
    // Top of lock stack was not obj. Must be monitor.
    bne(obj, tmp3_t, inflated_load_monitor);

    // Pop lock-stack.
    DEBUG_ONLY(add(tmp3_t, xthread, tmp2_top);)
    DEBUG_ONLY(sd(zr, Address(tmp3_t));)
    sw(tmp2_top, Address(xthread, JavaThread::lock_stack_top_offset()));

    // Check if recursive.
    add(tmp3_t, xthread, tmp2_top);
    ld(tmp3_t, Address(tmp3_t, -oopSize));
    beq(obj, tmp3_t, unlocked);

    // Not recursive.
    // Load Mark.
    ld(tmp1_mark, Address(obj, oopDesc::mark_offset_in_bytes()));

    // Check header for monitor (0b10).
    test_bit(tmp3_t, tmp1_mark, exact_log2(markWord::monitor_value));
    bnez(tmp3_t, inflated);

    // Try to unlock. Transition lock bits 0b00 => 0b01
    assert(oopDesc::mark_offset_in_bytes() == 0, "required to avoid lea");
    ori(tmp3_t, tmp1_mark, markWord::unlocked_value);
    cmpxchg(/*addr*/ obj, /*expected*/ tmp1_mark, /*new*/ tmp3_t, Assembler::int64,
            /*acquire*/ Assembler::relaxed, /*release*/ Assembler::rl, /*result*/ tmp3_t);
    beq(tmp1_mark, tmp3_t, unlocked);

    // Compare and exchange failed.
    // Restore lock-stack and handle the unlock in runtime.
    DEBUG_ONLY(add(tmp3_t, xthread, tmp2_top);)
    DEBUG_ONLY(sd(obj, Address(tmp3_t));)
    addw(tmp2_top, tmp2_top, oopSize);
    sd(tmp2_top, Address(xthread, JavaThread::lock_stack_top_offset()));
    j(slow_path);
  }

  { // Handle inflated monitor.
    bind(inflated_load_monitor);
    ld(tmp1_mark, Address(obj, oopDesc::mark_offset_in_bytes()));
#ifdef ASSERT
    test_bit(tmp3_t, tmp1_mark, exact_log2(markWord::monitor_value));
    bnez(tmp3_t, inflated);
    stop("Fast Unlock not monitor");
#endif

    bind(inflated);

#ifdef ASSERT
    Label check_done;
    subw(tmp2_top, tmp2_top, oopSize);
    mv(tmp3_t, in_bytes(JavaThread::lock_stack_base_offset()));
    blt(tmp2_top, tmp3_t, check_done);
    add(tmp3_t, xthread, tmp2_top);
    ld(tmp3_t, Address(tmp3_t));
    bne(obj, tmp3_t, inflated);
    stop("Fast Unlock lock on stack");
    bind(check_done);
#endif

    if (!UseObjectMonitorTable) {
      // mark contains the tagged ObjectMonitor*.
      const Register tmp1_monitor = tmp1_mark;
      const uintptr_t monitor_tag = markWord::monitor_value;

      // Untag the monitor.
      sub(tmp1_monitor, tmp1_mark, monitor_tag);

      const Register tmp2_recursions = tmp2;
      Label not_recursive;

      // Check if recursive.
      ld(tmp2_recursions, Address(tmp1_monitor, ObjectMonitor::recursions_offset()));
      beqz(tmp2_recursions, not_recursive);

      // Recursive unlock.
      addi(tmp2_recursions, tmp2_recursions, -1);
      sd(tmp2_recursions, Address(tmp1_monitor, ObjectMonitor::recursions_offset()));
      j(unlocked);

      bind(not_recursive);

      Label release;
      const Register tmp2_owner_addr = tmp2;

      // Compute owner address.
      la(tmp2_owner_addr, Address(tmp1_monitor, ObjectMonitor::owner_offset()));

      // Check if the entry lists are empty.
      ld(t0, Address(tmp1_monitor, ObjectMonitor::EntryList_offset()));
      ld(tmp3_t, Address(tmp1_monitor, ObjectMonitor::cxq_offset()));
      orr(t0, t0, tmp3_t);
      beqz(t0, release);

<<<<<<< HEAD
    // The owner may be anonymous and we removed the last obj entry in
    // the lock-stack. This loses the information about the owner.
    // Write the thread to the owner field so the runtime knows the owner.
    Register tid = flag;
    mv(tid, Address(xthread, JavaThread::lock_id_offset()));
    sd(tid, Address(tmp2_owner_addr));
    j(slow_path);
=======
      // The owner may be anonymous and we removed the last obj entry in
      // the lock-stack. This loses the information about the owner.
      // Write the thread to the owner field so the runtime knows the owner.
      sd(xthread, Address(tmp2_owner_addr));
      j(slow_path);
>>>>>>> 3ca359ad

      bind(release);
      // Set owner to null.
      membar(MacroAssembler::LoadStore | MacroAssembler::StoreStore);
      sd(zr, Address(tmp2_owner_addr));
    } else {
      // OMCache lookup not supported yet. Take the slowpath.
      j(slow_path);
    }
  }

  bind(unlocked);
  mv(flag, zr);
  decrement(Address(xthread, JavaThread::held_monitor_count_offset()), 1, tmp2, tmp3);

#ifdef ASSERT
  // Check that unlocked label is reached with flag == 0.
  Label flag_correct;
  beqz(flag, flag_correct);
  stop("Fast Lock Flag != 0");
#endif

  bind(slow_path);
#ifdef ASSERT
  // Check that slow_path label is reached with flag != 0.
  bnez(flag, flag_correct);
  stop("Fast Lock Flag == 0");
  bind(flag_correct);
#endif
  // C2 uses the value of flag (0 vs !0) to determine the continuation.
}

// short string
// StringUTF16.indexOfChar
// StringLatin1.indexOfChar
void C2_MacroAssembler::string_indexof_char_short(Register str1, Register cnt1,
                                                  Register ch, Register result,
                                                  bool isL)
{
  Register ch1 = t0;
  Register index = t1;

  BLOCK_COMMENT("string_indexof_char_short {");

  Label LOOP, LOOP1, LOOP4, LOOP8;
  Label MATCH,  MATCH1, MATCH2, MATCH3,
        MATCH4, MATCH5, MATCH6, MATCH7, NOMATCH;

  mv(result, -1);
  mv(index, zr);

  bind(LOOP);
  addi(t0, index, 8);
  ble(t0, cnt1, LOOP8);
  addi(t0, index, 4);
  ble(t0, cnt1, LOOP4);
  j(LOOP1);

  bind(LOOP8);
  isL ? lbu(ch1, Address(str1, 0)) : lhu(ch1, Address(str1, 0));
  beq(ch, ch1, MATCH);
  isL ? lbu(ch1, Address(str1, 1)) : lhu(ch1, Address(str1, 2));
  beq(ch, ch1, MATCH1);
  isL ? lbu(ch1, Address(str1, 2)) : lhu(ch1, Address(str1, 4));
  beq(ch, ch1, MATCH2);
  isL ? lbu(ch1, Address(str1, 3)) : lhu(ch1, Address(str1, 6));
  beq(ch, ch1, MATCH3);
  isL ? lbu(ch1, Address(str1, 4)) : lhu(ch1, Address(str1, 8));
  beq(ch, ch1, MATCH4);
  isL ? lbu(ch1, Address(str1, 5)) : lhu(ch1, Address(str1, 10));
  beq(ch, ch1, MATCH5);
  isL ? lbu(ch1, Address(str1, 6)) : lhu(ch1, Address(str1, 12));
  beq(ch, ch1, MATCH6);
  isL ? lbu(ch1, Address(str1, 7)) : lhu(ch1, Address(str1, 14));
  beq(ch, ch1, MATCH7);
  addi(index, index, 8);
  addi(str1, str1, isL ? 8 : 16);
  blt(index, cnt1, LOOP);
  j(NOMATCH);

  bind(LOOP4);
  isL ? lbu(ch1, Address(str1, 0)) : lhu(ch1, Address(str1, 0));
  beq(ch, ch1, MATCH);
  isL ? lbu(ch1, Address(str1, 1)) : lhu(ch1, Address(str1, 2));
  beq(ch, ch1, MATCH1);
  isL ? lbu(ch1, Address(str1, 2)) : lhu(ch1, Address(str1, 4));
  beq(ch, ch1, MATCH2);
  isL ? lbu(ch1, Address(str1, 3)) : lhu(ch1, Address(str1, 6));
  beq(ch, ch1, MATCH3);
  addi(index, index, 4);
  addi(str1, str1, isL ? 4 : 8);
  bge(index, cnt1, NOMATCH);

  bind(LOOP1);
  isL ? lbu(ch1, Address(str1)) : lhu(ch1, Address(str1));
  beq(ch, ch1, MATCH);
  addi(index, index, 1);
  addi(str1, str1, isL ? 1 : 2);
  blt(index, cnt1, LOOP1);
  j(NOMATCH);

  bind(MATCH1);
  addi(index, index, 1);
  j(MATCH);

  bind(MATCH2);
  addi(index, index, 2);
  j(MATCH);

  bind(MATCH3);
  addi(index, index, 3);
  j(MATCH);

  bind(MATCH4);
  addi(index, index, 4);
  j(MATCH);

  bind(MATCH5);
  addi(index, index, 5);
  j(MATCH);

  bind(MATCH6);
  addi(index, index, 6);
  j(MATCH);

  bind(MATCH7);
  addi(index, index, 7);

  bind(MATCH);
  mv(result, index);
  bind(NOMATCH);
  BLOCK_COMMENT("} string_indexof_char_short");
}

// StringUTF16.indexOfChar
// StringLatin1.indexOfChar
void C2_MacroAssembler::string_indexof_char(Register str1, Register cnt1,
                                            Register ch, Register result,
                                            Register tmp1, Register tmp2,
                                            Register tmp3, Register tmp4,
                                            bool isL)
{
  Label CH1_LOOP, HIT, NOMATCH, DONE, DO_LONG;
  Register ch1 = t0;
  Register orig_cnt = t1;
  Register mask1 = tmp3;
  Register mask2 = tmp2;
  Register match_mask = tmp1;
  Register trailing_char = tmp4;
  Register unaligned_elems = tmp4;

  BLOCK_COMMENT("string_indexof_char {");
  beqz(cnt1, NOMATCH);

  addi(t0, cnt1, isL ? -32 : -16);
  bgtz(t0, DO_LONG);
  string_indexof_char_short(str1, cnt1, ch, result, isL);
  j(DONE);

  bind(DO_LONG);
  mv(orig_cnt, cnt1);
  if (AvoidUnalignedAccesses) {
    Label ALIGNED;
    andi(unaligned_elems, str1, 0x7);
    beqz(unaligned_elems, ALIGNED);
    sub(unaligned_elems, unaligned_elems, 8);
    neg(unaligned_elems, unaligned_elems);
    if (!isL) {
      srli(unaligned_elems, unaligned_elems, 1);
    }
    // do unaligned part per element
    string_indexof_char_short(str1, unaligned_elems, ch, result, isL);
    bgez(result, DONE);
    mv(orig_cnt, cnt1);
    sub(cnt1, cnt1, unaligned_elems);
    bind(ALIGNED);
  }

  // duplicate ch
  if (isL) {
    slli(ch1, ch, 8);
    orr(ch, ch1, ch);
  }
  slli(ch1, ch, 16);
  orr(ch, ch1, ch);
  slli(ch1, ch, 32);
  orr(ch, ch1, ch);

  if (!isL) {
    slli(cnt1, cnt1, 1);
  }

  uint64_t mask0101 = UCONST64(0x0101010101010101);
  uint64_t mask0001 = UCONST64(0x0001000100010001);
  mv(mask1, isL ? mask0101 : mask0001);
  uint64_t mask7f7f = UCONST64(0x7f7f7f7f7f7f7f7f);
  uint64_t mask7fff = UCONST64(0x7fff7fff7fff7fff);
  mv(mask2, isL ? mask7f7f : mask7fff);

  bind(CH1_LOOP);
  ld(ch1, Address(str1));
  addi(str1, str1, 8);
  addi(cnt1, cnt1, -8);
  compute_match_mask(ch1, ch, match_mask, mask1, mask2);
  bnez(match_mask, HIT);
  bgtz(cnt1, CH1_LOOP);
  j(NOMATCH);

  bind(HIT);
  ctzc_bit(trailing_char, match_mask, isL, ch1, result);
  srli(trailing_char, trailing_char, 3);
  addi(cnt1, cnt1, 8);
  ble(cnt1, trailing_char, NOMATCH);
  // match case
  if (!isL) {
    srli(cnt1, cnt1, 1);
    srli(trailing_char, trailing_char, 1);
  }

  sub(result, orig_cnt, cnt1);
  add(result, result, trailing_char);
  j(DONE);

  bind(NOMATCH);
  mv(result, -1);

  bind(DONE);
  BLOCK_COMMENT("} string_indexof_char");
}

typedef void (MacroAssembler::* load_chr_insn)(Register rd, const Address &adr, Register temp);

// Search for needle in haystack and return index or -1
// x10: result
// x11: haystack
// x12: haystack_len
// x13: needle
// x14: needle_len
void C2_MacroAssembler::string_indexof(Register haystack, Register needle,
                                       Register haystack_len, Register needle_len,
                                       Register tmp1, Register tmp2,
                                       Register tmp3, Register tmp4,
                                       Register tmp5, Register tmp6,
                                       Register result, int ae)
{
  assert(ae != StrIntrinsicNode::LU, "Invalid encoding");

  Label LINEARSEARCH, LINEARSTUB, DONE, NOMATCH;

  Register ch1 = t0;
  Register ch2 = t1;
  Register nlen_tmp = tmp1; // needle len tmp
  Register hlen_tmp = tmp2; // haystack len tmp
  Register result_tmp = tmp4;

  bool isLL = ae == StrIntrinsicNode::LL;

  bool needle_isL = ae == StrIntrinsicNode::LL || ae == StrIntrinsicNode::UL;
  bool haystack_isL = ae == StrIntrinsicNode::LL || ae == StrIntrinsicNode::LU;
  int needle_chr_shift = needle_isL ? 0 : 1;
  int haystack_chr_shift = haystack_isL ? 0 : 1;
  int needle_chr_size = needle_isL ? 1 : 2;
  int haystack_chr_size = haystack_isL ? 1 : 2;
  load_chr_insn needle_load_1chr = needle_isL ? (load_chr_insn)&MacroAssembler::lbu :
                              (load_chr_insn)&MacroAssembler::lhu;
  load_chr_insn haystack_load_1chr = haystack_isL ? (load_chr_insn)&MacroAssembler::lbu :
                                (load_chr_insn)&MacroAssembler::lhu;

  BLOCK_COMMENT("string_indexof {");

  // Note, inline_string_indexOf() generates checks:
  // if (pattern.count > src.count) return -1;
  // if (pattern.count == 0) return 0;

  // We have two strings, a source string in haystack, haystack_len and a pattern string
  // in needle, needle_len. Find the first occurrence of pattern in source or return -1.

  // For larger pattern and source we use a simplified Boyer Moore algorithm.
  // With a small pattern and source we use linear scan.

  // needle_len >=8 && needle_len < 256 && needle_len < haystack_len/4, use bmh algorithm.
  sub(result_tmp, haystack_len, needle_len);
  // needle_len < 8, use linear scan
  sub(t0, needle_len, 8);
  bltz(t0, LINEARSEARCH);
  // needle_len >= 256, use linear scan
  sub(t0, needle_len, 256);
  bgez(t0, LINEARSTUB);
  // needle_len >= haystack_len/4, use linear scan
  srli(t0, haystack_len, 2);
  bge(needle_len, t0, LINEARSTUB);

  // Boyer-Moore-Horspool introduction:
  // The Boyer Moore alogorithm is based on the description here:-
  //
  // http://en.wikipedia.org/wiki/Boyer%E2%80%93Moore_string_search_algorithm
  //
  // This describes and algorithm with 2 shift rules. The 'Bad Character' rule
  // and the 'Good Suffix' rule.
  //
  // These rules are essentially heuristics for how far we can shift the
  // pattern along the search string.
  //
  // The implementation here uses the 'Bad Character' rule only because of the
  // complexity of initialisation for the 'Good Suffix' rule.
  //
  // This is also known as the Boyer-Moore-Horspool algorithm:
  //
  // http://en.wikipedia.org/wiki/Boyer-Moore-Horspool_algorithm
  //
  // #define ASIZE 256
  //
  //    int bm(unsigned char *pattern, int m, unsigned char *src, int n) {
  //      int i, j;
  //      unsigned c;
  //      unsigned char bc[ASIZE];
  //
  //      /* Preprocessing */
  //      for (i = 0; i < ASIZE; ++i)
  //        bc[i] = m;
  //      for (i = 0; i < m - 1; ) {
  //        c = pattern[i];
  //        ++i;
  //        // c < 256 for Latin1 string, so, no need for branch
  //        #ifdef PATTERN_STRING_IS_LATIN1
  //        bc[c] = m - i;
  //        #else
  //        if (c < ASIZE) bc[c] = m - i;
  //        #endif
  //      }
  //
  //      /* Searching */
  //      j = 0;
  //      while (j <= n - m) {
  //        c = src[i+j];
  //        if (pattern[m-1] == c)
  //          int k;
  //          for (k = m - 2; k >= 0 && pattern[k] == src[k + j]; --k);
  //          if (k < 0) return j;
  //          // c < 256 for Latin1 string, so, no need for branch
  //          #ifdef SOURCE_STRING_IS_LATIN1_AND_PATTERN_STRING_IS_LATIN1
  //          // LL case: (c< 256) always true. Remove branch
  //          j += bc[pattern[j+m-1]];
  //          #endif
  //          #ifdef SOURCE_STRING_IS_UTF_AND_PATTERN_STRING_IS_UTF
  //          // UU case: need if (c<ASIZE) check. Skip 1 character if not.
  //          if (c < ASIZE)
  //            j += bc[pattern[j+m-1]];
  //          else
  //            j += 1
  //          #endif
  //          #ifdef SOURCE_IS_UTF_AND_PATTERN_IS_LATIN1
  //          // UL case: need if (c<ASIZE) check. Skip <pattern length> if not.
  //          if (c < ASIZE)
  //            j += bc[pattern[j+m-1]];
  //          else
  //            j += m
  //          #endif
  //      }
  //      return -1;
  //    }

  // temp register:t0, tmp1, tmp2, tmp3, tmp4, tmp5, tmp6, result
  Label BCLOOP, BCSKIP, BMLOOPSTR2, BMLOOPSTR1, BMSKIP, BMADV, BMMATCH,
        BMLOOPSTR1_LASTCMP, BMLOOPSTR1_CMP, BMLOOPSTR1_AFTER_LOAD, BM_INIT_LOOP;

  Register haystack_end = haystack_len;
  Register skipch = tmp2;

  // pattern length is >=8, so, we can read at least 1 register for cases when
  // UTF->Latin1 conversion is not needed(8 LL or 4UU) and half register for
  // UL case. We'll re-read last character in inner pre-loop code to have
  // single outer pre-loop load
  const int firstStep = isLL ? 7 : 3;

  const int ASIZE = 256;
  const int STORE_BYTES = 8; // 8 bytes stored per instruction(sd)

  sub(sp, sp, ASIZE);

  // init BC offset table with default value: needle_len
  slli(t0, needle_len, 8);
  orr(t0, t0, needle_len); // [63...16][needle_len][needle_len]
  slli(tmp1, t0, 16);
  orr(t0, tmp1, t0); // [63...32][needle_len][needle_len][needle_len][needle_len]
  slli(tmp1, t0, 32);
  orr(tmp5, tmp1, t0); // tmp5: 8 elements [needle_len]

  mv(ch1, sp);  // ch1 is t0
  mv(tmp6, ASIZE / STORE_BYTES); // loop iterations

  bind(BM_INIT_LOOP);
  // for (i = 0; i < ASIZE; ++i)
  //   bc[i] = m;
  for (int i = 0; i < 4; i++) {
    sd(tmp5, Address(ch1, i * wordSize));
  }
  add(ch1, ch1, 32);
  sub(tmp6, tmp6, 4);
  bgtz(tmp6, BM_INIT_LOOP);

  sub(nlen_tmp, needle_len, 1); // m - 1, index of the last element in pattern
  Register orig_haystack = tmp5;
  mv(orig_haystack, haystack);
  // result_tmp = tmp4
  shadd(haystack_end, result_tmp, haystack, haystack_end, haystack_chr_shift);
  sub(ch2, needle_len, 1); // bc offset init value, ch2 is t1
  mv(tmp3, needle);

  //  for (i = 0; i < m - 1; ) {
  //    c = pattern[i];
  //    ++i;
  //    // c < 256 for Latin1 string, so, no need for branch
  //    #ifdef PATTERN_STRING_IS_LATIN1
  //    bc[c] = m - i;
  //    #else
  //    if (c < ASIZE) bc[c] = m - i;
  //    #endif
  //  }
  bind(BCLOOP);
  (this->*needle_load_1chr)(ch1, Address(tmp3), noreg);
  add(tmp3, tmp3, needle_chr_size);
  if (!needle_isL) {
    // ae == StrIntrinsicNode::UU
    mv(tmp6, ASIZE);
    bgeu(ch1, tmp6, BCSKIP);
  }
  add(tmp4, sp, ch1);
  sb(ch2, Address(tmp4)); // store skip offset to BC offset table

  bind(BCSKIP);
  sub(ch2, ch2, 1); // for next pattern element, skip distance -1
  bgtz(ch2, BCLOOP);

  // tmp6: pattern end, address after needle
  shadd(tmp6, needle_len, needle, tmp6, needle_chr_shift);
  if (needle_isL == haystack_isL) {
    // load last 8 bytes (8LL/4UU symbols)
    ld(tmp6, Address(tmp6, -wordSize));
  } else {
    // UL: from UTF-16(source) search Latin1(pattern)
    lwu(tmp6, Address(tmp6, -wordSize / 2)); // load last 4 bytes(4 symbols)
    // convert Latin1 to UTF. eg: 0x0000abcd -> 0x0a0b0c0d
    // We'll have to wait until load completed, but it's still faster than per-character loads+checks
    srli(tmp3, tmp6, BitsPerByte * (wordSize / 2 - needle_chr_size)); // pattern[m-1], eg:0x0000000a
    slli(ch2, tmp6, XLEN - 24);
    srli(ch2, ch2, XLEN - 8); // pattern[m-2], 0x0000000b
    slli(ch1, tmp6, XLEN - 16);
    srli(ch1, ch1, XLEN - 8); // pattern[m-3], 0x0000000c
    andi(tmp6, tmp6, 0xff); // pattern[m-4], 0x0000000d
    slli(ch2, ch2, 16);
    orr(ch2, ch2, ch1); // 0x00000b0c
    slli(result, tmp3, 48); // use result as temp register
    orr(tmp6, tmp6, result); // 0x0a00000d
    slli(result, ch2, 16);
    orr(tmp6, tmp6, result); // UTF-16:0x0a0b0c0d
  }

  // i = m - 1;
  // skipch = j + i;
  // if (skipch == pattern[m - 1]
  //   for (k = m - 2; k >= 0 && pattern[k] == src[k + j]; --k);
  // else
  //   move j with bad char offset table
  bind(BMLOOPSTR2);
  // compare pattern to source string backward
  shadd(result, nlen_tmp, haystack, result, haystack_chr_shift);
  (this->*haystack_load_1chr)(skipch, Address(result), noreg);
  sub(nlen_tmp, nlen_tmp, firstStep); // nlen_tmp is positive here, because needle_len >= 8
  if (needle_isL == haystack_isL) {
    // re-init tmp3. It's for free because it's executed in parallel with
    // load above. Alternative is to initialize it before loop, but it'll
    // affect performance on in-order systems with 2 or more ld/st pipelines
    srli(tmp3, tmp6, BitsPerByte * (wordSize - needle_chr_size)); // UU/LL: pattern[m-1]
  }
  if (!isLL) { // UU/UL case
    slli(ch2, nlen_tmp, 1); // offsets in bytes
  }
  bne(tmp3, skipch, BMSKIP); // if not equal, skipch is bad char
  add(result, haystack, isLL ? nlen_tmp : ch2);
  // load 8 bytes from source string
  // if isLL is false then read granularity can be 2
  load_long_misaligned(ch2, Address(result), ch1, isLL ? 1 : 2); // can use ch1 as temp register here as it will be trashed by next mv anyway
  mv(ch1, tmp6);
  if (isLL) {
    j(BMLOOPSTR1_AFTER_LOAD);
  } else {
    sub(nlen_tmp, nlen_tmp, 1); // no need to branch for UU/UL case. cnt1 >= 8
    j(BMLOOPSTR1_CMP);
  }

  bind(BMLOOPSTR1);
  shadd(ch1, nlen_tmp, needle, ch1, needle_chr_shift);
  (this->*needle_load_1chr)(ch1, Address(ch1), noreg);
  shadd(ch2, nlen_tmp, haystack, ch2, haystack_chr_shift);
  (this->*haystack_load_1chr)(ch2, Address(ch2), noreg);

  bind(BMLOOPSTR1_AFTER_LOAD);
  sub(nlen_tmp, nlen_tmp, 1);
  bltz(nlen_tmp, BMLOOPSTR1_LASTCMP);

  bind(BMLOOPSTR1_CMP);
  beq(ch1, ch2, BMLOOPSTR1);

  bind(BMSKIP);
  if (!isLL) {
    // if we've met UTF symbol while searching Latin1 pattern, then we can
    // skip needle_len symbols
    if (needle_isL != haystack_isL) {
      mv(result_tmp, needle_len);
    } else {
      mv(result_tmp, 1);
    }
    mv(t0, ASIZE);
    bgeu(skipch, t0, BMADV);
  }
  add(result_tmp, sp, skipch);
  lbu(result_tmp, Address(result_tmp)); // load skip offset

  bind(BMADV);
  sub(nlen_tmp, needle_len, 1);
  // move haystack after bad char skip offset
  shadd(haystack, result_tmp, haystack, result, haystack_chr_shift);
  ble(haystack, haystack_end, BMLOOPSTR2);
  add(sp, sp, ASIZE);
  j(NOMATCH);

  bind(BMLOOPSTR1_LASTCMP);
  bne(ch1, ch2, BMSKIP);

  bind(BMMATCH);
  sub(result, haystack, orig_haystack);
  if (!haystack_isL) {
    srli(result, result, 1);
  }
  add(sp, sp, ASIZE);
  j(DONE);

  bind(LINEARSTUB);
  sub(t0, needle_len, 16); // small patterns still should be handled by simple algorithm
  bltz(t0, LINEARSEARCH);
  mv(result, zr);
  RuntimeAddress stub = nullptr;
  if (isLL) {
    stub = RuntimeAddress(StubRoutines::riscv::string_indexof_linear_ll());
    assert(stub.target() != nullptr, "string_indexof_linear_ll stub has not been generated");
  } else if (needle_isL) {
    stub = RuntimeAddress(StubRoutines::riscv::string_indexof_linear_ul());
    assert(stub.target() != nullptr, "string_indexof_linear_ul stub has not been generated");
  } else {
    stub = RuntimeAddress(StubRoutines::riscv::string_indexof_linear_uu());
    assert(stub.target() != nullptr, "string_indexof_linear_uu stub has not been generated");
  }
  address call = reloc_call(stub);
  if (call == nullptr) {
    DEBUG_ONLY(reset_labels(LINEARSEARCH, DONE, NOMATCH));
    ciEnv::current()->record_failure("CodeCache is full");
    return;
  }
  j(DONE);

  bind(NOMATCH);
  mv(result, -1);
  j(DONE);

  bind(LINEARSEARCH);
  string_indexof_linearscan(haystack, needle, haystack_len, needle_len, tmp1, tmp2, tmp3, tmp4, -1, result, ae);

  bind(DONE);
  BLOCK_COMMENT("} string_indexof");
}

// string_indexof
// result: x10
// src: x11
// src_count: x12
// pattern: x13
// pattern_count: x14 or 1/2/3/4
void C2_MacroAssembler::string_indexof_linearscan(Register haystack, Register needle,
                                               Register haystack_len, Register needle_len,
                                               Register tmp1, Register tmp2,
                                               Register tmp3, Register tmp4,
                                               int needle_con_cnt, Register result, int ae)
{
  // Note:
  // needle_con_cnt > 0 means needle_len register is invalid, needle length is constant
  // for UU/LL: needle_con_cnt[1, 4], UL: needle_con_cnt = 1
  assert(needle_con_cnt <= 4, "Invalid needle constant count");
  assert(ae != StrIntrinsicNode::LU, "Invalid encoding");

  Register ch1 = t0;
  Register ch2 = t1;
  Register hlen_neg = haystack_len, nlen_neg = needle_len;
  Register nlen_tmp = tmp1, hlen_tmp = tmp2, result_tmp = tmp4;

  bool isLL = ae == StrIntrinsicNode::LL;

  bool needle_isL = ae == StrIntrinsicNode::LL || ae == StrIntrinsicNode::UL;
  bool haystack_isL = ae == StrIntrinsicNode::LL || ae == StrIntrinsicNode::LU;
  int needle_chr_shift = needle_isL ? 0 : 1;
  int haystack_chr_shift = haystack_isL ? 0 : 1;
  int needle_chr_size = needle_isL ? 1 : 2;
  int haystack_chr_size = haystack_isL ? 1 : 2;

  load_chr_insn needle_load_1chr = needle_isL ? (load_chr_insn)&MacroAssembler::lbu :
                              (load_chr_insn)&MacroAssembler::lhu;
  load_chr_insn haystack_load_1chr = haystack_isL ? (load_chr_insn)&MacroAssembler::lbu :
                                (load_chr_insn)&MacroAssembler::lhu;
  load_chr_insn load_2chr = isLL ? (load_chr_insn)&MacroAssembler::lhu : (load_chr_insn)&MacroAssembler::lwu;
  load_chr_insn load_4chr = isLL ? (load_chr_insn)&MacroAssembler::lwu : (load_chr_insn)&MacroAssembler::ld;

  Label DO1, DO2, DO3, MATCH, NOMATCH, DONE;

  Register first = tmp3;

  if (needle_con_cnt == -1) {
    Label DOSHORT, FIRST_LOOP, STR2_NEXT, STR1_LOOP, STR1_NEXT;

    sub(t0, needle_len, needle_isL == haystack_isL ? 4 : 2);
    bltz(t0, DOSHORT);

    (this->*needle_load_1chr)(first, Address(needle), noreg);
    slli(t0, needle_len, needle_chr_shift);
    add(needle, needle, t0);
    neg(nlen_neg, t0);
    slli(t0, result_tmp, haystack_chr_shift);
    add(haystack, haystack, t0);
    neg(hlen_neg, t0);

    bind(FIRST_LOOP);
    add(t0, haystack, hlen_neg);
    (this->*haystack_load_1chr)(ch2, Address(t0), noreg);
    beq(first, ch2, STR1_LOOP);

    bind(STR2_NEXT);
    add(hlen_neg, hlen_neg, haystack_chr_size);
    blez(hlen_neg, FIRST_LOOP);
    j(NOMATCH);

    bind(STR1_LOOP);
    add(nlen_tmp, nlen_neg, needle_chr_size);
    add(hlen_tmp, hlen_neg, haystack_chr_size);
    bgez(nlen_tmp, MATCH);

    bind(STR1_NEXT);
    add(ch1, needle, nlen_tmp);
    (this->*needle_load_1chr)(ch1, Address(ch1), noreg);
    add(ch2, haystack, hlen_tmp);
    (this->*haystack_load_1chr)(ch2, Address(ch2), noreg);
    bne(ch1, ch2, STR2_NEXT);
    add(nlen_tmp, nlen_tmp, needle_chr_size);
    add(hlen_tmp, hlen_tmp, haystack_chr_size);
    bltz(nlen_tmp, STR1_NEXT);
    j(MATCH);

    bind(DOSHORT);
    if (needle_isL == haystack_isL) {
      sub(t0, needle_len, 2);
      bltz(t0, DO1);
      bgtz(t0, DO3);
    }
  }

  if (needle_con_cnt == 4) {
    Label CH1_LOOP;
    (this->*load_4chr)(ch1, Address(needle), noreg);
    sub(result_tmp, haystack_len, 4);
    slli(tmp3, result_tmp, haystack_chr_shift); // result as tmp
    add(haystack, haystack, tmp3);
    neg(hlen_neg, tmp3);
    if (AvoidUnalignedAccesses) {
      // preload first value, then we will read by 1 character per loop, instead of four
      // just shifting previous ch2 right by size of character in bits
      add(tmp3, haystack, hlen_neg);
      (this->*load_4chr)(ch2, Address(tmp3), noreg);
      if (isLL) {
        // need to erase 1 most significant byte in 32-bit value of ch2
        slli(ch2, ch2, 40);
        srli(ch2, ch2, 32);
      } else {
        slli(ch2, ch2, 16); // 2 most significant bytes will be erased by this operation
      }
    }

    bind(CH1_LOOP);
    add(tmp3, haystack, hlen_neg);
    if (AvoidUnalignedAccesses) {
      srli(ch2, ch2, isLL ? 8 : 16);
      (this->*haystack_load_1chr)(tmp3, Address(tmp3, isLL ? 3 : 6), noreg);
      slli(tmp3, tmp3, isLL ? 24 : 48);
      add(ch2, ch2, tmp3);
    } else {
      (this->*load_4chr)(ch2, Address(tmp3), noreg);
    }
    beq(ch1, ch2, MATCH);
    add(hlen_neg, hlen_neg, haystack_chr_size);
    blez(hlen_neg, CH1_LOOP);
    j(NOMATCH);
  }

  if ((needle_con_cnt == -1 && needle_isL == haystack_isL) || needle_con_cnt == 2) {
    Label CH1_LOOP;
    BLOCK_COMMENT("string_indexof DO2 {");
    bind(DO2);
    (this->*load_2chr)(ch1, Address(needle), noreg);
    if (needle_con_cnt == 2) {
      sub(result_tmp, haystack_len, 2);
    }
    slli(tmp3, result_tmp, haystack_chr_shift);
    add(haystack, haystack, tmp3);
    neg(hlen_neg, tmp3);
    if (AvoidUnalignedAccesses) {
      // preload first value, then we will read by 1 character per loop, instead of two
      // just shifting previous ch2 right by size of character in bits
      add(tmp3, haystack, hlen_neg);
      (this->*haystack_load_1chr)(ch2, Address(tmp3), noreg);
      slli(ch2, ch2, isLL ? 8 : 16);
    }
    bind(CH1_LOOP);
    add(tmp3, haystack, hlen_neg);
    if (AvoidUnalignedAccesses) {
      srli(ch2, ch2, isLL ? 8 : 16);
      (this->*haystack_load_1chr)(tmp3, Address(tmp3, isLL ? 1 : 2), noreg);
      slli(tmp3, tmp3, isLL ? 8 : 16);
      add(ch2, ch2, tmp3);
    } else {
      (this->*load_2chr)(ch2, Address(tmp3), noreg);
    }
    beq(ch1, ch2, MATCH);
    add(hlen_neg, hlen_neg, haystack_chr_size);
    blez(hlen_neg, CH1_LOOP);
    j(NOMATCH);
    BLOCK_COMMENT("} string_indexof DO2");
  }

  if ((needle_con_cnt == -1 && needle_isL == haystack_isL) || needle_con_cnt == 3) {
    Label FIRST_LOOP, STR2_NEXT, STR1_LOOP;
    BLOCK_COMMENT("string_indexof DO3 {");

    bind(DO3);
    (this->*load_2chr)(first, Address(needle), noreg);
    (this->*needle_load_1chr)(ch1, Address(needle, 2 * needle_chr_size), noreg);
    if (needle_con_cnt == 3) {
      sub(result_tmp, haystack_len, 3);
    }
    slli(hlen_tmp, result_tmp, haystack_chr_shift);
    add(haystack, haystack, hlen_tmp);
    neg(hlen_neg, hlen_tmp);

    bind(FIRST_LOOP);
    add(ch2, haystack, hlen_neg);
    if (AvoidUnalignedAccesses) {
      (this->*haystack_load_1chr)(tmp2, Address(ch2, isLL ? 1 : 2), noreg); // we need a temp register, we can safely use hlen_tmp here, which is a synonym for tmp2
      (this->*haystack_load_1chr)(ch2, Address(ch2), noreg);
      slli(tmp2, tmp2, isLL ? 8 : 16);
      add(ch2, ch2, tmp2);
    } else {
      (this->*load_2chr)(ch2, Address(ch2), noreg);
    }
    beq(first, ch2, STR1_LOOP);

    bind(STR2_NEXT);
    add(hlen_neg, hlen_neg, haystack_chr_size);
    blez(hlen_neg, FIRST_LOOP);
    j(NOMATCH);

    bind(STR1_LOOP);
    add(hlen_tmp, hlen_neg, 2 * haystack_chr_size);
    add(ch2, haystack, hlen_tmp);
    (this->*haystack_load_1chr)(ch2, Address(ch2), noreg);
    bne(ch1, ch2, STR2_NEXT);
    j(MATCH);
    BLOCK_COMMENT("} string_indexof DO3");
  }

  if (needle_con_cnt == -1 || needle_con_cnt == 1) {
    Label DO1_LOOP;

    BLOCK_COMMENT("string_indexof DO1 {");
    bind(DO1);
    (this->*needle_load_1chr)(ch1, Address(needle), noreg);
    sub(result_tmp, haystack_len, 1);
    slli(tmp3, result_tmp, haystack_chr_shift);
    add(haystack, haystack, tmp3);
    neg(hlen_neg, tmp3);

    bind(DO1_LOOP);
    add(tmp3, haystack, hlen_neg);
    (this->*haystack_load_1chr)(ch2, Address(tmp3), noreg);
    beq(ch1, ch2, MATCH);
    add(hlen_neg, hlen_neg, haystack_chr_size);
    blez(hlen_neg, DO1_LOOP);
    BLOCK_COMMENT("} string_indexof DO1");
  }

  bind(NOMATCH);
  mv(result, -1);
  j(DONE);

  bind(MATCH);
  srai(t0, hlen_neg, haystack_chr_shift);
  add(result, result_tmp, t0);

  bind(DONE);
}

// Compare strings.
void C2_MacroAssembler::string_compare(Register str1, Register str2,
                                       Register cnt1, Register cnt2, Register result,
                                       Register tmp1, Register tmp2, Register tmp3,
                                       int ae)
{
  Label DONE, SHORT_LOOP, SHORT_STRING, SHORT_LAST, TAIL, STUB,
        DIFFERENCE, NEXT_WORD, SHORT_LOOP_TAIL, SHORT_LAST2, SHORT_LAST_INIT,
        SHORT_LOOP_START, TAIL_CHECK, L;

  const int STUB_THRESHOLD = 64 + 8;
  bool isLL = ae == StrIntrinsicNode::LL;
  bool isLU = ae == StrIntrinsicNode::LU;
  bool isUL = ae == StrIntrinsicNode::UL;

  bool str1_isL = isLL || isLU;
  bool str2_isL = isLL || isUL;

  // for L strings, 1 byte for 1 character
  // for U strings, 2 bytes for 1 character
  int str1_chr_size = str1_isL ? 1 : 2;
  int str2_chr_size = str2_isL ? 1 : 2;
  int minCharsInWord = isLL ? wordSize : wordSize / 2;

  load_chr_insn str1_load_chr = str1_isL ? (load_chr_insn)&MacroAssembler::lbu : (load_chr_insn)&MacroAssembler::lhu;
  load_chr_insn str2_load_chr = str2_isL ? (load_chr_insn)&MacroAssembler::lbu : (load_chr_insn)&MacroAssembler::lhu;

  BLOCK_COMMENT("string_compare {");

  // Bizarrely, the counts are passed in bytes, regardless of whether they
  // are L or U strings, however the result is always in characters.
  if (!str1_isL) {
    sraiw(cnt1, cnt1, 1);
  }
  if (!str2_isL) {
    sraiw(cnt2, cnt2, 1);
  }

  // Compute the minimum of the string lengths and save the difference in result.
  sub(result, cnt1, cnt2);
  bgt(cnt1, cnt2, L);
  mv(cnt2, cnt1);
  bind(L);

  // A very short string
  mv(t0, minCharsInWord);
  ble(cnt2, t0, SHORT_STRING);

  // Compare longwords
  // load first parts of strings and finish initialization while loading
  {
    if (str1_isL == str2_isL) { // LL or UU
      // check if str1 and str2 is same pointer
      beq(str1, str2, DONE);
      // load 8 bytes once to compare
      ld(tmp1, Address(str1));
      ld(tmp2, Address(str2));
      mv(t0, STUB_THRESHOLD);
      bge(cnt2, t0, STUB);
      sub(cnt2, cnt2, minCharsInWord);
      beqz(cnt2, TAIL_CHECK);
      // convert cnt2 from characters to bytes
      if (!str1_isL) {
        slli(cnt2, cnt2, 1);
      }
      add(str2, str2, cnt2);
      add(str1, str1, cnt2);
      sub(cnt2, zr, cnt2);
    } else if (isLU) { // LU case
      lwu(tmp1, Address(str1));
      ld(tmp2, Address(str2));
      mv(t0, STUB_THRESHOLD);
      bge(cnt2, t0, STUB);
      addi(cnt2, cnt2, -4);
      add(str1, str1, cnt2);
      sub(cnt1, zr, cnt2);
      slli(cnt2, cnt2, 1);
      add(str2, str2, cnt2);
      inflate_lo32(tmp3, tmp1);
      mv(tmp1, tmp3);
      sub(cnt2, zr, cnt2);
      addi(cnt1, cnt1, 4);
    } else { // UL case
      ld(tmp1, Address(str1));
      lwu(tmp2, Address(str2));
      mv(t0, STUB_THRESHOLD);
      bge(cnt2, t0, STUB);
      addi(cnt2, cnt2, -4);
      slli(t0, cnt2, 1);
      sub(cnt1, zr, t0);
      add(str1, str1, t0);
      add(str2, str2, cnt2);
      inflate_lo32(tmp3, tmp2);
      mv(tmp2, tmp3);
      sub(cnt2, zr, cnt2);
      addi(cnt1, cnt1, 8);
    }
    addi(cnt2, cnt2, isUL ? 4 : 8);
    bne(tmp1, tmp2, DIFFERENCE);
    bgez(cnt2, TAIL);

    // main loop
    bind(NEXT_WORD);
    if (str1_isL == str2_isL) { // LL or UU
      add(t0, str1, cnt2);
      ld(tmp1, Address(t0));
      add(t0, str2, cnt2);
      ld(tmp2, Address(t0));
      addi(cnt2, cnt2, 8);
    } else if (isLU) { // LU case
      add(t0, str1, cnt1);
      lwu(tmp1, Address(t0));
      add(t0, str2, cnt2);
      ld(tmp2, Address(t0));
      addi(cnt1, cnt1, 4);
      inflate_lo32(tmp3, tmp1);
      mv(tmp1, tmp3);
      addi(cnt2, cnt2, 8);
    } else { // UL case
      add(t0, str2, cnt2);
      lwu(tmp2, Address(t0));
      add(t0, str1, cnt1);
      ld(tmp1, Address(t0));
      inflate_lo32(tmp3, tmp2);
      mv(tmp2, tmp3);
      addi(cnt1, cnt1, 8);
      addi(cnt2, cnt2, 4);
    }
    bne(tmp1, tmp2, DIFFERENCE);
    bltz(cnt2, NEXT_WORD);
    bind(TAIL);
    if (str1_isL == str2_isL) { // LL or UU
      load_long_misaligned(tmp1, Address(str1), tmp3, isLL ? 1 : 2);
      load_long_misaligned(tmp2, Address(str2), tmp3, isLL ? 1 : 2);
    } else if (isLU) { // LU case
      load_int_misaligned(tmp1, Address(str1), tmp3, false);
      load_long_misaligned(tmp2, Address(str2), tmp3, 2);
      inflate_lo32(tmp3, tmp1);
      mv(tmp1, tmp3);
    } else { // UL case
      load_int_misaligned(tmp2, Address(str2), tmp3, false);
      load_long_misaligned(tmp1, Address(str1), tmp3, 2);
      inflate_lo32(tmp3, tmp2);
      mv(tmp2, tmp3);
    }
    bind(TAIL_CHECK);
    beq(tmp1, tmp2, DONE);

    // Find the first different characters in the longwords and
    // compute their difference.
    bind(DIFFERENCE);
    xorr(tmp3, tmp1, tmp2);
    ctzc_bit(result, tmp3, isLL); // count zero from lsb to msb
    srl(tmp1, tmp1, result);
    srl(tmp2, tmp2, result);
    if (isLL) {
      andi(tmp1, tmp1, 0xFF);
      andi(tmp2, tmp2, 0xFF);
    } else {
      andi(tmp1, tmp1, 0xFFFF);
      andi(tmp2, tmp2, 0xFFFF);
    }
    sub(result, tmp1, tmp2);
    j(DONE);
  }

  bind(STUB);
  RuntimeAddress stub = nullptr;
  switch (ae) {
    case StrIntrinsicNode::LL:
      stub = RuntimeAddress(StubRoutines::riscv::compare_long_string_LL());
      break;
    case StrIntrinsicNode::UU:
      stub = RuntimeAddress(StubRoutines::riscv::compare_long_string_UU());
      break;
    case StrIntrinsicNode::LU:
      stub = RuntimeAddress(StubRoutines::riscv::compare_long_string_LU());
      break;
    case StrIntrinsicNode::UL:
      stub = RuntimeAddress(StubRoutines::riscv::compare_long_string_UL());
      break;
    default:
      ShouldNotReachHere();
  }
  assert(stub.target() != nullptr, "compare_long_string stub has not been generated");
  address call = reloc_call(stub);
  if (call == nullptr) {
    DEBUG_ONLY(reset_labels(DONE, SHORT_LOOP, SHORT_STRING, SHORT_LAST, SHORT_LOOP_TAIL, SHORT_LAST2, SHORT_LAST_INIT, SHORT_LOOP_START));
    ciEnv::current()->record_failure("CodeCache is full");
    return;
  }
  j(DONE);

  bind(SHORT_STRING);
  // Is the minimum length zero?
  beqz(cnt2, DONE);
  // arrange code to do most branches while loading and loading next characters
  // while comparing previous
  (this->*str1_load_chr)(tmp1, Address(str1), t0);
  addi(str1, str1, str1_chr_size);
  addi(cnt2, cnt2, -1);
  beqz(cnt2, SHORT_LAST_INIT);
  (this->*str2_load_chr)(cnt1, Address(str2), t0);
  addi(str2, str2, str2_chr_size);
  j(SHORT_LOOP_START);
  bind(SHORT_LOOP);
  addi(cnt2, cnt2, -1);
  beqz(cnt2, SHORT_LAST);
  bind(SHORT_LOOP_START);
  (this->*str1_load_chr)(tmp2, Address(str1), t0);
  addi(str1, str1, str1_chr_size);
  (this->*str2_load_chr)(t0, Address(str2), t0);
  addi(str2, str2, str2_chr_size);
  bne(tmp1, cnt1, SHORT_LOOP_TAIL);
  addi(cnt2, cnt2, -1);
  beqz(cnt2, SHORT_LAST2);
  (this->*str1_load_chr)(tmp1, Address(str1), t0);
  addi(str1, str1, str1_chr_size);
  (this->*str2_load_chr)(cnt1, Address(str2), t0);
  addi(str2, str2, str2_chr_size);
  beq(tmp2, t0, SHORT_LOOP);
  sub(result, tmp2, t0);
  j(DONE);
  bind(SHORT_LOOP_TAIL);
  sub(result, tmp1, cnt1);
  j(DONE);
  bind(SHORT_LAST2);
  beq(tmp2, t0, DONE);
  sub(result, tmp2, t0);

  j(DONE);
  bind(SHORT_LAST_INIT);
  (this->*str2_load_chr)(cnt1, Address(str2), t0);
  addi(str2, str2, str2_chr_size);
  bind(SHORT_LAST);
  beq(tmp1, cnt1, DONE);
  sub(result, tmp1, cnt1);

  bind(DONE);

  BLOCK_COMMENT("} string_compare");
}

void C2_MacroAssembler::arrays_equals(Register a1, Register a2,
                                      Register tmp1, Register tmp2, Register tmp3,
                                      Register result, int elem_size) {
  assert(elem_size == 1 || elem_size == 2, "must be char or byte");
  assert_different_registers(a1, a2, result, tmp1, tmp2, tmp3, t0);

  int elem_per_word = wordSize/elem_size;
  int log_elem_size = exact_log2(elem_size);
  int length_offset = arrayOopDesc::length_offset_in_bytes();
  int base_offset   = arrayOopDesc::base_offset_in_bytes(elem_size == 2 ? T_CHAR : T_BYTE);

  Register cnt1 = tmp3;
  Register cnt2 = tmp1;  // cnt2 only used in array length compare
  Label DONE, SAME, NEXT_WORD, SHORT, TAIL03, TAIL01;

  BLOCK_COMMENT("arrays_equals {");

  // if (a1 == a2), return true
  beq(a1, a2, SAME);

  mv(result, false);
  // if (a1 == nullptr || a2 == nullptr)
  //     return false;
  beqz(a1, DONE);
  beqz(a2, DONE);

  // if (a1.length != a2.length)
  //      return false;
  lwu(cnt1, Address(a1, length_offset));
  lwu(cnt2, Address(a2, length_offset));
  bne(cnt1, cnt2, DONE);

  la(a1, Address(a1, base_offset));
  la(a2, Address(a2, base_offset));
  // Check for short strings, i.e. smaller than wordSize.
  addi(cnt1, cnt1, -elem_per_word);
  bltz(cnt1, SHORT);

  // Main 8 byte comparison loop.
  bind(NEXT_WORD); {
    ld(tmp1, Address(a1));
    ld(tmp2, Address(a2));
    addi(cnt1, cnt1, -elem_per_word);
    addi(a1, a1, wordSize);
    addi(a2, a2, wordSize);
    bne(tmp1, tmp2, DONE);
  } bgez(cnt1, NEXT_WORD);

  addi(tmp1, cnt1, elem_per_word);
  beqz(tmp1, SAME);

  bind(SHORT);
  test_bit(tmp1, cnt1, 2 - log_elem_size);
  beqz(tmp1, TAIL03); // 0-7 bytes left.
  {
    lwu(tmp1, Address(a1));
    lwu(tmp2, Address(a2));
    addi(a1, a1, 4);
    addi(a2, a2, 4);
    bne(tmp1, tmp2, DONE);
  }

  bind(TAIL03);
  test_bit(tmp1, cnt1, 1 - log_elem_size);
  beqz(tmp1, TAIL01); // 0-3 bytes left.
  {
    lhu(tmp1, Address(a1));
    lhu(tmp2, Address(a2));
    addi(a1, a1, 2);
    addi(a2, a2, 2);
    bne(tmp1, tmp2, DONE);
  }

  bind(TAIL01);
  if (elem_size == 1) { // Only needed when comparing byte arrays.
    test_bit(tmp1, cnt1, 0);
    beqz(tmp1, SAME); // 0-1 bytes left.
    {
      lbu(tmp1, Address(a1));
      lbu(tmp2, Address(a2));
      bne(tmp1, tmp2, DONE);
    }
  }

  bind(SAME);
  mv(result, true);
  // That's it.
  bind(DONE);

  BLOCK_COMMENT("} arrays_equals");
}

// Compare Strings

// For Strings we're passed the address of the first characters in a1 and a2
// and the length in cnt1. There are two implementations.
// For arrays >= 8 bytes, all comparisons (except for the tail) are performed
// 8 bytes at a time. For the tail, we compare a halfword, then a short, and then a byte.
// For strings < 8 bytes, we compare a halfword, then a short, and then a byte.

void C2_MacroAssembler::string_equals(Register a1, Register a2,
                                      Register result, Register cnt1)
{
  Label SAME, DONE, SHORT, NEXT_WORD;
  Register tmp1 = t0;
  Register tmp2 = t1;

  assert_different_registers(a1, a2, result, cnt1, tmp1, tmp2);

  BLOCK_COMMENT("string_equals {");

  mv(result, false);

  // Check for short strings, i.e. smaller than wordSize.
  addi(cnt1, cnt1, -wordSize);
  bltz(cnt1, SHORT);

  // Main 8 byte comparison loop.
  bind(NEXT_WORD); {
    ld(tmp1, Address(a1));
    ld(tmp2, Address(a2));
    addi(cnt1, cnt1, -wordSize);
    addi(a1, a1, wordSize);
    addi(a2, a2, wordSize);
    bne(tmp1, tmp2, DONE);
  } bgez(cnt1, NEXT_WORD);

  addi(tmp1, cnt1, wordSize);
  beqz(tmp1, SAME);

  bind(SHORT);
  Label TAIL03, TAIL01;

  // 0-7 bytes left.
  test_bit(tmp1, cnt1, 2);
  beqz(tmp1, TAIL03);
  {
    lwu(tmp1, Address(a1));
    lwu(tmp2, Address(a2));
    addi(a1, a1, 4);
    addi(a2, a2, 4);
    bne(tmp1, tmp2, DONE);
  }

  bind(TAIL03);
  // 0-3 bytes left.
  test_bit(tmp1, cnt1, 1);
  beqz(tmp1, TAIL01);
  {
    lhu(tmp1, Address(a1));
    lhu(tmp2, Address(a2));
    addi(a1, a1, 2);
    addi(a2, a2, 2);
    bne(tmp1, tmp2, DONE);
  }

  bind(TAIL01);
  // 0-1 bytes left.
  test_bit(tmp1, cnt1, 0);
  beqz(tmp1, SAME);
  {
    lbu(tmp1, Address(a1));
    lbu(tmp2, Address(a2));
    bne(tmp1, tmp2, DONE);
  }

  // Arrays are equal.
  bind(SAME);
  mv(result, true);

  // That's it.
  bind(DONE);
  BLOCK_COMMENT("} string_equals");
}

// jdk.internal.util.ArraysSupport.vectorizedHashCode
void C2_MacroAssembler::arrays_hashcode(Register ary, Register cnt, Register result,
                                        Register tmp1, Register tmp2, Register tmp3,
                                        Register tmp4, Register tmp5, Register tmp6,
                                        BasicType eltype)
{
  assert_different_registers(ary, cnt, result, tmp1, tmp2, tmp3, tmp4, tmp5, tmp6, t0, t1);

  const int elsize = arrays_hashcode_elsize(eltype);
  const int chunks_end_shift = exact_log2(elsize);

  switch (eltype) {
  case T_BOOLEAN: BLOCK_COMMENT("arrays_hashcode(unsigned byte) {"); break;
  case T_CHAR:    BLOCK_COMMENT("arrays_hashcode(char) {");          break;
  case T_BYTE:    BLOCK_COMMENT("arrays_hashcode(byte) {");          break;
  case T_SHORT:   BLOCK_COMMENT("arrays_hashcode(short) {");         break;
  case T_INT:     BLOCK_COMMENT("arrays_hashcode(int) {");           break;
  default:
    ShouldNotReachHere();
  }

  const int stride = 4;
  const Register pow31_4 = tmp1;
  const Register pow31_3 = tmp2;
  const Register pow31_2 = tmp3;
  const Register chunks  = tmp4;
  const Register chunks_end = chunks;

  Label DONE, TAIL, TAIL_LOOP, WIDE_LOOP;

  // result has a value initially

  beqz(cnt, DONE);

  andi(chunks, cnt, ~(stride-1));
  beqz(chunks, TAIL);

  mv(pow31_4, 923521);           // [31^^4]
  mv(pow31_3,  29791);           // [31^^3]
  mv(pow31_2,    961);           // [31^^2]

  slli(chunks_end, chunks, chunks_end_shift);
  add(chunks_end, ary, chunks_end);
  andi(cnt, cnt, stride-1);      // don't forget about tail!

  bind(WIDE_LOOP);
  mulw(result, result, pow31_4); // 31^^4 * h
  arrays_hashcode_elload(t0,   Address(ary, 0 * elsize), eltype);
  arrays_hashcode_elload(t1,   Address(ary, 1 * elsize), eltype);
  arrays_hashcode_elload(tmp5, Address(ary, 2 * elsize), eltype);
  arrays_hashcode_elload(tmp6, Address(ary, 3 * elsize), eltype);
  mulw(t0, t0, pow31_3);         // 31^^3 * ary[i+0]
  addw(result, result, t0);
  mulw(t1, t1, pow31_2);         // 31^^2 * ary[i+1]
  addw(result, result, t1);
  slli(t0, tmp5, 5);             // optimize 31^^1 * ary[i+2]
  subw(tmp5, t0, tmp5);          // with ary[i+2]<<5 - ary[i+2]
  addw(result, result, tmp5);
  addw(result, result, tmp6);    // 31^^4 * h + 31^^3 * ary[i+0] + 31^^2 * ary[i+1]
                                 //           + 31^^1 * ary[i+2] + 31^^0 * ary[i+3]
  addi(ary, ary, elsize * stride);
  bne(ary, chunks_end, WIDE_LOOP);
  beqz(cnt, DONE);

  bind(TAIL);
  slli(chunks_end, cnt, chunks_end_shift);
  add(chunks_end, ary, chunks_end);

  bind(TAIL_LOOP);
  arrays_hashcode_elload(t0, Address(ary), eltype);
  slli(t1, result, 5);           // optimize 31 * result
  subw(result, t1, result);      // with result<<5 - result
  addw(result, result, t0);
  addi(ary, ary, elsize);
  bne(ary, chunks_end, TAIL_LOOP);

  bind(DONE);
  BLOCK_COMMENT("} // arrays_hashcode");
}

int C2_MacroAssembler::arrays_hashcode_elsize(BasicType eltype) {
  switch (eltype) {
  case T_BOOLEAN: return sizeof(jboolean);
  case T_BYTE:    return sizeof(jbyte);
  case T_SHORT:   return sizeof(jshort);
  case T_CHAR:    return sizeof(jchar);
  case T_INT:     return sizeof(jint);
  default:
    ShouldNotReachHere();
    return -1;
  }
}

void C2_MacroAssembler::arrays_hashcode_elload(Register dst, Address src, BasicType eltype) {
  switch (eltype) {
  // T_BOOLEAN used as surrogate for unsigned byte
  case T_BOOLEAN: lbu(dst, src);   break;
  case T_BYTE:     lb(dst, src);   break;
  case T_SHORT:    lh(dst, src);   break;
  case T_CHAR:    lhu(dst, src);   break;
  case T_INT:      lw(dst, src);   break;
  default:
    ShouldNotReachHere();
  }
}

typedef void (Assembler::*conditional_branch_insn)(Register op1, Register op2, Label& label, bool is_far);
typedef void (MacroAssembler::*float_conditional_branch_insn)(FloatRegister op1, FloatRegister op2, Label& label,
                                                              bool is_far, bool is_unordered);

static conditional_branch_insn conditional_branches[] =
{
  /* SHORT branches */
  (conditional_branch_insn)&MacroAssembler::beq,
  (conditional_branch_insn)&MacroAssembler::bgt,
  nullptr, // BoolTest::overflow
  (conditional_branch_insn)&MacroAssembler::blt,
  (conditional_branch_insn)&MacroAssembler::bne,
  (conditional_branch_insn)&MacroAssembler::ble,
  nullptr, // BoolTest::no_overflow
  (conditional_branch_insn)&MacroAssembler::bge,

  /* UNSIGNED branches */
  (conditional_branch_insn)&MacroAssembler::beq,
  (conditional_branch_insn)&MacroAssembler::bgtu,
  nullptr,
  (conditional_branch_insn)&MacroAssembler::bltu,
  (conditional_branch_insn)&MacroAssembler::bne,
  (conditional_branch_insn)&MacroAssembler::bleu,
  nullptr,
  (conditional_branch_insn)&MacroAssembler::bgeu
};

static float_conditional_branch_insn float_conditional_branches[] =
{
  /* FLOAT SHORT branches */
  (float_conditional_branch_insn)&MacroAssembler::float_beq,
  (float_conditional_branch_insn)&MacroAssembler::float_bgt,
  nullptr,  // BoolTest::overflow
  (float_conditional_branch_insn)&MacroAssembler::float_blt,
  (float_conditional_branch_insn)&MacroAssembler::float_bne,
  (float_conditional_branch_insn)&MacroAssembler::float_ble,
  nullptr, // BoolTest::no_overflow
  (float_conditional_branch_insn)&MacroAssembler::float_bge,

  /* DOUBLE SHORT branches */
  (float_conditional_branch_insn)&MacroAssembler::double_beq,
  (float_conditional_branch_insn)&MacroAssembler::double_bgt,
  nullptr,
  (float_conditional_branch_insn)&MacroAssembler::double_blt,
  (float_conditional_branch_insn)&MacroAssembler::double_bne,
  (float_conditional_branch_insn)&MacroAssembler::double_ble,
  nullptr,
  (float_conditional_branch_insn)&MacroAssembler::double_bge
};

void C2_MacroAssembler::cmp_branch(int cmpFlag, Register op1, Register op2, Label& label, bool is_far) {
  assert(cmpFlag >= 0 && cmpFlag < (int)(sizeof(conditional_branches) / sizeof(conditional_branches[0])),
         "invalid conditional branch index");
  (this->*conditional_branches[cmpFlag])(op1, op2, label, is_far);
}

// This is a function should only be used by C2. Flip the unordered when unordered-greater, C2 would use
// unordered-lesser instead of unordered-greater. Finally, commute the result bits at function do_one_bytecode().
void C2_MacroAssembler::float_cmp_branch(int cmpFlag, FloatRegister op1, FloatRegister op2, Label& label, bool is_far) {
  assert(cmpFlag >= 0 && cmpFlag < (int)(sizeof(float_conditional_branches) / sizeof(float_conditional_branches[0])),
         "invalid float conditional branch index");
  int booltest_flag = cmpFlag & ~(C2_MacroAssembler::double_branch_mask);
  (this->*float_conditional_branches[cmpFlag])(op1, op2, label, is_far,
    (booltest_flag == (BoolTest::ge) || booltest_flag == (BoolTest::gt)) ? false : true);
}

void C2_MacroAssembler::enc_cmpUEqNeLeGt_imm0_branch(int cmpFlag, Register op1, Label& L, bool is_far) {
  switch (cmpFlag) {
    case BoolTest::eq:
    case BoolTest::le:
      beqz(op1, L, is_far);
      break;
    case BoolTest::ne:
    case BoolTest::gt:
      bnez(op1, L, is_far);
      break;
    default:
      ShouldNotReachHere();
  }
}

void C2_MacroAssembler::enc_cmpEqNe_imm0_branch(int cmpFlag, Register op1, Label& L, bool is_far) {
  switch (cmpFlag) {
    case BoolTest::eq:
      beqz(op1, L, is_far);
      break;
    case BoolTest::ne:
      bnez(op1, L, is_far);
      break;
    default:
      ShouldNotReachHere();
  }
}

void C2_MacroAssembler::enc_cmove(int cmpFlag, Register op1, Register op2, Register dst, Register src) {
  Label L;
  cmp_branch(cmpFlag ^ (1 << neg_cond_bits), op1, op2, L);
  mv(dst, src);
  bind(L);
}

// Set dst to NaN if any NaN input.
void C2_MacroAssembler::minmax_fp(FloatRegister dst, FloatRegister src1, FloatRegister src2,
                                  bool is_double, bool is_min) {
  assert_different_registers(dst, src1, src2);

  Label Done, Compare;

  is_double ? fclass_d(t0, src1)
            : fclass_s(t0, src1);
  is_double ? fclass_d(t1, src2)
            : fclass_s(t1, src2);
  orr(t0, t0, t1);
  andi(t0, t0, fclass_mask::nan); // if src1 or src2 is quiet or signaling NaN then return NaN
  beqz(t0, Compare);
  is_double ? fadd_d(dst, src1, src2)
            : fadd_s(dst, src1, src2);
  j(Done);

  bind(Compare);
  if (is_double) {
    is_min ? fmin_d(dst, src1, src2)
           : fmax_d(dst, src1, src2);
  } else {
    is_min ? fmin_s(dst, src1, src2)
           : fmax_s(dst, src1, src2);
  }

  bind(Done);
}

// According to Java SE specification, for floating-point round operations, if
// the input is NaN, +/-infinity, or +/-0, the same input is returned as the
// rounded result; this differs from behavior of RISC-V fcvt instructions (which
// round out-of-range values to the nearest max or min value), therefore special
// handling is needed by NaN, +/-Infinity, +/-0.
void C2_MacroAssembler::round_double_mode(FloatRegister dst, FloatRegister src, int round_mode,
                                          Register tmp1, Register tmp2, Register tmp3) {

  assert_different_registers(dst, src);
  assert_different_registers(tmp1, tmp2, tmp3);

  // Set rounding mode for conversions
  // Here we use similar modes to double->long and long->double conversions
  // Different mode for long->double conversion matter only if long value was not representable as double,
  // we got long value as a result of double->long conversion so, it is definitely representable
  RoundingMode rm;
  switch (round_mode) {
    case RoundDoubleModeNode::rmode_ceil:
      rm = RoundingMode::rup;
      break;
    case RoundDoubleModeNode::rmode_floor:
      rm = RoundingMode::rdn;
      break;
    case RoundDoubleModeNode::rmode_rint:
      rm = RoundingMode::rne;
      break;
    default:
      ShouldNotReachHere();
  }

  // tmp1 - is a register to store double converted to long int
  // tmp2 - is a register to create constant for comparison
  // tmp3 - is a register where we store modified result of double->long conversion
  Label done, bad_val;

  // Conversion from double to long
  fcvt_l_d(tmp1, src, rm);

  // Generate constant (tmp2)
  // tmp2 = 100...0000
  addi(tmp2, zr, 1);
  slli(tmp2, tmp2, 63);

  // Prepare converted long (tmp1)
  // as a result when conversion overflow we got:
  // tmp1 = 011...1111 or 100...0000
  // Convert it to: tmp3 = 100...0000
  addi(tmp3, tmp1, 1);
  andi(tmp3, tmp3, -2);
  beq(tmp3, tmp2, bad_val);

  // Conversion from long to double
  fcvt_d_l(dst, tmp1, rm);
  // Add sign of input value to result for +/- 0 cases
  fsgnj_d(dst, dst, src);
  j(done);

  // If got conversion overflow return src
  bind(bad_val);
  fmv_d(dst, src);

  bind(done);
}

// According to Java SE specification, for floating-point signum operations, if
// on input we have NaN or +/-0.0 value we should return it,
// otherwise return +/- 1.0 using sign of input.
// one - gives us a floating-point 1.0 (got from matching rule)
// bool is_double - specifies single or double precision operations will be used.
void C2_MacroAssembler::signum_fp(FloatRegister dst, FloatRegister one, bool is_double) {
  Label done;

  is_double ? fclass_d(t0, dst)
            : fclass_s(t0, dst);

  // check if input is -0, +0, signaling NaN or quiet NaN
  andi(t0, t0, fclass_mask::zero | fclass_mask::nan);

  bnez(t0, done);

  // use floating-point 1.0 with a sign of input
  is_double ? fsgnj_d(dst, one, dst)
            : fsgnj_s(dst, one, dst);

  bind(done);
}

static void float16_to_float_slow_path(C2_MacroAssembler& masm, C2GeneralStub<FloatRegister, Register, Register>& stub) {
#define __ masm.
  FloatRegister dst = stub.data<0>();
  Register src = stub.data<1>();
  Register tmp = stub.data<2>();
  __ bind(stub.entry());

  // following instructions mainly focus on NaN, as riscv does not handle
  // NaN well with fcvt, but the code also works for Inf at the same time.

  // construct a NaN in 32 bits from the NaN in 16 bits,
  // we need the payloads of non-canonical NaNs to be preserved.
  __ mv(tmp, 0x7f800000);
  // sign-bit was already set via sign-extension if necessary.
  __ slli(t0, src, 13);
  __ orr(tmp, t0, tmp);
  __ fmv_w_x(dst, tmp);

  __ j(stub.continuation());
#undef __
}

// j.l.Float.float16ToFloat
void C2_MacroAssembler::float16_to_float(FloatRegister dst, Register src, Register tmp) {
  auto stub = C2CodeStub::make<FloatRegister, Register, Register>(dst, src, tmp, 20, float16_to_float_slow_path);

  // On riscv, NaN needs a special process as fcvt does not work in that case.
  // On riscv, Inf does not need a special process as fcvt can handle it correctly.
  // but we consider to get the slow path to process NaN and Inf at the same time,
  // as both of them are rare cases, and if we try to get the slow path to handle
  // only NaN case it would sacrifise the performance for normal cases,
  // i.e. non-NaN and non-Inf cases.

  // check whether it's a NaN or +/- Inf.
  mv(t0, 0x7c00);
  andr(tmp, src, t0);
  // jump to stub processing NaN and Inf cases.
  beq(t0, tmp, stub->entry());

  // non-NaN or non-Inf cases, just use built-in instructions.
  fmv_h_x(dst, src);
  fcvt_s_h(dst, dst);

  bind(stub->continuation());
}

static void float_to_float16_slow_path(C2_MacroAssembler& masm, C2GeneralStub<Register, FloatRegister, Register>& stub) {
#define __ masm.
  Register dst = stub.data<0>();
  FloatRegister src = stub.data<1>();
  Register tmp = stub.data<2>();
  __ bind(stub.entry());

  __ fmv_x_w(dst, src);

  // preserve the payloads of non-canonical NaNs.
  __ srai(dst, dst, 13);
  // preserve the sign bit.
  __ srai(tmp, dst, 13);
  __ slli(tmp, tmp, 10);
  __ mv(t0, 0x3ff);
  __ orr(tmp, tmp, t0);

  // get the result by merging sign bit and payloads of preserved non-canonical NaNs.
  __ andr(dst, dst, tmp);

  __ j(stub.continuation());
#undef __
}

// j.l.Float.floatToFloat16
void C2_MacroAssembler::float_to_float16(Register dst, FloatRegister src, FloatRegister ftmp, Register xtmp) {
  auto stub = C2CodeStub::make<Register, FloatRegister, Register>(dst, src, xtmp, 130, float_to_float16_slow_path);

  // On riscv, NaN needs a special process as fcvt does not work in that case.

  // check whether it's a NaN.
  // replace fclass with feq as performance optimization.
  feq_s(t0, src, src);
  // jump to stub processing NaN cases.
  beqz(t0, stub->entry());

  // non-NaN cases, just use built-in instructions.
  fcvt_h_s(ftmp, src);
  fmv_x_h(dst, ftmp);

  bind(stub->continuation());
}

static void float16_to_float_v_slow_path(C2_MacroAssembler& masm, C2GeneralStub<VectorRegister, VectorRegister, uint>& stub) {
#define __ masm.
  VectorRegister dst = stub.data<0>();
  VectorRegister src = stub.data<1>();
  uint vector_length = stub.data<2>();
  __ bind(stub.entry());

  // following instructions mainly focus on NaN, as riscv does not handle
  // NaN well with vfwcvt_f_f_v, but the code also works for Inf at the same time.
  //
  // construct NaN's in 32 bits from the NaN's in 16 bits,
  // we need the payloads of non-canonical NaNs to be preserved.

  // adjust vector type to 2 * SEW.
  __ vsetvli_helper(T_FLOAT, vector_length, Assembler::m1);
  // widen and sign-extend src data.
  __ vsext_vf2(dst, src, Assembler::v0_t);
  __ mv(t0, 0x7f800000);
  // sign-bit was already set via sign-extension if necessary.
  __ vsll_vi(dst, dst, 13, Assembler::v0_t);
  __ vor_vx(dst, dst, t0, Assembler::v0_t);

  __ j(stub.continuation());
#undef __
}

// j.l.Float.float16ToFloat
void C2_MacroAssembler::float16_to_float_v(VectorRegister dst, VectorRegister src, uint vector_length) {
  auto stub = C2CodeStub::make<VectorRegister, VectorRegister, uint>
              (dst, src, vector_length, 24, float16_to_float_v_slow_path);
  assert_different_registers(dst, src);

  // On riscv, NaN needs a special process as vfwcvt_f_f_v does not work in that case.
  // On riscv, Inf does not need a special process as vfwcvt_f_f_v can handle it correctly.
  // but we consider to get the slow path to process NaN and Inf at the same time,
  // as both of them are rare cases, and if we try to get the slow path to handle
  // only NaN case it would sacrifise the performance for normal cases,
  // i.e. non-NaN and non-Inf cases.

  vsetvli_helper(BasicType::T_SHORT, vector_length, Assembler::mf2);

  // check whether there is a NaN or +/- Inf.
  mv(t0, 0x7c00);
  vand_vx(v0, src, t0);
  // v0 will be used as mask in slow path.
  vmseq_vx(v0, v0, t0);
  vcpop_m(t0, v0);

  // For non-NaN or non-Inf cases, just use built-in instructions.
  vfwcvt_f_f_v(dst, src);

  // jump to stub processing NaN and Inf cases if there is any of them in the vector-wide.
  bnez(t0, stub->entry());

  bind(stub->continuation());
}

static void float_to_float16_v_slow_path(C2_MacroAssembler& masm,
                                         C2GeneralStub<VectorRegister, VectorRegister, VectorRegister>& stub) {
#define __ masm.
  VectorRegister dst = stub.data<0>();
  VectorRegister src = stub.data<1>();
  VectorRegister tmp = stub.data<2>();
  __ bind(stub.entry());

  // mul is already set to mf2 in float_to_float16_v.

  // preserve the payloads of non-canonical NaNs.
  __ vnsra_wi(dst, src, 13, Assembler::v0_t);

  // preserve the sign bit.
  __ vnsra_wi(tmp, src, 26, Assembler::v0_t);
  __ vsll_vi(tmp, tmp, 10, Assembler::v0_t);
  __ mv(t0, 0x3ff);
  __ vor_vx(tmp, tmp, t0, Assembler::v0_t);

  // get the result by merging sign bit and payloads of preserved non-canonical NaNs.
  __ vand_vv(dst, dst, tmp, Assembler::v0_t);

  __ j(stub.continuation());
#undef __
}

// j.l.Float.float16ToFloat
void C2_MacroAssembler::float_to_float16_v(VectorRegister dst, VectorRegister src, VectorRegister vtmp,
                                           Register tmp, uint vector_length) {
  assert_different_registers(dst, src, vtmp);

  auto stub = C2CodeStub::make<VectorRegister, VectorRegister, VectorRegister>
              (dst, src, vtmp, 28, float_to_float16_v_slow_path);

  // On riscv, NaN needs a special process as vfncvt_f_f_w does not work in that case.

  vsetvli_helper(BasicType::T_FLOAT, vector_length, Assembler::m1);

  // check whether there is a NaN.
  // replace v_fclass with vmseq_vv as performance optimization.
  vmfne_vv(v0, src, src);
  vcpop_m(t0, v0);

  vsetvli_helper(BasicType::T_SHORT, vector_length, Assembler::mf2, tmp);

  // For non-NaN cases, just use built-in instructions.
  vfncvt_f_f_w(dst, src);

  // jump to stub processing NaN cases.
  bnez(t0, stub->entry());

  bind(stub->continuation());
}

void C2_MacroAssembler::signum_fp_v(VectorRegister dst, VectorRegister one, BasicType bt, int vlen) {
  vsetvli_helper(bt, vlen);

  // check if input is -0, +0, signaling NaN or quiet NaN
  vfclass_v(v0, dst);
  mv(t0, fclass_mask::zero | fclass_mask::nan);
  vand_vx(v0, v0, t0);
  vmseq_vi(v0, v0, 0);

  // use floating-point 1.0 with a sign of input
  vfsgnj_vv(dst, one, dst, v0_t);
}

void C2_MacroAssembler::compress_bits_v(Register dst, Register src, Register mask, bool is_long) {
  Assembler::SEW sew = is_long ? Assembler::e64 : Assembler::e32;
  // intrinsic is enabled when MaxVectorSize >= 16
  Assembler::LMUL lmul = is_long ? Assembler::m4 : Assembler::m2;
  long len = is_long ? 64 : 32;

  // load the src data(in bits) to be compressed.
  vsetivli(x0, 1, sew, Assembler::m1);
  vmv_s_x(v0, src);
  // reset the src data(in bytes) to zero.
  mv(t0, len);
  vsetvli(x0, t0, Assembler::e8, lmul);
  vmv_v_i(v4, 0);
  // convert the src data from bits to bytes.
  vmerge_vim(v4, v4, 1); // v0 as the implicit mask register
  // reset the dst data(in bytes) to zero.
  vmv_v_i(v8, 0);
  // load the mask data(in bits).
  vsetivli(x0, 1, sew, Assembler::m1);
  vmv_s_x(v0, mask);
  // compress the src data(in bytes) to dst(in bytes).
  vsetvli(x0, t0, Assembler::e8, lmul);
  vcompress_vm(v8, v4, v0);
  // convert the dst data from bytes to bits.
  vmseq_vi(v0, v8, 1);
  // store result back.
  vsetivli(x0, 1, sew, Assembler::m1);
  vmv_x_s(dst, v0);
}

void C2_MacroAssembler::compress_bits_i_v(Register dst, Register src, Register mask) {
  compress_bits_v(dst, src, mask, /* is_long */ false);
}

void C2_MacroAssembler::compress_bits_l_v(Register dst, Register src, Register mask) {
  compress_bits_v(dst, src, mask, /* is_long */ true);
}

void C2_MacroAssembler::expand_bits_v(Register dst, Register src, Register mask, bool is_long) {
  Assembler::SEW sew = is_long ? Assembler::e64 : Assembler::e32;
  // intrinsic is enabled when MaxVectorSize >= 16
  Assembler::LMUL lmul = is_long ? Assembler::m4 : Assembler::m2;
  long len = is_long ? 64 : 32;

  // load the src data(in bits) to be expanded.
  vsetivli(x0, 1, sew, Assembler::m1);
  vmv_s_x(v0, src);
  // reset the src data(in bytes) to zero.
  mv(t0, len);
  vsetvli(x0, t0, Assembler::e8, lmul);
  vmv_v_i(v4, 0);
  // convert the src data from bits to bytes.
  vmerge_vim(v4, v4, 1); // v0 as implicit mask register
  // reset the dst data(in bytes) to zero.
  vmv_v_i(v12, 0);
  // load the mask data(in bits).
  vsetivli(x0, 1, sew, Assembler::m1);
  vmv_s_x(v0, mask);
  // expand the src data(in bytes) to dst(in bytes).
  vsetvli(x0, t0, Assembler::e8, lmul);
  viota_m(v8, v0);
  vrgather_vv(v12, v4, v8, VectorMask::v0_t); // v0 as implicit mask register
  // convert the dst data from bytes to bits.
  vmseq_vi(v0, v12, 1);
  // store result back.
  vsetivli(x0, 1, sew, Assembler::m1);
  vmv_x_s(dst, v0);
}

void C2_MacroAssembler::expand_bits_i_v(Register dst, Register src, Register mask) {
  expand_bits_v(dst, src, mask, /* is_long */ false);
}

void C2_MacroAssembler::expand_bits_l_v(Register dst, Register src, Register mask) {
  expand_bits_v(dst, src, mask, /* is_long */ true);
}

void C2_MacroAssembler::element_compare(Register a1, Register a2, Register result, Register cnt, Register tmp1, Register tmp2,
                                        VectorRegister vr1, VectorRegister vr2, VectorRegister vrs, bool islatin, Label &DONE,
                                        Assembler::LMUL lmul) {
  Label loop;
  Assembler::SEW sew = islatin ? Assembler::e8 : Assembler::e16;

  bind(loop);
  vsetvli(tmp1, cnt, sew, lmul);
  vlex_v(vr1, a1, sew);
  vlex_v(vr2, a2, sew);
  vmsne_vv(vrs, vr1, vr2);
  vfirst_m(tmp2, vrs);
  bgez(tmp2, DONE);
  sub(cnt, cnt, tmp1);
  if (!islatin) {
    slli(tmp1, tmp1, 1); // get byte counts
  }
  add(a1, a1, tmp1);
  add(a2, a2, tmp1);
  bnez(cnt, loop);

  mv(result, true);
}

void C2_MacroAssembler::string_equals_v(Register a1, Register a2, Register result, Register cnt) {
  Label DONE;
  Register tmp1 = t0;
  Register tmp2 = t1;

  BLOCK_COMMENT("string_equals_v {");

  mv(result, false);

  element_compare(a1, a2, result, cnt, tmp1, tmp2, v2, v4, v2, true, DONE, Assembler::m2);

  bind(DONE);
  BLOCK_COMMENT("} string_equals_v");
}

// used by C2 ClearArray patterns.
// base: Address of a buffer to be zeroed
// cnt: Count in HeapWords
//
// base, cnt, v4, v5, v6, v7 and t0 are clobbered.
void C2_MacroAssembler::clear_array_v(Register base, Register cnt) {
  Label loop;

  // making zero words
  vsetvli(t0, cnt, Assembler::e64, Assembler::m4);
  vxor_vv(v4, v4, v4);

  bind(loop);
  vsetvli(t0, cnt, Assembler::e64, Assembler::m4);
  vse64_v(v4, base);
  sub(cnt, cnt, t0);
  shadd(base, t0, base, t0, 3);
  bnez(cnt, loop);
}

void C2_MacroAssembler::arrays_equals_v(Register a1, Register a2, Register result,
                                        Register cnt1, int elem_size) {
  Label DONE;
  Register tmp1 = t0;
  Register tmp2 = t1;
  Register cnt2 = tmp2;
  int length_offset = arrayOopDesc::length_offset_in_bytes();
  int base_offset = arrayOopDesc::base_offset_in_bytes(elem_size == 2 ? T_CHAR : T_BYTE);

  BLOCK_COMMENT("arrays_equals_v {");

  // if (a1 == a2), return true
  mv(result, true);
  beq(a1, a2, DONE);

  mv(result, false);
  // if a1 == null or a2 == null, return false
  beqz(a1, DONE);
  beqz(a2, DONE);
  // if (a1.length != a2.length), return false
  lwu(cnt1, Address(a1, length_offset));
  lwu(cnt2, Address(a2, length_offset));
  bne(cnt1, cnt2, DONE);

  la(a1, Address(a1, base_offset));
  la(a2, Address(a2, base_offset));

  element_compare(a1, a2, result, cnt1, tmp1, tmp2, v2, v4, v2, elem_size == 1, DONE, Assembler::m2);

  bind(DONE);

  BLOCK_COMMENT("} arrays_equals_v");
}

void C2_MacroAssembler::string_compare_v(Register str1, Register str2, Register cnt1, Register cnt2,
                                         Register result, Register tmp1, Register tmp2, int encForm) {
  Label DIFFERENCE, DONE, L, loop;
  bool encLL = encForm == StrIntrinsicNode::LL;
  bool encLU = encForm == StrIntrinsicNode::LU;
  bool encUL = encForm == StrIntrinsicNode::UL;

  bool str1_isL = encLL || encLU;
  bool str2_isL = encLL || encUL;

  int minCharsInWord = encLL ? wordSize : wordSize / 2;

  BLOCK_COMMENT("string_compare {");

  // for Latin strings, 1 byte for 1 character
  // for UTF16 strings, 2 bytes for 1 character
  if (!str1_isL)
    sraiw(cnt1, cnt1, 1);
  if (!str2_isL)
    sraiw(cnt2, cnt2, 1);

  // if str1 == str2, return the difference
  // save the minimum of the string lengths in cnt2.
  sub(result, cnt1, cnt2);
  bgt(cnt1, cnt2, L);
  mv(cnt2, cnt1);
  bind(L);

  // We focus on the optimization of small sized string.
  // Please check below document for string size distribution statistics.
  // https://cr.openjdk.org/~shade/density/string-density-report.pdf
  if (str1_isL == str2_isL) { // LL or UU
    // Below construction of v regs and lmul is based on test on 2 different boards,
    // vlen == 128 and vlen == 256 respectively.
    if (!encLL && MaxVectorSize == 16) { // UU
      element_compare(str1, str2, zr, cnt2, tmp1, tmp2, v4, v8, v4, encLL, DIFFERENCE, Assembler::m4);
    } else { // UU + MaxVectorSize or LL
      element_compare(str1, str2, zr, cnt2, tmp1, tmp2, v2, v4, v2, encLL, DIFFERENCE, Assembler::m2);
    }

    j(DONE);
  } else { // LU or UL
    Register strL = encLU ? str1 : str2;
    Register strU = encLU ? str2 : str1;
    VectorRegister vstr1 = encLU ? v8 : v4;
    VectorRegister vstr2 = encLU ? v4 : v8;

    bind(loop);
    vsetvli(tmp1, cnt2, Assembler::e8, Assembler::m2);
    vle8_v(vstr1, strL);
    vsetvli(tmp1, cnt2, Assembler::e16, Assembler::m4);
    vzext_vf2(vstr2, vstr1);
    vle16_v(vstr1, strU);
    vmsne_vv(v4, vstr2, vstr1);
    vfirst_m(tmp2, v4);
    bgez(tmp2, DIFFERENCE);
    sub(cnt2, cnt2, tmp1);
    add(strL, strL, tmp1);
    shadd(strU, tmp1, strU, tmp1, 1);
    bnez(cnt2, loop);
    j(DONE);
  }

  bind(DIFFERENCE);
  slli(tmp1, tmp2, 1);
  add(str1, str1, str1_isL ? tmp2 : tmp1);
  add(str2, str2, str2_isL ? tmp2 : tmp1);
  str1_isL ? lbu(tmp1, Address(str1, 0)) : lhu(tmp1, Address(str1, 0));
  str2_isL ? lbu(tmp2, Address(str2, 0)) : lhu(tmp2, Address(str2, 0));
  sub(result, tmp1, tmp2);

  bind(DONE);
}

void C2_MacroAssembler::byte_array_inflate_v(Register src, Register dst, Register len, Register tmp) {
  Label loop;
  assert_different_registers(src, dst, len, tmp, t0);

  BLOCK_COMMENT("byte_array_inflate_v {");
  bind(loop);
  vsetvli(tmp, len, Assembler::e8, Assembler::m2);
  vle8_v(v6, src);
  vsetvli(t0, len, Assembler::e16, Assembler::m4);
  vzext_vf2(v4, v6);
  vse16_v(v4, dst);
  sub(len, len, tmp);
  add(src, src, tmp);
  shadd(dst, tmp, dst, tmp, 1);
  bnez(len, loop);
  BLOCK_COMMENT("} byte_array_inflate_v");
}

// Compress char[] array to byte[].
// Intrinsic for java.lang.StringUTF16.compress(char[] src, int srcOff, byte[] dst, int dstOff, int len)
// result: the array length if every element in array can be encoded,
// otherwise, the index of first non-latin1 (> 0xff) character.
void C2_MacroAssembler::char_array_compress_v(Register src, Register dst, Register len,
                                              Register result, Register tmp) {
  encode_iso_array_v(src, dst, len, result, tmp, false);
}

// Intrinsic for
//
// - sun/nio/cs/ISO_8859_1$Encoder.implEncodeISOArray
//     return the number of characters copied.
// - java/lang/StringUTF16.compress
//     return index of non-latin1 character if copy fails, otherwise 'len'.
//
// This version always returns the number of characters copied. A successful
// copy will complete with the post-condition: 'res' == 'len', while an
// unsuccessful copy will exit with the post-condition: 0 <= 'res' < 'len'.
//
// Clobbers: src, dst, len, result, t0
void C2_MacroAssembler::encode_iso_array_v(Register src, Register dst, Register len,
                                           Register result, Register tmp, bool ascii) {
  Label loop, fail, done;

  BLOCK_COMMENT("encode_iso_array_v {");
  mv(result, 0);

  bind(loop);
  mv(tmp, ascii ? 0x7f : 0xff);
  vsetvli(t0, len, Assembler::e16, Assembler::m2);
  vle16_v(v2, src);

  vmsgtu_vx(v1, v2, tmp);
  vfirst_m(tmp, v1);
  vmsbf_m(v0, v1);
  // compress char to byte
  vsetvli(t0, len, Assembler::e8);
  vncvt_x_x_w(v1, v2, Assembler::v0_t);
  vse8_v(v1, dst, Assembler::v0_t);

  // fail if char > 0x7f/0xff
  bgez(tmp, fail);
  add(result, result, t0);
  add(dst, dst, t0);
  sub(len, len, t0);
  shadd(src, t0, src, t0, 1);
  bnez(len, loop);
  j(done);

  bind(fail);
  add(result, result, tmp);

  bind(done);
  BLOCK_COMMENT("} encode_iso_array_v");
}

void C2_MacroAssembler::count_positives_v(Register ary, Register len, Register result, Register tmp) {
  Label LOOP, SET_RESULT, DONE;

  BLOCK_COMMENT("count_positives_v {");
  assert_different_registers(ary, len, result, tmp);

  mv(result, zr);

  bind(LOOP);
  vsetvli(t0, len, Assembler::e8, Assembler::m4);
  vle8_v(v4, ary);
  vmslt_vx(v4, v4, zr);
  vfirst_m(tmp, v4);
  bgez(tmp, SET_RESULT);
  // if tmp == -1, all bytes are positive
  add(result, result, t0);

  sub(len, len, t0);
  add(ary, ary, t0);
  bnez(len, LOOP);
  j(DONE);

  // add remaining positive bytes count
  bind(SET_RESULT);
  add(result, result, tmp);

  bind(DONE);
  BLOCK_COMMENT("} count_positives_v");
}

void C2_MacroAssembler::string_indexof_char_v(Register str1, Register cnt1,
                                              Register ch, Register result,
                                              Register tmp1, Register tmp2,
                                              bool isL) {
  mv(result, zr);

  Label loop, MATCH, DONE;
  Assembler::SEW sew = isL ? Assembler::e8 : Assembler::e16;
  bind(loop);
  vsetvli(tmp1, cnt1, sew, Assembler::m4);
  vlex_v(v4, str1, sew);
  vmseq_vx(v4, v4, ch);
  vfirst_m(tmp2, v4);
  bgez(tmp2, MATCH); // if equal, return index

  add(result, result, tmp1);
  sub(cnt1, cnt1, tmp1);
  if (!isL) slli(tmp1, tmp1, 1);
  add(str1, str1, tmp1);
  bnez(cnt1, loop);

  mv(result, -1);
  j(DONE);

  bind(MATCH);
  add(result, result, tmp2);

  bind(DONE);
}

// Set dst to NaN if any NaN input.
void C2_MacroAssembler::minmax_fp_v(VectorRegister dst, VectorRegister src1, VectorRegister src2,
                                    BasicType bt, bool is_min, uint vector_length) {
  assert_different_registers(dst, src1, src2);

  vsetvli_helper(bt, vector_length);

  is_min ? vfmin_vv(dst, src1, src2)
         : vfmax_vv(dst, src1, src2);

  vmfne_vv(v0,  src1, src1);
  vfadd_vv(dst, src1, src1, Assembler::v0_t);
  vmfne_vv(v0,  src2, src2);
  vfadd_vv(dst, src2, src2, Assembler::v0_t);
}

// Set dst to NaN if any NaN input.
// The destination vector register elements corresponding to masked-off elements
// are handled with a mask-undisturbed policy.
void C2_MacroAssembler::minmax_fp_masked_v(VectorRegister dst, VectorRegister src1, VectorRegister src2,
                                           VectorRegister vmask, VectorRegister tmp1, VectorRegister tmp2,
                                           BasicType bt, bool is_min, uint vector_length) {
  assert_different_registers(src1, src2, tmp1, tmp2);
  vsetvli_helper(bt, vector_length);

  // Check vector elements of src1 and src2 for NaN.
  vmfeq_vv(tmp1, src1, src1);
  vmfeq_vv(tmp2, src2, src2);

  vmandn_mm(v0, vmask, tmp1);
  vfadd_vv(dst, src1, src1, Assembler::v0_t);
  vmandn_mm(v0, vmask, tmp2);
  vfadd_vv(dst, src2, src2, Assembler::v0_t);

  vmand_mm(tmp2, tmp1, tmp2);
  vmand_mm(v0, vmask, tmp2);
  is_min ? vfmin_vv(dst, src1, src2, Assembler::v0_t)
         : vfmax_vv(dst, src1, src2, Assembler::v0_t);
}

// Set dst to NaN if any NaN input.
void C2_MacroAssembler::reduce_minmax_fp_v(FloatRegister dst,
                                           FloatRegister src1, VectorRegister src2,
                                           VectorRegister tmp1, VectorRegister tmp2,
                                           bool is_double, bool is_min, uint vector_length, VectorMask vm) {
  assert_different_registers(dst, src1);
  assert_different_registers(src2, tmp1, tmp2);

  Label L_done, L_NaN_1, L_NaN_2;
  // Set dst to src1 if src1 is NaN
  is_double ? feq_d(t0, src1, src1)
            : feq_s(t0, src1, src1);
  beqz(t0, L_NaN_2);

  vsetvli_helper(is_double ? T_DOUBLE : T_FLOAT, vector_length);
  vfmv_s_f(tmp2, src1);

  is_min ? vfredmin_vs(tmp1, src2, tmp2, vm)
         : vfredmax_vs(tmp1, src2, tmp2, vm);
  vfmv_f_s(dst, tmp1);

  // Checking NaNs in src2
  vmfne_vv(tmp1, src2, src2, vm);
  vcpop_m(t0, tmp1, vm);
  beqz(t0, L_done);

  bind(L_NaN_1);
  vfredusum_vs(tmp1, src2, tmp2, vm);
  vfmv_f_s(dst, tmp1);
  j(L_done);

  bind(L_NaN_2);
  is_double ? fmv_d(dst, src1)
            : fmv_s(dst, src1);
  bind(L_done);
}

bool C2_MacroAssembler::in_scratch_emit_size() {
  if (ciEnv::current()->task() != nullptr) {
    PhaseOutput* phase_output = Compile::current()->output();
    if (phase_output != nullptr && phase_output->in_scratch_emit_size()) {
      return true;
    }
  }
  return MacroAssembler::in_scratch_emit_size();
}

void C2_MacroAssembler::reduce_integral_v(Register dst, Register src1,
                                          VectorRegister src2, VectorRegister tmp,
                                          int opc, BasicType bt, uint vector_length, VectorMask vm) {
  assert(bt == T_BYTE || bt == T_SHORT || bt == T_INT || bt == T_LONG, "unsupported element type");
  vsetvli_helper(bt, vector_length);
  vmv_s_x(tmp, src1);
  switch (opc) {
    case Op_AddReductionVI:
    case Op_AddReductionVL:
      vredsum_vs(tmp, src2, tmp, vm);
      break;
    case Op_AndReductionV:
      vredand_vs(tmp, src2, tmp, vm);
      break;
    case Op_OrReductionV:
      vredor_vs(tmp, src2, tmp, vm);
      break;
    case Op_XorReductionV:
      vredxor_vs(tmp, src2, tmp, vm);
      break;
    case Op_MaxReductionV:
      vredmax_vs(tmp, src2, tmp, vm);
      break;
    case Op_MinReductionV:
      vredmin_vs(tmp, src2, tmp, vm);
      break;
    default:
      ShouldNotReachHere();
  }
  vmv_x_s(dst, tmp);
}

// Set vl and vtype for full and partial vector operations.
// (vma = mu, vta = tu, vill = false)
void C2_MacroAssembler::vsetvli_helper(BasicType bt, uint vector_length, LMUL vlmul, Register tmp) {
  Assembler::SEW sew = Assembler::elemtype_to_sew(bt);
  if (vector_length <= 31) {
    vsetivli(tmp, vector_length, sew, vlmul);
  } else if (vector_length == (MaxVectorSize / type2aelembytes(bt))) {
    vsetvli(tmp, x0, sew, vlmul);
  } else {
    mv(tmp, vector_length);
    vsetvli(tmp, tmp, sew, vlmul);
  }
}

void C2_MacroAssembler::compare_integral_v(VectorRegister vd, VectorRegister src1, VectorRegister src2,
                                           int cond, BasicType bt, uint vector_length, VectorMask vm) {
  assert(is_integral_type(bt), "unsupported element type");
  assert(vm == Assembler::v0_t ? vd != v0 : true, "should be different registers");
  vsetvli_helper(bt, vector_length);
  vmclr_m(vd);
  switch (cond) {
    case BoolTest::eq: vmseq_vv(vd, src1, src2, vm); break;
    case BoolTest::ne: vmsne_vv(vd, src1, src2, vm); break;
    case BoolTest::le: vmsle_vv(vd, src1, src2, vm); break;
    case BoolTest::ge: vmsge_vv(vd, src1, src2, vm); break;
    case BoolTest::lt: vmslt_vv(vd, src1, src2, vm); break;
    case BoolTest::gt: vmsgt_vv(vd, src1, src2, vm); break;
    case BoolTest::ule: vmsleu_vv(vd, src1, src2, vm); break;
    case BoolTest::uge: vmsgeu_vv(vd, src1, src2, vm); break;
    case BoolTest::ult: vmsltu_vv(vd, src1, src2, vm); break;
    case BoolTest::ugt: vmsgtu_vv(vd, src1, src2, vm); break;
    default:
      assert(false, "unsupported compare condition");
      ShouldNotReachHere();
  }
}

void C2_MacroAssembler::compare_fp_v(VectorRegister vd, VectorRegister src1, VectorRegister src2,
                                     int cond, BasicType bt, uint vector_length, VectorMask vm) {
  assert(is_floating_point_type(bt), "unsupported element type");
  assert(vm == Assembler::v0_t ? vd != v0 : true, "should be different registers");
  vsetvli_helper(bt, vector_length);
  vmclr_m(vd);
  switch (cond) {
    case BoolTest::eq: vmfeq_vv(vd, src1, src2, vm); break;
    case BoolTest::ne: vmfne_vv(vd, src1, src2, vm); break;
    case BoolTest::le: vmfle_vv(vd, src1, src2, vm); break;
    case BoolTest::ge: vmfge_vv(vd, src1, src2, vm); break;
    case BoolTest::lt: vmflt_vv(vd, src1, src2, vm); break;
    case BoolTest::gt: vmfgt_vv(vd, src1, src2, vm); break;
    default:
      assert(false, "unsupported compare condition");
      ShouldNotReachHere();
  }
}

// In Matcher::scalable_predicate_reg_slots,
// we assume each predicate register is one-eighth of the size of
// scalable vector register, one mask bit per vector byte.
void C2_MacroAssembler::spill_vmask(VectorRegister v, int offset) {
  vsetvli_helper(T_BYTE, MaxVectorSize >> 3);
  add(t0, sp, offset);
  vse8_v(v, t0);
}

void C2_MacroAssembler::unspill_vmask(VectorRegister v, int offset) {
  vsetvli_helper(T_BYTE, MaxVectorSize >> 3);
  add(t0, sp, offset);
  vle8_v(v, t0);
}

void C2_MacroAssembler::integer_extend_v(VectorRegister dst, BasicType dst_bt, uint vector_length,
                                         VectorRegister src, BasicType src_bt, bool is_signed) {
  assert(type2aelembytes(dst_bt) > type2aelembytes(src_bt) && type2aelembytes(dst_bt) <= 8 && type2aelembytes(src_bt) <= 4, "invalid element size");
  assert(dst_bt != T_FLOAT && dst_bt != T_DOUBLE && src_bt != T_FLOAT && src_bt != T_DOUBLE, "unsupported element type");
  // https://github.com/riscv/riscv-v-spec/blob/master/v-spec.adoc#52-vector-operands
  // The destination EEW is greater than the source EEW, the source EMUL is at least 1,
  // and the overlap is in the highest-numbered part of the destination register group.
  // Since LMUL=1, vd and vs cannot be the same.
  assert_different_registers(dst, src);

  vsetvli_helper(dst_bt, vector_length);
  if (is_signed) {
    if (src_bt == T_BYTE) {
      switch (dst_bt) {
      case T_SHORT:
        vsext_vf2(dst, src);
        break;
      case T_INT:
        vsext_vf4(dst, src);
        break;
      case T_LONG:
        vsext_vf8(dst, src);
        break;
      default:
        ShouldNotReachHere();
      }
    } else if (src_bt == T_SHORT) {
      if (dst_bt == T_INT) {
        vsext_vf2(dst, src);
      } else {
        vsext_vf4(dst, src);
      }
    } else if (src_bt == T_INT) {
      vsext_vf2(dst, src);
    }
  } else {
    if (src_bt == T_BYTE) {
      switch (dst_bt) {
      case T_SHORT:
        vzext_vf2(dst, src);
        break;
      case T_INT:
        vzext_vf4(dst, src);
        break;
      case T_LONG:
        vzext_vf8(dst, src);
        break;
      default:
        ShouldNotReachHere();
      }
    } else if (src_bt == T_SHORT) {
      if (dst_bt == T_INT) {
        vzext_vf2(dst, src);
      } else {
        vzext_vf4(dst, src);
      }
    } else if (src_bt == T_INT) {
      vzext_vf2(dst, src);
    }
  }
}

// Vector narrow from src to dst with specified element sizes.
// High part of dst vector will be filled with zero.
void C2_MacroAssembler::integer_narrow_v(VectorRegister dst, BasicType dst_bt, uint vector_length,
                                         VectorRegister src, BasicType src_bt) {
  assert(type2aelembytes(dst_bt) < type2aelembytes(src_bt) && type2aelembytes(dst_bt) <= 4 && type2aelembytes(src_bt) <= 8, "invalid element size");
  assert(dst_bt != T_FLOAT && dst_bt != T_DOUBLE && src_bt != T_FLOAT && src_bt != T_DOUBLE, "unsupported element type");
  mv(t0, vector_length);
  if (src_bt == T_LONG) {
    // https://github.com/riscv/riscv-v-spec/blob/master/v-spec.adoc#117-vector-narrowing-integer-right-shift-instructions
    // Future extensions might add support for versions that narrow to a destination that is 1/4 the width of the source.
    // So we can currently only scale down by 1/2 the width at a time.
    vsetvli(t0, t0, Assembler::e32, Assembler::mf2);
    vncvt_x_x_w(dst, src);
    if (dst_bt == T_SHORT || dst_bt == T_BYTE) {
      vsetvli(t0, t0, Assembler::e16, Assembler::mf2);
      vncvt_x_x_w(dst, dst);
      if (dst_bt == T_BYTE) {
        vsetvli(t0, t0, Assembler::e8, Assembler::mf2);
        vncvt_x_x_w(dst, dst);
      }
    }
  } else if (src_bt == T_INT) {
    // T_SHORT
    vsetvli(t0, t0, Assembler::e16, Assembler::mf2);
    vncvt_x_x_w(dst, src);
    if (dst_bt == T_BYTE) {
      vsetvli(t0, t0, Assembler::e8, Assembler::mf2);
      vncvt_x_x_w(dst, dst);
    }
  } else if (src_bt == T_SHORT) {
    vsetvli(t0, t0, Assembler::e8, Assembler::mf2);
    vncvt_x_x_w(dst, src);
  }
}

#define VFCVT_SAFE(VFLOATCVT)                                                      \
void C2_MacroAssembler::VFLOATCVT##_safe(VectorRegister dst, VectorRegister src) { \
  assert_different_registers(dst, src);                                            \
  vxor_vv(dst, dst, dst);                                                          \
  vmfeq_vv(v0, src, src);                                                          \
  VFLOATCVT(dst, src, Assembler::v0_t);                                            \
}

VFCVT_SAFE(vfcvt_rtz_x_f_v);

#undef VFCVT_SAFE

// Extract a scalar element from an vector at position 'idx'.
// The input elements in src are expected to be of integral type.
void C2_MacroAssembler::extract_v(Register dst, VectorRegister src, BasicType bt,
                                  int idx, VectorRegister tmp) {
  assert(is_integral_type(bt), "unsupported element type");
  assert(idx >= 0, "idx cannot be negative");
  // Only need the first element after vector slidedown
  vsetvli_helper(bt, 1);
  if (idx == 0) {
    vmv_x_s(dst, src);
  } else if (idx <= 31) {
    vslidedown_vi(tmp, src, idx);
    vmv_x_s(dst, tmp);
  } else {
    mv(t0, idx);
    vslidedown_vx(tmp, src, t0);
    vmv_x_s(dst, tmp);
  }
}

// Extract a scalar element from an vector at position 'idx'.
// The input elements in src are expected to be of floating point type.
void C2_MacroAssembler::extract_fp_v(FloatRegister dst, VectorRegister src, BasicType bt,
                                     int idx, VectorRegister tmp) {
  assert(is_floating_point_type(bt), "unsupported element type");
  assert(idx >= 0, "idx cannot be negative");
  // Only need the first element after vector slidedown
  vsetvli_helper(bt, 1);
  if (idx == 0) {
    vfmv_f_s(dst, src);
  } else if (idx <= 31) {
    vslidedown_vi(tmp, src, idx);
    vfmv_f_s(dst, tmp);
  } else {
    mv(t0, idx);
    vslidedown_vx(tmp, src, t0);
    vfmv_f_s(dst, tmp);
  }
}<|MERGE_RESOLUTION|>--- conflicted
+++ resolved
@@ -325,29 +325,6 @@
   { // Handle inflated monitor.
     bind(inflated);
 
-<<<<<<< HEAD
-    // mark contains the tagged ObjectMonitor*.
-    const Register tmp1_tagged_monitor = tmp1_mark;
-    const uintptr_t monitor_tag = markWord::monitor_value;
-    const Register tmp2_owner_addr = tmp2;
-    const Register tmp3_owner = tmp3;
-
-    // Compute owner address.
-    la(tmp2_owner_addr, Address(tmp1_tagged_monitor, (in_bytes(ObjectMonitor::owner_offset()) - monitor_tag)));
-
-    // CAS owner (null => current thread id).
-    Register tid = flag;
-    mv(tid, Address(xthread, JavaThread::lock_id_offset()));
-    cmpxchg(/*addr*/ tmp2_owner_addr, /*expected*/ zr, /*new*/ tid, Assembler::int64,
-            /*acquire*/ Assembler::aq, /*release*/ Assembler::relaxed, /*result*/ tmp3_owner);
-    beqz(tmp3_owner, locked);
-
-    // Check if recursive.
-    bne(tmp3_owner, tid, slow_path);
-
-    // Recursive.
-    increment(Address(tmp1_tagged_monitor, in_bytes(ObjectMonitor::recursions_offset()) - monitor_tag), 1, tmp2, tmp3);
-=======
     if (!UseObjectMonitorTable) {
       // mark contains the tagged ObjectMonitor*.
       const Register tmp1_tagged_monitor = tmp1_mark;
@@ -358,13 +335,15 @@
       // Compute owner address.
       la(tmp2_owner_addr, Address(tmp1_tagged_monitor, (in_bytes(ObjectMonitor::owner_offset()) - monitor_tag)));
 
-      // CAS owner (null => current thread).
-      cmpxchg(/*addr*/ tmp2_owner_addr, /*expected*/ zr, /*new*/ xthread, Assembler::int64,
+      // CAS owner (null => current thread id).
+      Register tid = flag;
+      mv(tid, Address(xthread, JavaThread::lock_id_offset()));
+      cmpxchg(/*addr*/ tmp2_owner_addr, /*expected*/ zr, /*new*/ tid, Assembler::int64,
               /*acquire*/ Assembler::aq, /*release*/ Assembler::relaxed, /*result*/ tmp3_owner);
       beqz(tmp3_owner, locked);
 
       // Check if recursive.
-      bne(tmp3_owner, xthread, slow_path);
+      bne(tmp3_owner, tid, slow_path);
 
       // Recursive.
       increment(Address(tmp1_tagged_monitor, in_bytes(ObjectMonitor::recursions_offset()) - monitor_tag), 1, tmp2, tmp3);
@@ -372,7 +351,6 @@
       // OMCache lookup not supported yet. Take the slowpath.
       j(slow_path);
     }
->>>>>>> 3ca359ad
   }
 
   bind(locked);
@@ -518,21 +496,13 @@
       orr(t0, t0, tmp3_t);
       beqz(t0, release);
 
-<<<<<<< HEAD
-    // The owner may be anonymous and we removed the last obj entry in
-    // the lock-stack. This loses the information about the owner.
-    // Write the thread to the owner field so the runtime knows the owner.
-    Register tid = flag;
-    mv(tid, Address(xthread, JavaThread::lock_id_offset()));
-    sd(tid, Address(tmp2_owner_addr));
-    j(slow_path);
-=======
       // The owner may be anonymous and we removed the last obj entry in
       // the lock-stack. This loses the information about the owner.
       // Write the thread to the owner field so the runtime knows the owner.
-      sd(xthread, Address(tmp2_owner_addr));
+      Register tid = flag;
+      mv(tid, Address(xthread, JavaThread::lock_id_offset()));
+      sd(tid, Address(tmp2_owner_addr));
       j(slow_path);
->>>>>>> 3ca359ad
 
       bind(release);
       // Set owner to null.
