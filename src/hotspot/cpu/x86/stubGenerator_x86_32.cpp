/*
 * Copyright (c) 1999, 2018, Oracle and/or its affiliates. All rights reserved.
 * DO NOT ALTER OR REMOVE COPYRIGHT NOTICES OR THIS FILE HEADER.
 *
 * This code is free software; you can redistribute it and/or modify it
 * under the terms of the GNU General Public License version 2 only, as
 * published by the Free Software Foundation.
 *
 * This code is distributed in the hope that it will be useful, but WITHOUT
 * ANY WARRANTY; without even the implied warranty of MERCHANTABILITY or
 * FITNESS FOR A PARTICULAR PURPOSE.  See the GNU General Public License
 * version 2 for more details (a copy is included in the LICENSE file that
 * accompanied this code).
 *
 * You should have received a copy of the GNU General Public License version
 * 2 along with this work; if not, write to the Free Software Foundation,
 * Inc., 51 Franklin St, Fifth Floor, Boston, MA 02110-1301 USA.
 *
 * Please contact Oracle, 500 Oracle Parkway, Redwood Shores, CA 94065 USA
 * or visit www.oracle.com if you need additional information or have any
 * questions.
 *
 */

#include "precompiled.hpp"
#include "asm/macroAssembler.hpp"
#include "asm/macroAssembler.inline.hpp"
#include "gc/shared/cardTable.hpp"
#include "gc/shared/cardTableModRefBS.hpp"
#include "interpreter/interpreter.hpp"
#include "nativeInst_x86.hpp"
#include "oops/instanceOop.hpp"
#include "oops/method.hpp"
#include "oops/objArrayKlass.hpp"
#include "oops/oop.inline.hpp"
#include "prims/methodHandles.hpp"
#include "runtime/frame.inline.hpp"
#include "runtime/handles.inline.hpp"
#include "runtime/sharedRuntime.hpp"
#include "runtime/stubCodeGenerator.hpp"
#include "runtime/stubRoutines.hpp"
#include "runtime/thread.inline.hpp"
#ifdef COMPILER2
#include "opto/runtime.hpp"
#endif

// Declaration and definition of StubGenerator (no .hpp file).
// For a more detailed description of the stub routine structure
// see the comment in stubRoutines.hpp

#define __ _masm->
#define a__ ((Assembler*)_masm)->

#ifdef PRODUCT
#define BLOCK_COMMENT(str) /* nothing */
#else
#define BLOCK_COMMENT(str) __ block_comment(str)
#endif

#define BIND(label) bind(label); BLOCK_COMMENT(#label ":")

const int MXCSR_MASK  = 0xFFC0;  // Mask out any pending exceptions
const int FPU_CNTRL_WRD_MASK = 0xFFFF;

// -------------------------------------------------------------------------------------------------------------------------
// Stub Code definitions

class StubGenerator: public StubCodeGenerator {
 private:

#ifdef PRODUCT
#define inc_counter_np(counter) ((void)0)
#else
  void inc_counter_np_(int& counter) {
    __ incrementl(ExternalAddress((address)&counter));
  }
#define inc_counter_np(counter) \
  BLOCK_COMMENT("inc_counter " #counter); \
  inc_counter_np_(counter);
#endif //PRODUCT

  void inc_copy_counter_np(BasicType t) {
#ifndef PRODUCT
    switch (t) {
    case T_BYTE:    inc_counter_np(SharedRuntime::_jbyte_array_copy_ctr); return;
    case T_SHORT:   inc_counter_np(SharedRuntime::_jshort_array_copy_ctr); return;
    case T_INT:     inc_counter_np(SharedRuntime::_jint_array_copy_ctr); return;
    case T_LONG:    inc_counter_np(SharedRuntime::_jlong_array_copy_ctr); return;
    case T_OBJECT:  inc_counter_np(SharedRuntime::_oop_array_copy_ctr); return;
    }
    ShouldNotReachHere();
#endif //PRODUCT
  }

  //------------------------------------------------------------------------------------------------------------------------
  // Call stubs are used to call Java from C
  //
  //    [ return_from_Java     ] <--- rsp
  //    [ argument word n      ]
  //      ...
  // -N [ argument word 1      ]
  // -7 [ Possible padding for stack alignment ]
  // -6 [ Possible padding for stack alignment ]
  // -5 [ Possible padding for stack alignment ]
  // -4 [ mxcsr save           ] <--- rsp_after_call
  // -3 [ saved rbx,            ]
  // -2 [ saved rsi            ]
  // -1 [ saved rdi            ]
  //  0 [ saved rbp,            ] <--- rbp,
  //  1 [ return address       ]
  //  2 [ ptr. to call wrapper ]
  //  3 [ result               ]
  //  4 [ result_type          ]
  //  5 [ method               ]
  //  6 [ entry_point          ]
  //  7 [ parameters           ]
  //  8 [ parameter_size       ]
  //  9 [ thread               ]


  address generate_call_stub(address& return_address) {
    StubCodeMark mark(this, "StubRoutines", "call_stub");
    address start = __ pc();

    // stub code parameters / addresses
    assert(frame::entry_frame_call_wrapper_offset == 2, "adjust this code");
    bool  sse_save = false;
    const Address rsp_after_call(rbp, -4 * wordSize); // same as in generate_catch_exception()!
    const int     locals_count_in_bytes  (4*wordSize);
    const Address mxcsr_save    (rbp, -4 * wordSize);
    const Address saved_rbx     (rbp, -3 * wordSize);
    const Address saved_rsi     (rbp, -2 * wordSize);
    const Address saved_rdi     (rbp, -1 * wordSize);
    const Address result        (rbp,  3 * wordSize);
    const Address result_type   (rbp,  4 * wordSize);
    const Address method        (rbp,  5 * wordSize);
    const Address entry_point   (rbp,  6 * wordSize);
    const Address parameters    (rbp,  7 * wordSize);
    const Address parameter_size(rbp,  8 * wordSize);
    const Address thread        (rbp,  9 * wordSize); // same as in generate_catch_exception()!
    sse_save =  UseSSE > 0;

    // stub code
    __ enter();
    __ movptr(rcx, parameter_size);              // parameter counter
    __ shlptr(rcx, Interpreter::logStackElementSize); // convert parameter count to bytes
    __ addptr(rcx, locals_count_in_bytes);       // reserve space for register saves
    __ subptr(rsp, rcx);
    __ andptr(rsp, -(StackAlignmentInBytes));    // Align stack

    // save rdi, rsi, & rbx, according to C calling conventions
    __ movptr(saved_rdi, rdi);
    __ movptr(saved_rsi, rsi);
    __ movptr(saved_rbx, rbx);

    // provide initial value for required masks
    if (UseAVX > 2) {
      __ movl(rbx, 0xffff);
      __ kmovwl(k1, rbx);
    }

    // save and initialize %mxcsr
    if (sse_save) {
      Label skip_ldmx;
      __ stmxcsr(mxcsr_save);
      __ movl(rax, mxcsr_save);
      __ andl(rax, MXCSR_MASK);    // Only check control and mask bits
      ExternalAddress mxcsr_std(StubRoutines::addr_mxcsr_std());
      __ cmp32(rax, mxcsr_std);
      __ jcc(Assembler::equal, skip_ldmx);
      __ ldmxcsr(mxcsr_std);
      __ bind(skip_ldmx);
    }

    // make sure the control word is correct.
    __ fldcw(ExternalAddress(StubRoutines::addr_fpu_cntrl_wrd_std()));

#ifdef ASSERT
    // make sure we have no pending exceptions
    { Label L;
      __ movptr(rcx, thread);
      __ cmpptr(Address(rcx, Thread::pending_exception_offset()), (int32_t)NULL_WORD);
      __ jcc(Assembler::equal, L);
      __ stop("StubRoutines::call_stub: entered with pending exception");
      __ bind(L);
    }
#endif

    // pass parameters if any
    BLOCK_COMMENT("pass parameters if any");
    Label parameters_done;
    __ movl(rcx, parameter_size);  // parameter counter
    __ testl(rcx, rcx);
    __ jcc(Assembler::zero, parameters_done);

    // parameter passing loop

    Label loop;
    // Copy Java parameters in reverse order (receiver last)
    // Note that the argument order is inverted in the process
    // source is rdx[rcx: N-1..0]
    // dest   is rsp[rbx: 0..N-1]

    __ movptr(rdx, parameters);          // parameter pointer
    __ xorptr(rbx, rbx);

    __ BIND(loop);

    // get parameter
    __ movptr(rax, Address(rdx, rcx, Interpreter::stackElementScale(), -wordSize));
    __ movptr(Address(rsp, rbx, Interpreter::stackElementScale(),
                    Interpreter::expr_offset_in_bytes(0)), rax);          // store parameter
    __ increment(rbx);
    __ decrement(rcx);
    __ jcc(Assembler::notZero, loop);

    // call Java function
    __ BIND(parameters_done);
    __ movptr(rbx, method);           // get Method*
    __ movptr(rax, entry_point);      // get entry_point
    __ mov(rsi, rsp);                 // set sender sp
    BLOCK_COMMENT("call Java function");
    __ call(rax);

    BLOCK_COMMENT("call_stub_return_address:");
    return_address = __ pc();

#ifdef COMPILER2
    {
      Label L_skip;
      if (UseSSE >= 2) {
        __ verify_FPU(0, "call_stub_return");
      } else {
        for (int i = 1; i < 8; i++) {
          __ ffree(i);
        }

        // UseSSE <= 1 so double result should be left on TOS
        __ movl(rsi, result_type);
        __ cmpl(rsi, T_DOUBLE);
        __ jcc(Assembler::equal, L_skip);
        if (UseSSE == 0) {
          // UseSSE == 0 so float result should be left on TOS
          __ cmpl(rsi, T_FLOAT);
          __ jcc(Assembler::equal, L_skip);
        }
        __ ffree(0);
      }
      __ BIND(L_skip);
    }
#endif // COMPILER2

    // store result depending on type
    // (everything that is not T_LONG, T_FLOAT or T_DOUBLE is treated as T_INT)
    __ movptr(rdi, result);
    Label is_long, is_float, is_double, exit;
    __ movl(rsi, result_type);
    __ cmpl(rsi, T_LONG);
    __ jcc(Assembler::equal, is_long);
    __ cmpl(rsi, T_FLOAT);
    __ jcc(Assembler::equal, is_float);
    __ cmpl(rsi, T_DOUBLE);
    __ jcc(Assembler::equal, is_double);

    // handle T_INT case
    __ movl(Address(rdi, 0), rax);
    __ BIND(exit);

    // check that FPU stack is empty
    __ verify_FPU(0, "generate_call_stub");

    // pop parameters
    __ lea(rsp, rsp_after_call);

    // restore %mxcsr
    if (sse_save) {
      __ ldmxcsr(mxcsr_save);
    }

    // restore rdi, rsi and rbx,
    __ movptr(rbx, saved_rbx);
    __ movptr(rsi, saved_rsi);
    __ movptr(rdi, saved_rdi);
    __ addptr(rsp, 4*wordSize);

    // return
    __ pop(rbp);
    __ ret(0);

    // handle return types different from T_INT
    __ BIND(is_long);
    __ movl(Address(rdi, 0 * wordSize), rax);
    __ movl(Address(rdi, 1 * wordSize), rdx);
    __ jmp(exit);

    __ BIND(is_float);
    // interpreter uses xmm0 for return values
    if (UseSSE >= 1) {
      __ movflt(Address(rdi, 0), xmm0);
    } else {
      __ fstp_s(Address(rdi, 0));
    }
    __ jmp(exit);

    __ BIND(is_double);
    // interpreter uses xmm0 for return values
    if (UseSSE >= 2) {
      __ movdbl(Address(rdi, 0), xmm0);
    } else {
      __ fstp_d(Address(rdi, 0));
    }
    __ jmp(exit);

    return start;
  }


  //------------------------------------------------------------------------------------------------------------------------
  // Return point for a Java call if there's an exception thrown in Java code.
  // The exception is caught and transformed into a pending exception stored in
  // JavaThread that can be tested from within the VM.
  //
  // Note: Usually the parameters are removed by the callee. In case of an exception
  //       crossing an activation frame boundary, that is not the case if the callee
  //       is compiled code => need to setup the rsp.
  //
  // rax,: exception oop

  address generate_catch_exception() {
    StubCodeMark mark(this, "StubRoutines", "catch_exception");
    const Address rsp_after_call(rbp, -4 * wordSize); // same as in generate_call_stub()!
    const Address thread        (rbp,  9 * wordSize); // same as in generate_call_stub()!
    address start = __ pc();

    // get thread directly
    __ movptr(rcx, thread);
#ifdef ASSERT
    // verify that threads correspond
    { Label L;
      __ get_thread(rbx);
      __ cmpptr(rbx, rcx);
      __ jcc(Assembler::equal, L);
      __ stop("StubRoutines::catch_exception: threads must correspond");
      __ bind(L);
    }
#endif
    // set pending exception
    __ verify_oop(rax);
    __ movptr(Address(rcx, Thread::pending_exception_offset()), rax          );
    __ lea(Address(rcx, Thread::exception_file_offset   ()),
           ExternalAddress((address)__FILE__));
    __ movl(Address(rcx, Thread::exception_line_offset   ()), __LINE__ );
    // complete return to VM
    assert(StubRoutines::_call_stub_return_address != NULL, "_call_stub_return_address must have been generated before");
    __ jump(RuntimeAddress(StubRoutines::_call_stub_return_address));

    return start;
  }


  //------------------------------------------------------------------------------------------------------------------------
  // Continuation point for runtime calls returning with a pending exception.
  // The pending exception check happened in the runtime or native call stub.
  // The pending exception in Thread is converted into a Java-level exception.
  //
  // Contract with Java-level exception handlers:
  // rax: exception
  // rdx: throwing pc
  //
  // NOTE: At entry of this stub, exception-pc must be on stack !!

  address generate_forward_exception() {
    StubCodeMark mark(this, "StubRoutines", "forward exception");
    address start = __ pc();
    const Register thread = rcx;

    // other registers used in this stub
    const Register exception_oop = rax;
    const Register handler_addr  = rbx;
    const Register exception_pc  = rdx;

    // Upon entry, the sp points to the return address returning into Java
    // (interpreted or compiled) code; i.e., the return address becomes the
    // throwing pc.
    //
    // Arguments pushed before the runtime call are still on the stack but
    // the exception handler will reset the stack pointer -> ignore them.
    // A potential result in registers can be ignored as well.

#ifdef ASSERT
    // make sure this code is only executed if there is a pending exception
    { Label L;
      __ get_thread(thread);
      __ cmpptr(Address(thread, Thread::pending_exception_offset()), (int32_t)NULL_WORD);
      __ jcc(Assembler::notEqual, L);
      __ stop("StubRoutines::forward exception: no pending exception (1)");
      __ bind(L);
    }
#endif

    // compute exception handler into rbx,
    __ get_thread(thread);
    __ movptr(exception_pc, Address(rsp, 0));
    BLOCK_COMMENT("call exception_handler_for_return_address");
    __ call_VM_leaf(CAST_FROM_FN_PTR(address, SharedRuntime::exception_handler_for_return_address), thread, exception_pc);
    __ mov(handler_addr, rax);

    // setup rax & rdx, remove return address & clear pending exception
    __ get_thread(thread);
    __ pop(exception_pc);
    __ movptr(exception_oop, Address(thread, Thread::pending_exception_offset()));
    __ movptr(Address(thread, Thread::pending_exception_offset()), NULL_WORD);

#ifdef ASSERT
    // make sure exception is set
    { Label L;
      __ testptr(exception_oop, exception_oop);
      __ jcc(Assembler::notEqual, L);
      __ stop("StubRoutines::forward exception: no pending exception (2)");
      __ bind(L);
    }
#endif

    // Verify that there is really a valid exception in RAX.
    __ verify_oop(exception_oop);

    // continue at exception handler (return address removed)
    // rax: exception
    // rbx: exception handler
    // rdx: throwing pc
    __ jmp(handler_addr);

    return start;
  }


  //----------------------------------------------------------------------------------------------------
  // Support for int32_t Atomic::xchg(int32_t exchange_value, volatile int32_t* dest)
  //
  // xchg exists as far back as 8086, lock needed for MP only
  // Stack layout immediately after call:
  //
  // 0 [ret addr ] <--- rsp
  // 1 [  ex     ]
  // 2 [  dest   ]
  //
  // Result:   *dest <- ex, return (old *dest)
  //
  // Note: win32 does not currently use this code

  address generate_atomic_xchg() {
    StubCodeMark mark(this, "StubRoutines", "atomic_xchg");
    address start = __ pc();

    __ push(rdx);
    Address exchange(rsp, 2 * wordSize);
    Address dest_addr(rsp, 3 * wordSize);
    __ movl(rax, exchange);
    __ movptr(rdx, dest_addr);
    __ xchgl(rax, Address(rdx, 0));
    __ pop(rdx);
    __ ret(0);

    return start;
  }

  //----------------------------------------------------------------------------------------------------
  // Support for void verify_mxcsr()
  //
  // This routine is used with -Xcheck:jni to verify that native
  // JNI code does not return to Java code without restoring the
  // MXCSR register to our expected state.


  address generate_verify_mxcsr() {
    StubCodeMark mark(this, "StubRoutines", "verify_mxcsr");
    address start = __ pc();

    const Address mxcsr_save(rsp, 0);

    if (CheckJNICalls && UseSSE > 0 ) {
      Label ok_ret;
      ExternalAddress mxcsr_std(StubRoutines::addr_mxcsr_std());
      __ push(rax);
      __ subptr(rsp, wordSize);      // allocate a temp location
      __ stmxcsr(mxcsr_save);
      __ movl(rax, mxcsr_save);
      __ andl(rax, MXCSR_MASK);
      __ cmp32(rax, mxcsr_std);
      __ jcc(Assembler::equal, ok_ret);

      __ warn("MXCSR changed by native JNI code.");

      __ ldmxcsr(mxcsr_std);

      __ bind(ok_ret);
      __ addptr(rsp, wordSize);
      __ pop(rax);
    }

    __ ret(0);

    return start;
  }


  //---------------------------------------------------------------------------
  // Support for void verify_fpu_cntrl_wrd()
  //
  // This routine is used with -Xcheck:jni to verify that native
  // JNI code does not return to Java code without restoring the
  // FP control word to our expected state.

  address generate_verify_fpu_cntrl_wrd() {
    StubCodeMark mark(this, "StubRoutines", "verify_spcw");
    address start = __ pc();

    const Address fpu_cntrl_wrd_save(rsp, 0);

    if (CheckJNICalls) {
      Label ok_ret;
      __ push(rax);
      __ subptr(rsp, wordSize);      // allocate a temp location
      __ fnstcw(fpu_cntrl_wrd_save);
      __ movl(rax, fpu_cntrl_wrd_save);
      __ andl(rax, FPU_CNTRL_WRD_MASK);
      ExternalAddress fpu_std(StubRoutines::addr_fpu_cntrl_wrd_std());
      __ cmp32(rax, fpu_std);
      __ jcc(Assembler::equal, ok_ret);

      __ warn("Floating point control word changed by native JNI code.");

      __ fldcw(fpu_std);

      __ bind(ok_ret);
      __ addptr(rsp, wordSize);
      __ pop(rax);
    }

    __ ret(0);

    return start;
  }

  //---------------------------------------------------------------------------
  // Wrapper for slow-case handling of double-to-integer conversion
  // d2i or f2i fast case failed either because it is nan or because
  // of under/overflow.
  // Input:  FPU TOS: float value
  // Output: rax, (rdx): integer (long) result

  address generate_d2i_wrapper(BasicType t, address fcn) {
    StubCodeMark mark(this, "StubRoutines", "d2i_wrapper");
    address start = __ pc();

  // Capture info about frame layout
  enum layout { FPUState_off         = 0,
                rbp_off              = FPUStateSizeInWords,
                rdi_off,
                rsi_off,
                rcx_off,
                rbx_off,
                saved_argument_off,
                saved_argument_off2, // 2nd half of double
                framesize
  };

  assert(FPUStateSizeInWords == 27, "update stack layout");

    // Save outgoing argument to stack across push_FPU_state()
    __ subptr(rsp, wordSize * 2);
    __ fstp_d(Address(rsp, 0));

    // Save CPU & FPU state
    __ push(rbx);
    __ push(rcx);
    __ push(rsi);
    __ push(rdi);
    __ push(rbp);
    __ push_FPU_state();

    // push_FPU_state() resets the FP top of stack
    // Load original double into FP top of stack
    __ fld_d(Address(rsp, saved_argument_off * wordSize));
    // Store double into stack as outgoing argument
    __ subptr(rsp, wordSize*2);
    __ fst_d(Address(rsp, 0));

    // Prepare FPU for doing math in C-land
    __ empty_FPU_stack();
    // Call the C code to massage the double.  Result in EAX
    if (t == T_INT)
      { BLOCK_COMMENT("SharedRuntime::d2i"); }
    else if (t == T_LONG)
      { BLOCK_COMMENT("SharedRuntime::d2l"); }
    __ call_VM_leaf( fcn, 2 );

    // Restore CPU & FPU state
    __ pop_FPU_state();
    __ pop(rbp);
    __ pop(rdi);
    __ pop(rsi);
    __ pop(rcx);
    __ pop(rbx);
    __ addptr(rsp, wordSize * 2);

    __ ret(0);

    return start;
  }


  //----------------------------------------------------------------------------------------------------
  // Non-destructive plausibility checks for oops

  address generate_verify_oop() {
    StubCodeMark mark(this, "StubRoutines", "verify_oop");
    address start = __ pc();

    // Incoming arguments on stack after saving rax,:
    //
    // [tos    ]: saved rdx
    // [tos + 1]: saved EFLAGS
    // [tos + 2]: return address
    // [tos + 3]: char* error message
    // [tos + 4]: oop   object to verify
    // [tos + 5]: saved rax, - saved by caller and bashed

    Label exit, error;
    __ pushf();
    __ incrementl(ExternalAddress((address) StubRoutines::verify_oop_count_addr()));
    __ push(rdx);                                // save rdx
    // make sure object is 'reasonable'
    __ movptr(rax, Address(rsp, 4 * wordSize));    // get object
    __ testptr(rax, rax);
    __ jcc(Assembler::zero, exit);               // if obj is NULL it is ok

    // Check if the oop is in the right area of memory
    const int oop_mask = Universe::verify_oop_mask();
    const int oop_bits = Universe::verify_oop_bits();
    __ mov(rdx, rax);
    __ andptr(rdx, oop_mask);
    __ cmpptr(rdx, oop_bits);
    __ jcc(Assembler::notZero, error);

    // make sure klass is 'reasonable', which is not zero.
    __ movptr(rax, Address(rax, oopDesc::klass_offset_in_bytes())); // get klass
    __ testptr(rax, rax);
    __ jcc(Assembler::zero, error);              // if klass is NULL it is broken

    // return if everything seems ok
    __ bind(exit);
    __ movptr(rax, Address(rsp, 5 * wordSize));  // get saved rax, back
    __ pop(rdx);                                 // restore rdx
    __ popf();                                   // restore EFLAGS
    __ ret(3 * wordSize);                        // pop arguments

    // handle errors
    __ bind(error);
    __ movptr(rax, Address(rsp, 5 * wordSize));  // get saved rax, back
    __ pop(rdx);                                 // get saved rdx back
    __ popf();                                   // get saved EFLAGS off stack -- will be ignored
    __ pusha();                                  // push registers (eip = return address & msg are already pushed)
    BLOCK_COMMENT("call MacroAssembler::debug");
    __ call(RuntimeAddress(CAST_FROM_FN_PTR(address, MacroAssembler::debug32)));
    __ popa();
    __ ret(3 * wordSize);                        // pop arguments
    return start;
  }

  //
  //  Generate pre-barrier for array stores
  //
  //  Input:
  //     start   -  starting address
  //     count   -  element count
  void  gen_write_ref_array_pre_barrier(Register start, Register count, bool uninitialized_target) {
    assert_different_registers(start, count);
    BarrierSet* bs = Universe::heap()->barrier_set();
    switch (bs->kind()) {
#if INCLUDE_ALL_GCS
      case BarrierSet::G1SATBCTLogging:
        // With G1, don't generate the call if we statically know that the target in uninitialized
        if (!uninitialized_target) {
          Register thread = rax;
          Label filtered;
          __ push(thread);
          __ get_thread(thread);
          Address in_progress(thread, in_bytes(JavaThread::satb_mark_queue_offset() +
                                               SATBMarkQueue::byte_offset_of_active()));
          // Is marking active?
          if (in_bytes(SATBMarkQueue::byte_width_of_active()) == 4) {
            __ cmpl(in_progress, 0);
          } else {
            assert(in_bytes(SATBMarkQueue::byte_width_of_active()) == 1, "Assumption");
            __ cmpb(in_progress, 0);
          }
          __ pop(thread);
          __ jcc(Assembler::equal, filtered);

           __ pusha();                      // push registers
           __ call_VM_leaf(CAST_FROM_FN_PTR(address, BarrierSet::static_write_ref_array_pre),
                           start, count);
           __ popa();

           __ bind(filtered);
         }
        break;
<<<<<<< HEAD
      case BarrierSet::CardTableForRS:
      case BarrierSet::CardTableExtension:
      case BarrierSet::ModRef:
      case BarrierSet::Epsilon:
=======
#endif // INCLUDE_ALL_GCS
      case BarrierSet::CardTableModRef:
>>>>>>> 54b1510a
        break;
      default      :
        ShouldNotReachHere();

    }
  }


  //
  // Generate a post-barrier for an array store
  //
  //     start    -  starting address
  //     count    -  element count
  //
  //  The two input registers are overwritten.
  //
  void  gen_write_ref_array_post_barrier(Register start, Register count) {
    BarrierSet* bs = Universe::heap()->barrier_set();
    assert_different_registers(start, count);
    switch (bs->kind()) {
#if INCLUDE_ALL_GCS
      case BarrierSet::G1SATBCTLogging:
        {
          __ pusha();                      // push registers
          __ call_VM_leaf(CAST_FROM_FN_PTR(address, BarrierSet::static_write_ref_array_post),
                          start, count);
          __ popa();
        }
        break;
#endif // INCLUDE_ALL_GCS

      case BarrierSet::CardTableModRef:
        {
          CardTableModRefBS* ctbs = barrier_set_cast<CardTableModRefBS>(bs);
          CardTable* ct = ctbs->card_table();
          assert(sizeof(*ct->byte_map_base()) == sizeof(jbyte), "adjust this code");

          Label L_loop;
          const Register end = count;  // elements count; end == start+count-1
          assert_different_registers(start, end);

          __ lea(end,  Address(start, count, Address::times_ptr, -wordSize));
          __ shrptr(start, CardTable::card_shift);
          __ shrptr(end,   CardTable::card_shift);
          __ subptr(end, start); // end --> count
        __ BIND(L_loop);
        intptr_t disp = (intptr_t) ct->byte_map_base();
          Address cardtable(start, count, Address::times_1, disp);
          __ movb(cardtable, 0);
          __ decrement(count);
          __ jcc(Assembler::greaterEqual, L_loop);
        }
        break;
      case BarrierSet::ModRef:
      case BarrierSet::Epsilon:
        break;
      default      :
        ShouldNotReachHere();

    }
  }


  // Copy 64 bytes chunks
  //
  // Inputs:
  //   from        - source array address
  //   to_from     - destination array address - from
  //   qword_count - 8-bytes element count, negative
  //
  void xmm_copy_forward(Register from, Register to_from, Register qword_count) {
    assert( UseSSE >= 2, "supported cpu only" );
    Label L_copy_64_bytes_loop, L_copy_64_bytes, L_copy_8_bytes, L_exit;
    if (UseAVX > 2) {
      __ push(rbx);
      __ movl(rbx, 0xffff);
      __ kmovwl(k1, rbx);
      __ pop(rbx);
    }
    // Copy 64-byte chunks
    __ jmpb(L_copy_64_bytes);
    __ align(OptoLoopAlignment);
  __ BIND(L_copy_64_bytes_loop);

    if (UseUnalignedLoadStores) {
      if (UseAVX > 2) {
        __ evmovdqul(xmm0, Address(from, 0), Assembler::AVX_512bit);
        __ evmovdqul(Address(from, to_from, Address::times_1, 0), xmm0, Assembler::AVX_512bit);
      } else if (UseAVX == 2) {
        __ vmovdqu(xmm0, Address(from,  0));
        __ vmovdqu(Address(from, to_from, Address::times_1,  0), xmm0);
        __ vmovdqu(xmm1, Address(from, 32));
        __ vmovdqu(Address(from, to_from, Address::times_1, 32), xmm1);
      } else {
        __ movdqu(xmm0, Address(from, 0));
        __ movdqu(Address(from, to_from, Address::times_1, 0), xmm0);
        __ movdqu(xmm1, Address(from, 16));
        __ movdqu(Address(from, to_from, Address::times_1, 16), xmm1);
        __ movdqu(xmm2, Address(from, 32));
        __ movdqu(Address(from, to_from, Address::times_1, 32), xmm2);
        __ movdqu(xmm3, Address(from, 48));
        __ movdqu(Address(from, to_from, Address::times_1, 48), xmm3);
      }
    } else {
      __ movq(xmm0, Address(from, 0));
      __ movq(Address(from, to_from, Address::times_1, 0), xmm0);
      __ movq(xmm1, Address(from, 8));
      __ movq(Address(from, to_from, Address::times_1, 8), xmm1);
      __ movq(xmm2, Address(from, 16));
      __ movq(Address(from, to_from, Address::times_1, 16), xmm2);
      __ movq(xmm3, Address(from, 24));
      __ movq(Address(from, to_from, Address::times_1, 24), xmm3);
      __ movq(xmm4, Address(from, 32));
      __ movq(Address(from, to_from, Address::times_1, 32), xmm4);
      __ movq(xmm5, Address(from, 40));
      __ movq(Address(from, to_from, Address::times_1, 40), xmm5);
      __ movq(xmm6, Address(from, 48));
      __ movq(Address(from, to_from, Address::times_1, 48), xmm6);
      __ movq(xmm7, Address(from, 56));
      __ movq(Address(from, to_from, Address::times_1, 56), xmm7);
    }

    __ addl(from, 64);
  __ BIND(L_copy_64_bytes);
    __ subl(qword_count, 8);
    __ jcc(Assembler::greaterEqual, L_copy_64_bytes_loop);

    if (UseUnalignedLoadStores && (UseAVX == 2)) {
      // clean upper bits of YMM registers
      __ vpxor(xmm0, xmm0);
      __ vpxor(xmm1, xmm1);
    }
    __ addl(qword_count, 8);
    __ jccb(Assembler::zero, L_exit);
    //
    // length is too short, just copy qwords
    //
  __ BIND(L_copy_8_bytes);
    __ movq(xmm0, Address(from, 0));
    __ movq(Address(from, to_from, Address::times_1), xmm0);
    __ addl(from, 8);
    __ decrement(qword_count);
    __ jcc(Assembler::greater, L_copy_8_bytes);
  __ BIND(L_exit);
  }

  // Copy 64 bytes chunks
  //
  // Inputs:
  //   from        - source array address
  //   to_from     - destination array address - from
  //   qword_count - 8-bytes element count, negative
  //
  void mmx_copy_forward(Register from, Register to_from, Register qword_count) {
    assert( VM_Version::supports_mmx(), "supported cpu only" );
    Label L_copy_64_bytes_loop, L_copy_64_bytes, L_copy_8_bytes, L_exit;
    // Copy 64-byte chunks
    __ jmpb(L_copy_64_bytes);
    __ align(OptoLoopAlignment);
  __ BIND(L_copy_64_bytes_loop);
    __ movq(mmx0, Address(from, 0));
    __ movq(mmx1, Address(from, 8));
    __ movq(mmx2, Address(from, 16));
    __ movq(Address(from, to_from, Address::times_1, 0), mmx0);
    __ movq(mmx3, Address(from, 24));
    __ movq(Address(from, to_from, Address::times_1, 8), mmx1);
    __ movq(mmx4, Address(from, 32));
    __ movq(Address(from, to_from, Address::times_1, 16), mmx2);
    __ movq(mmx5, Address(from, 40));
    __ movq(Address(from, to_from, Address::times_1, 24), mmx3);
    __ movq(mmx6, Address(from, 48));
    __ movq(Address(from, to_from, Address::times_1, 32), mmx4);
    __ movq(mmx7, Address(from, 56));
    __ movq(Address(from, to_from, Address::times_1, 40), mmx5);
    __ movq(Address(from, to_from, Address::times_1, 48), mmx6);
    __ movq(Address(from, to_from, Address::times_1, 56), mmx7);
    __ addptr(from, 64);
  __ BIND(L_copy_64_bytes);
    __ subl(qword_count, 8);
    __ jcc(Assembler::greaterEqual, L_copy_64_bytes_loop);
    __ addl(qword_count, 8);
    __ jccb(Assembler::zero, L_exit);
    //
    // length is too short, just copy qwords
    //
  __ BIND(L_copy_8_bytes);
    __ movq(mmx0, Address(from, 0));
    __ movq(Address(from, to_from, Address::times_1), mmx0);
    __ addptr(from, 8);
    __ decrement(qword_count);
    __ jcc(Assembler::greater, L_copy_8_bytes);
  __ BIND(L_exit);
    __ emms();
  }

  address generate_disjoint_copy(BasicType t, bool aligned,
                                 Address::ScaleFactor sf,
                                 address* entry, const char *name,
                                 bool dest_uninitialized = false) {
    __ align(CodeEntryAlignment);
    StubCodeMark mark(this, "StubRoutines", name);
    address start = __ pc();

    Label L_0_count, L_exit, L_skip_align1, L_skip_align2, L_copy_byte;
    Label L_copy_2_bytes, L_copy_4_bytes, L_copy_64_bytes;

    int shift = Address::times_ptr - sf;

    const Register from     = rsi;  // source array address
    const Register to       = rdi;  // destination array address
    const Register count    = rcx;  // elements count
    const Register to_from  = to;   // (to - from)
    const Register saved_to = rdx;  // saved destination array address

    __ enter(); // required for proper stackwalking of RuntimeStub frame
    __ push(rsi);
    __ push(rdi);
    __ movptr(from , Address(rsp, 12+ 4));
    __ movptr(to   , Address(rsp, 12+ 8));
    __ movl(count, Address(rsp, 12+ 12));

    if (entry != NULL) {
      *entry = __ pc(); // Entry point from conjoint arraycopy stub.
      BLOCK_COMMENT("Entry:");
    }

    if (t == T_OBJECT) {
      __ testl(count, count);
      __ jcc(Assembler::zero, L_0_count);
      gen_write_ref_array_pre_barrier(to, count, dest_uninitialized);
      __ mov(saved_to, to);          // save 'to'
    }

    __ subptr(to, from); // to --> to_from
    __ cmpl(count, 2<<shift); // Short arrays (< 8 bytes) copy by element
    __ jcc(Assembler::below, L_copy_4_bytes); // use unsigned cmp
    if (!UseUnalignedLoadStores && !aligned && (t == T_BYTE || t == T_SHORT)) {
      // align source address at 4 bytes address boundary
      if (t == T_BYTE) {
        // One byte misalignment happens only for byte arrays
        __ testl(from, 1);
        __ jccb(Assembler::zero, L_skip_align1);
        __ movb(rax, Address(from, 0));
        __ movb(Address(from, to_from, Address::times_1, 0), rax);
        __ increment(from);
        __ decrement(count);
      __ BIND(L_skip_align1);
      }
      // Two bytes misalignment happens only for byte and short (char) arrays
      __ testl(from, 2);
      __ jccb(Assembler::zero, L_skip_align2);
      __ movw(rax, Address(from, 0));
      __ movw(Address(from, to_from, Address::times_1, 0), rax);
      __ addptr(from, 2);
      __ subl(count, 1<<(shift-1));
    __ BIND(L_skip_align2);
    }
    if (!VM_Version::supports_mmx()) {
      __ mov(rax, count);      // save 'count'
      __ shrl(count, shift); // bytes count
      __ addptr(to_from, from);// restore 'to'
      __ rep_mov();
      __ subptr(to_from, from);// restore 'to_from'
      __ mov(count, rax);      // restore 'count'
      __ jmpb(L_copy_2_bytes); // all dwords were copied
    } else {
      if (!UseUnalignedLoadStores) {
        // align to 8 bytes, we know we are 4 byte aligned to start
        __ testptr(from, 4);
        __ jccb(Assembler::zero, L_copy_64_bytes);
        __ movl(rax, Address(from, 0));
        __ movl(Address(from, to_from, Address::times_1, 0), rax);
        __ addptr(from, 4);
        __ subl(count, 1<<shift);
      }
    __ BIND(L_copy_64_bytes);
      __ mov(rax, count);
      __ shrl(rax, shift+1);  // 8 bytes chunk count
      //
      // Copy 8-byte chunks through MMX registers, 8 per iteration of the loop
      //
      if (UseXMMForArrayCopy) {
        xmm_copy_forward(from, to_from, rax);
      } else {
        mmx_copy_forward(from, to_from, rax);
      }
    }
    // copy tailing dword
  __ BIND(L_copy_4_bytes);
    __ testl(count, 1<<shift);
    __ jccb(Assembler::zero, L_copy_2_bytes);
    __ movl(rax, Address(from, 0));
    __ movl(Address(from, to_from, Address::times_1, 0), rax);
    if (t == T_BYTE || t == T_SHORT) {
      __ addptr(from, 4);
    __ BIND(L_copy_2_bytes);
      // copy tailing word
      __ testl(count, 1<<(shift-1));
      __ jccb(Assembler::zero, L_copy_byte);
      __ movw(rax, Address(from, 0));
      __ movw(Address(from, to_from, Address::times_1, 0), rax);
      if (t == T_BYTE) {
        __ addptr(from, 2);
      __ BIND(L_copy_byte);
        // copy tailing byte
        __ testl(count, 1);
        __ jccb(Assembler::zero, L_exit);
        __ movb(rax, Address(from, 0));
        __ movb(Address(from, to_from, Address::times_1, 0), rax);
      __ BIND(L_exit);
      } else {
      __ BIND(L_copy_byte);
      }
    } else {
    __ BIND(L_copy_2_bytes);
    }

    if (t == T_OBJECT) {
      __ movl(count, Address(rsp, 12+12)); // reread 'count'
      __ mov(to, saved_to); // restore 'to'
      gen_write_ref_array_post_barrier(to, count);
    __ BIND(L_0_count);
    }
    inc_copy_counter_np(t);
    __ pop(rdi);
    __ pop(rsi);
    __ leave(); // required for proper stackwalking of RuntimeStub frame
    __ vzeroupper();
    __ xorptr(rax, rax); // return 0
    __ ret(0);
    return start;
  }


  address generate_fill(BasicType t, bool aligned, const char *name) {
    __ align(CodeEntryAlignment);
    StubCodeMark mark(this, "StubRoutines", name);
    address start = __ pc();

    BLOCK_COMMENT("Entry:");

    const Register to       = rdi;  // source array address
    const Register value    = rdx;  // value
    const Register count    = rsi;  // elements count

    __ enter(); // required for proper stackwalking of RuntimeStub frame
    __ push(rsi);
    __ push(rdi);
    __ movptr(to   , Address(rsp, 12+ 4));
    __ movl(value, Address(rsp, 12+ 8));
    __ movl(count, Address(rsp, 12+ 12));

    __ generate_fill(t, aligned, to, value, count, rax, xmm0);

    __ pop(rdi);
    __ pop(rsi);
    __ leave(); // required for proper stackwalking of RuntimeStub frame
    __ ret(0);
    return start;
  }

  address generate_conjoint_copy(BasicType t, bool aligned,
                                 Address::ScaleFactor sf,
                                 address nooverlap_target,
                                 address* entry, const char *name,
                                 bool dest_uninitialized = false) {
    __ align(CodeEntryAlignment);
    StubCodeMark mark(this, "StubRoutines", name);
    address start = __ pc();

    Label L_0_count, L_exit, L_skip_align1, L_skip_align2, L_copy_byte;
    Label L_copy_2_bytes, L_copy_4_bytes, L_copy_8_bytes, L_copy_8_bytes_loop;

    int shift = Address::times_ptr - sf;

    const Register src   = rax;  // source array address
    const Register dst   = rdx;  // destination array address
    const Register from  = rsi;  // source array address
    const Register to    = rdi;  // destination array address
    const Register count = rcx;  // elements count
    const Register end   = rax;  // array end address

    __ enter(); // required for proper stackwalking of RuntimeStub frame
    __ push(rsi);
    __ push(rdi);
    __ movptr(src  , Address(rsp, 12+ 4));   // from
    __ movptr(dst  , Address(rsp, 12+ 8));   // to
    __ movl2ptr(count, Address(rsp, 12+12)); // count

    if (entry != NULL) {
      *entry = __ pc(); // Entry point from generic arraycopy stub.
      BLOCK_COMMENT("Entry:");
    }

    // nooverlap_target expects arguments in rsi and rdi.
    __ mov(from, src);
    __ mov(to  , dst);

    // arrays overlap test: dispatch to disjoint stub if necessary.
    RuntimeAddress nooverlap(nooverlap_target);
    __ cmpptr(dst, src);
    __ lea(end, Address(src, count, sf, 0)); // src + count * elem_size
    __ jump_cc(Assembler::belowEqual, nooverlap);
    __ cmpptr(dst, end);
    __ jump_cc(Assembler::aboveEqual, nooverlap);

    if (t == T_OBJECT) {
      __ testl(count, count);
      __ jcc(Assembler::zero, L_0_count);
      gen_write_ref_array_pre_barrier(dst, count, dest_uninitialized);
    }

    // copy from high to low
    __ cmpl(count, 2<<shift); // Short arrays (< 8 bytes) copy by element
    __ jcc(Assembler::below, L_copy_4_bytes); // use unsigned cmp
    if (t == T_BYTE || t == T_SHORT) {
      // Align the end of destination array at 4 bytes address boundary
      __ lea(end, Address(dst, count, sf, 0));
      if (t == T_BYTE) {
        // One byte misalignment happens only for byte arrays
        __ testl(end, 1);
        __ jccb(Assembler::zero, L_skip_align1);
        __ decrement(count);
        __ movb(rdx, Address(from, count, sf, 0));
        __ movb(Address(to, count, sf, 0), rdx);
      __ BIND(L_skip_align1);
      }
      // Two bytes misalignment happens only for byte and short (char) arrays
      __ testl(end, 2);
      __ jccb(Assembler::zero, L_skip_align2);
      __ subptr(count, 1<<(shift-1));
      __ movw(rdx, Address(from, count, sf, 0));
      __ movw(Address(to, count, sf, 0), rdx);
    __ BIND(L_skip_align2);
      __ cmpl(count, 2<<shift); // Short arrays (< 8 bytes) copy by element
      __ jcc(Assembler::below, L_copy_4_bytes);
    }

    if (!VM_Version::supports_mmx()) {
      __ std();
      __ mov(rax, count); // Save 'count'
      __ mov(rdx, to);    // Save 'to'
      __ lea(rsi, Address(from, count, sf, -4));
      __ lea(rdi, Address(to  , count, sf, -4));
      __ shrptr(count, shift); // bytes count
      __ rep_mov();
      __ cld();
      __ mov(count, rax); // restore 'count'
      __ andl(count, (1<<shift)-1);      // mask the number of rest elements
      __ movptr(from, Address(rsp, 12+4)); // reread 'from'
      __ mov(to, rdx);   // restore 'to'
      __ jmpb(L_copy_2_bytes); // all dword were copied
   } else {
      // Align to 8 bytes the end of array. It is aligned to 4 bytes already.
      __ testptr(end, 4);
      __ jccb(Assembler::zero, L_copy_8_bytes);
      __ subl(count, 1<<shift);
      __ movl(rdx, Address(from, count, sf, 0));
      __ movl(Address(to, count, sf, 0), rdx);
      __ jmpb(L_copy_8_bytes);

      __ align(OptoLoopAlignment);
      // Move 8 bytes
    __ BIND(L_copy_8_bytes_loop);
      if (UseXMMForArrayCopy) {
        __ movq(xmm0, Address(from, count, sf, 0));
        __ movq(Address(to, count, sf, 0), xmm0);
      } else {
        __ movq(mmx0, Address(from, count, sf, 0));
        __ movq(Address(to, count, sf, 0), mmx0);
      }
    __ BIND(L_copy_8_bytes);
      __ subl(count, 2<<shift);
      __ jcc(Assembler::greaterEqual, L_copy_8_bytes_loop);
      __ addl(count, 2<<shift);
      if (!UseXMMForArrayCopy) {
        __ emms();
      }
    }
  __ BIND(L_copy_4_bytes);
    // copy prefix qword
    __ testl(count, 1<<shift);
    __ jccb(Assembler::zero, L_copy_2_bytes);
    __ movl(rdx, Address(from, count, sf, -4));
    __ movl(Address(to, count, sf, -4), rdx);

    if (t == T_BYTE || t == T_SHORT) {
        __ subl(count, (1<<shift));
      __ BIND(L_copy_2_bytes);
        // copy prefix dword
        __ testl(count, 1<<(shift-1));
        __ jccb(Assembler::zero, L_copy_byte);
        __ movw(rdx, Address(from, count, sf, -2));
        __ movw(Address(to, count, sf, -2), rdx);
        if (t == T_BYTE) {
          __ subl(count, 1<<(shift-1));
        __ BIND(L_copy_byte);
          // copy prefix byte
          __ testl(count, 1);
          __ jccb(Assembler::zero, L_exit);
          __ movb(rdx, Address(from, 0));
          __ movb(Address(to, 0), rdx);
        __ BIND(L_exit);
        } else {
        __ BIND(L_copy_byte);
        }
    } else {
    __ BIND(L_copy_2_bytes);
    }
    if (t == T_OBJECT) {
      __ movl2ptr(count, Address(rsp, 12+12)); // reread count
      gen_write_ref_array_post_barrier(to, count);
    __ BIND(L_0_count);
    }
    inc_copy_counter_np(t);
    __ pop(rdi);
    __ pop(rsi);
    __ leave(); // required for proper stackwalking of RuntimeStub frame
    __ xorptr(rax, rax); // return 0
    __ ret(0);
    return start;
  }


  address generate_disjoint_long_copy(address* entry, const char *name) {
    __ align(CodeEntryAlignment);
    StubCodeMark mark(this, "StubRoutines", name);
    address start = __ pc();

    Label L_copy_8_bytes, L_copy_8_bytes_loop;
    const Register from       = rax;  // source array address
    const Register to         = rdx;  // destination array address
    const Register count      = rcx;  // elements count
    const Register to_from    = rdx;  // (to - from)

    __ enter(); // required for proper stackwalking of RuntimeStub frame
    __ movptr(from , Address(rsp, 8+0));       // from
    __ movptr(to   , Address(rsp, 8+4));       // to
    __ movl2ptr(count, Address(rsp, 8+8));     // count

    *entry = __ pc(); // Entry point from conjoint arraycopy stub.
    BLOCK_COMMENT("Entry:");

    __ subptr(to, from); // to --> to_from
    if (VM_Version::supports_mmx()) {
      if (UseXMMForArrayCopy) {
        xmm_copy_forward(from, to_from, count);
      } else {
        mmx_copy_forward(from, to_from, count);
      }
    } else {
      __ jmpb(L_copy_8_bytes);
      __ align(OptoLoopAlignment);
    __ BIND(L_copy_8_bytes_loop);
      __ fild_d(Address(from, 0));
      __ fistp_d(Address(from, to_from, Address::times_1));
      __ addptr(from, 8);
    __ BIND(L_copy_8_bytes);
      __ decrement(count);
      __ jcc(Assembler::greaterEqual, L_copy_8_bytes_loop);
    }
    inc_copy_counter_np(T_LONG);
    __ leave(); // required for proper stackwalking of RuntimeStub frame
    __ vzeroupper();
    __ xorptr(rax, rax); // return 0
    __ ret(0);
    return start;
  }

  address generate_conjoint_long_copy(address nooverlap_target,
                                      address* entry, const char *name) {
    __ align(CodeEntryAlignment);
    StubCodeMark mark(this, "StubRoutines", name);
    address start = __ pc();

    Label L_copy_8_bytes, L_copy_8_bytes_loop;
    const Register from       = rax;  // source array address
    const Register to         = rdx;  // destination array address
    const Register count      = rcx;  // elements count
    const Register end_from   = rax;  // source array end address

    __ enter(); // required for proper stackwalking of RuntimeStub frame
    __ movptr(from , Address(rsp, 8+0));       // from
    __ movptr(to   , Address(rsp, 8+4));       // to
    __ movl2ptr(count, Address(rsp, 8+8));     // count

    *entry = __ pc(); // Entry point from generic arraycopy stub.
    BLOCK_COMMENT("Entry:");

    // arrays overlap test
    __ cmpptr(to, from);
    RuntimeAddress nooverlap(nooverlap_target);
    __ jump_cc(Assembler::belowEqual, nooverlap);
    __ lea(end_from, Address(from, count, Address::times_8, 0));
    __ cmpptr(to, end_from);
    __ movptr(from, Address(rsp, 8));  // from
    __ jump_cc(Assembler::aboveEqual, nooverlap);

    __ jmpb(L_copy_8_bytes);

    __ align(OptoLoopAlignment);
  __ BIND(L_copy_8_bytes_loop);
    if (VM_Version::supports_mmx()) {
      if (UseXMMForArrayCopy) {
        __ movq(xmm0, Address(from, count, Address::times_8));
        __ movq(Address(to, count, Address::times_8), xmm0);
      } else {
        __ movq(mmx0, Address(from, count, Address::times_8));
        __ movq(Address(to, count, Address::times_8), mmx0);
      }
    } else {
      __ fild_d(Address(from, count, Address::times_8));
      __ fistp_d(Address(to, count, Address::times_8));
    }
  __ BIND(L_copy_8_bytes);
    __ decrement(count);
    __ jcc(Assembler::greaterEqual, L_copy_8_bytes_loop);

    if (VM_Version::supports_mmx() && !UseXMMForArrayCopy) {
      __ emms();
    }
    inc_copy_counter_np(T_LONG);
    __ leave(); // required for proper stackwalking of RuntimeStub frame
    __ xorptr(rax, rax); // return 0
    __ ret(0);
    return start;
  }


  // Helper for generating a dynamic type check.
  // The sub_klass must be one of {rbx, rdx, rsi}.
  // The temp is killed.
  void generate_type_check(Register sub_klass,
                           Address& super_check_offset_addr,
                           Address& super_klass_addr,
                           Register temp,
                           Label* L_success, Label* L_failure) {
    BLOCK_COMMENT("type_check:");

    Label L_fallthrough;
#define LOCAL_JCC(assembler_con, label_ptr)                             \
    if (label_ptr != NULL)  __ jcc(assembler_con, *(label_ptr));        \
    else                    __ jcc(assembler_con, L_fallthrough) /*omit semi*/

    // The following is a strange variation of the fast path which requires
    // one less register, because needed values are on the argument stack.
    // __ check_klass_subtype_fast_path(sub_klass, *super_klass*, temp,
    //                                  L_success, L_failure, NULL);
    assert_different_registers(sub_klass, temp);

    int sc_offset = in_bytes(Klass::secondary_super_cache_offset());

    // if the pointers are equal, we are done (e.g., String[] elements)
    __ cmpptr(sub_klass, super_klass_addr);
    LOCAL_JCC(Assembler::equal, L_success);

    // check the supertype display:
    __ movl2ptr(temp, super_check_offset_addr);
    Address super_check_addr(sub_klass, temp, Address::times_1, 0);
    __ movptr(temp, super_check_addr); // load displayed supertype
    __ cmpptr(temp, super_klass_addr); // test the super type
    LOCAL_JCC(Assembler::equal, L_success);

    // if it was a primary super, we can just fail immediately
    __ cmpl(super_check_offset_addr, sc_offset);
    LOCAL_JCC(Assembler::notEqual, L_failure);

    // The repne_scan instruction uses fixed registers, which will get spilled.
    // We happen to know this works best when super_klass is in rax.
    Register super_klass = temp;
    __ movptr(super_klass, super_klass_addr);
    __ check_klass_subtype_slow_path(sub_klass, super_klass, noreg, noreg,
                                     L_success, L_failure);

    __ bind(L_fallthrough);

    if (L_success == NULL) { BLOCK_COMMENT("L_success:"); }
    if (L_failure == NULL) { BLOCK_COMMENT("L_failure:"); }

#undef LOCAL_JCC
  }

  //
  //  Generate checkcasting array copy stub
  //
  //  Input:
  //    4(rsp)   - source array address
  //    8(rsp)   - destination array address
  //   12(rsp)   - element count, can be zero
  //   16(rsp)   - size_t ckoff (super_check_offset)
  //   20(rsp)   - oop ckval (super_klass)
  //
  //  Output:
  //    rax, ==  0  -  success
  //    rax, == -1^K - failure, where K is partial transfer count
  //
  address generate_checkcast_copy(const char *name, address* entry, bool dest_uninitialized = false) {
    __ align(CodeEntryAlignment);
    StubCodeMark mark(this, "StubRoutines", name);
    address start = __ pc();

    Label L_load_element, L_store_element, L_do_card_marks, L_done;

    // register use:
    //  rax, rdx, rcx -- loop control (end_from, end_to, count)
    //  rdi, rsi      -- element access (oop, klass)
    //  rbx,           -- temp
    const Register from       = rax;    // source array address
    const Register to         = rdx;    // destination array address
    const Register length     = rcx;    // elements count
    const Register elem       = rdi;    // each oop copied
    const Register elem_klass = rsi;    // each elem._klass (sub_klass)
    const Register temp       = rbx;    // lone remaining temp

    __ enter(); // required for proper stackwalking of RuntimeStub frame

    __ push(rsi);
    __ push(rdi);
    __ push(rbx);

    Address   from_arg(rsp, 16+ 4);     // from
    Address     to_arg(rsp, 16+ 8);     // to
    Address length_arg(rsp, 16+12);     // elements count
    Address  ckoff_arg(rsp, 16+16);     // super_check_offset
    Address  ckval_arg(rsp, 16+20);     // super_klass

    // Load up:
    __ movptr(from,     from_arg);
    __ movptr(to,         to_arg);
    __ movl2ptr(length, length_arg);

    if (entry != NULL) {
      *entry = __ pc(); // Entry point from generic arraycopy stub.
      BLOCK_COMMENT("Entry:");
    }

    //---------------------------------------------------------------
    // Assembler stub will be used for this call to arraycopy
    // if the two arrays are subtypes of Object[] but the
    // destination array type is not equal to or a supertype
    // of the source type.  Each element must be separately
    // checked.

    // Loop-invariant addresses.  They are exclusive end pointers.
    Address end_from_addr(from, length, Address::times_ptr, 0);
    Address   end_to_addr(to,   length, Address::times_ptr, 0);

    Register end_from = from;           // re-use
    Register end_to   = to;             // re-use
    Register count    = length;         // re-use

    // Loop-variant addresses.  They assume post-incremented count < 0.
    Address from_element_addr(end_from, count, Address::times_ptr, 0);
    Address   to_element_addr(end_to,   count, Address::times_ptr, 0);
    Address elem_klass_addr(elem, oopDesc::klass_offset_in_bytes());

    // Copy from low to high addresses, indexed from the end of each array.
    gen_write_ref_array_pre_barrier(to, count, dest_uninitialized);
    __ lea(end_from, end_from_addr);
    __ lea(end_to,   end_to_addr);
    assert(length == count, "");        // else fix next line:
    __ negptr(count);                   // negate and test the length
    __ jccb(Assembler::notZero, L_load_element);

    // Empty array:  Nothing to do.
    __ xorptr(rax, rax);                  // return 0 on (trivial) success
    __ jmp(L_done);

    // ======== begin loop ========
    // (Loop is rotated; its entry is L_load_element.)
    // Loop control:
    //   for (count = -count; count != 0; count++)
    // Base pointers src, dst are biased by 8*count,to last element.
    __ align(OptoLoopAlignment);

    __ BIND(L_store_element);
    __ movptr(to_element_addr, elem);     // store the oop
    __ increment(count);                // increment the count toward zero
    __ jccb(Assembler::zero, L_do_card_marks);

    // ======== loop entry is here ========
    __ BIND(L_load_element);
    __ movptr(elem, from_element_addr);   // load the oop
    __ testptr(elem, elem);
    __ jccb(Assembler::zero, L_store_element);

    // (Could do a trick here:  Remember last successful non-null
    // element stored and make a quick oop equality check on it.)

    __ movptr(elem_klass, elem_klass_addr); // query the object klass
    generate_type_check(elem_klass, ckoff_arg, ckval_arg, temp,
                        &L_store_element, NULL);
    // (On fall-through, we have failed the element type check.)
    // ======== end loop ========

    // It was a real error; we must depend on the caller to finish the job.
    // Register "count" = -1 * number of *remaining* oops, length_arg = *total* oops.
    // Emit GC store barriers for the oops we have copied (length_arg + count),
    // and report their number to the caller.
    assert_different_registers(to, count, rax);
    Label L_post_barrier;
    __ addl(count, length_arg);         // transfers = (length - remaining)
    __ movl2ptr(rax, count);            // save the value
    __ notptr(rax);                     // report (-1^K) to caller (does not affect flags)
    __ jccb(Assembler::notZero, L_post_barrier);
    __ jmp(L_done); // K == 0, nothing was copied, skip post barrier

    // Come here on success only.
    __ BIND(L_do_card_marks);
    __ xorptr(rax, rax);                // return 0 on success
    __ movl2ptr(count, length_arg);

    __ BIND(L_post_barrier);
    __ movptr(to, to_arg);              // reload
    gen_write_ref_array_post_barrier(to, count);

    // Common exit point (success or failure).
    __ BIND(L_done);
    __ pop(rbx);
    __ pop(rdi);
    __ pop(rsi);
    inc_counter_np(SharedRuntime::_checkcast_array_copy_ctr);
    __ leave(); // required for proper stackwalking of RuntimeStub frame
    __ ret(0);

    return start;
  }

  //
  //  Generate 'unsafe' array copy stub
  //  Though just as safe as the other stubs, it takes an unscaled
  //  size_t argument instead of an element count.
  //
  //  Input:
  //    4(rsp)   - source array address
  //    8(rsp)   - destination array address
  //   12(rsp)   - byte count, can be zero
  //
  //  Output:
  //    rax, ==  0  -  success
  //    rax, == -1  -  need to call System.arraycopy
  //
  // Examines the alignment of the operands and dispatches
  // to a long, int, short, or byte copy loop.
  //
  address generate_unsafe_copy(const char *name,
                               address byte_copy_entry,
                               address short_copy_entry,
                               address int_copy_entry,
                               address long_copy_entry) {

    Label L_long_aligned, L_int_aligned, L_short_aligned;

    __ align(CodeEntryAlignment);
    StubCodeMark mark(this, "StubRoutines", name);
    address start = __ pc();

    const Register from       = rax;  // source array address
    const Register to         = rdx;  // destination array address
    const Register count      = rcx;  // elements count

    __ enter(); // required for proper stackwalking of RuntimeStub frame
    __ push(rsi);
    __ push(rdi);
    Address  from_arg(rsp, 12+ 4);      // from
    Address    to_arg(rsp, 12+ 8);      // to
    Address count_arg(rsp, 12+12);      // byte count

    // Load up:
    __ movptr(from ,  from_arg);
    __ movptr(to   ,    to_arg);
    __ movl2ptr(count, count_arg);

    // bump this on entry, not on exit:
    inc_counter_np(SharedRuntime::_unsafe_array_copy_ctr);

    const Register bits = rsi;
    __ mov(bits, from);
    __ orptr(bits, to);
    __ orptr(bits, count);

    __ testl(bits, BytesPerLong-1);
    __ jccb(Assembler::zero, L_long_aligned);

    __ testl(bits, BytesPerInt-1);
    __ jccb(Assembler::zero, L_int_aligned);

    __ testl(bits, BytesPerShort-1);
    __ jump_cc(Assembler::notZero, RuntimeAddress(byte_copy_entry));

    __ BIND(L_short_aligned);
    __ shrptr(count, LogBytesPerShort); // size => short_count
    __ movl(count_arg, count);          // update 'count'
    __ jump(RuntimeAddress(short_copy_entry));

    __ BIND(L_int_aligned);
    __ shrptr(count, LogBytesPerInt); // size => int_count
    __ movl(count_arg, count);          // update 'count'
    __ jump(RuntimeAddress(int_copy_entry));

    __ BIND(L_long_aligned);
    __ shrptr(count, LogBytesPerLong); // size => qword_count
    __ movl(count_arg, count);          // update 'count'
    __ pop(rdi); // Do pops here since jlong_arraycopy stub does not do it.
    __ pop(rsi);
    __ jump(RuntimeAddress(long_copy_entry));

    return start;
  }


  // Perform range checks on the proposed arraycopy.
  // Smashes src_pos and dst_pos.  (Uses them up for temps.)
  void arraycopy_range_checks(Register src,
                              Register src_pos,
                              Register dst,
                              Register dst_pos,
                              Address& length,
                              Label& L_failed) {
    BLOCK_COMMENT("arraycopy_range_checks:");
    const Register src_end = src_pos;   // source array end position
    const Register dst_end = dst_pos;   // destination array end position
    __ addl(src_end, length); // src_pos + length
    __ addl(dst_end, length); // dst_pos + length

    //  if (src_pos + length > arrayOop(src)->length() ) FAIL;
    __ cmpl(src_end, Address(src, arrayOopDesc::length_offset_in_bytes()));
    __ jcc(Assembler::above, L_failed);

    //  if (dst_pos + length > arrayOop(dst)->length() ) FAIL;
    __ cmpl(dst_end, Address(dst, arrayOopDesc::length_offset_in_bytes()));
    __ jcc(Assembler::above, L_failed);

    BLOCK_COMMENT("arraycopy_range_checks done");
  }


  //
  //  Generate generic array copy stubs
  //
  //  Input:
  //     4(rsp)    -  src oop
  //     8(rsp)    -  src_pos
  //    12(rsp)    -  dst oop
  //    16(rsp)    -  dst_pos
  //    20(rsp)    -  element count
  //
  //  Output:
  //    rax, ==  0  -  success
  //    rax, == -1^K - failure, where K is partial transfer count
  //
  address generate_generic_copy(const char *name,
                                address entry_jbyte_arraycopy,
                                address entry_jshort_arraycopy,
                                address entry_jint_arraycopy,
                                address entry_oop_arraycopy,
                                address entry_jlong_arraycopy,
                                address entry_checkcast_arraycopy) {
    Label L_failed, L_failed_0, L_objArray;

    { int modulus = CodeEntryAlignment;
      int target  = modulus - 5; // 5 = sizeof jmp(L_failed)
      int advance = target - (__ offset() % modulus);
      if (advance < 0)  advance += modulus;
      if (advance > 0)  __ nop(advance);
    }
    StubCodeMark mark(this, "StubRoutines", name);

    // Short-hop target to L_failed.  Makes for denser prologue code.
    __ BIND(L_failed_0);
    __ jmp(L_failed);
    assert(__ offset() % CodeEntryAlignment == 0, "no further alignment needed");

    __ align(CodeEntryAlignment);
    address start = __ pc();

    __ enter(); // required for proper stackwalking of RuntimeStub frame
    __ push(rsi);
    __ push(rdi);

    // bump this on entry, not on exit:
    inc_counter_np(SharedRuntime::_generic_array_copy_ctr);

    // Input values
    Address SRC     (rsp, 12+ 4);
    Address SRC_POS (rsp, 12+ 8);
    Address DST     (rsp, 12+12);
    Address DST_POS (rsp, 12+16);
    Address LENGTH  (rsp, 12+20);

    //-----------------------------------------------------------------------
    // Assembler stub will be used for this call to arraycopy
    // if the following conditions are met:
    //
    // (1) src and dst must not be null.
    // (2) src_pos must not be negative.
    // (3) dst_pos must not be negative.
    // (4) length  must not be negative.
    // (5) src klass and dst klass should be the same and not NULL.
    // (6) src and dst should be arrays.
    // (7) src_pos + length must not exceed length of src.
    // (8) dst_pos + length must not exceed length of dst.
    //

    const Register src     = rax;       // source array oop
    const Register src_pos = rsi;
    const Register dst     = rdx;       // destination array oop
    const Register dst_pos = rdi;
    const Register length  = rcx;       // transfer count

    //  if (src == NULL) return -1;
    __ movptr(src, SRC);      // src oop
    __ testptr(src, src);
    __ jccb(Assembler::zero, L_failed_0);

    //  if (src_pos < 0) return -1;
    __ movl2ptr(src_pos, SRC_POS);  // src_pos
    __ testl(src_pos, src_pos);
    __ jccb(Assembler::negative, L_failed_0);

    //  if (dst == NULL) return -1;
    __ movptr(dst, DST);      // dst oop
    __ testptr(dst, dst);
    __ jccb(Assembler::zero, L_failed_0);

    //  if (dst_pos < 0) return -1;
    __ movl2ptr(dst_pos, DST_POS);  // dst_pos
    __ testl(dst_pos, dst_pos);
    __ jccb(Assembler::negative, L_failed_0);

    //  if (length < 0) return -1;
    __ movl2ptr(length, LENGTH);   // length
    __ testl(length, length);
    __ jccb(Assembler::negative, L_failed_0);

    //  if (src->klass() == NULL) return -1;
    Address src_klass_addr(src, oopDesc::klass_offset_in_bytes());
    Address dst_klass_addr(dst, oopDesc::klass_offset_in_bytes());
    const Register rcx_src_klass = rcx;    // array klass
    __ movptr(rcx_src_klass, Address(src, oopDesc::klass_offset_in_bytes()));

#ifdef ASSERT
    //  assert(src->klass() != NULL);
    BLOCK_COMMENT("assert klasses not null");
    { Label L1, L2;
      __ testptr(rcx_src_klass, rcx_src_klass);
      __ jccb(Assembler::notZero, L2);   // it is broken if klass is NULL
      __ bind(L1);
      __ stop("broken null klass");
      __ bind(L2);
      __ cmpptr(dst_klass_addr, (int32_t)NULL_WORD);
      __ jccb(Assembler::equal, L1);      // this would be broken also
      BLOCK_COMMENT("assert done");
    }
#endif //ASSERT

    // Load layout helper (32-bits)
    //
    //  |array_tag|     | header_size | element_type |     |log2_element_size|
    // 32        30    24            16              8     2                 0
    //
    //   array_tag: typeArray = 0x3, objArray = 0x2, non-array = 0x0
    //

    int lh_offset = in_bytes(Klass::layout_helper_offset());
    Address src_klass_lh_addr(rcx_src_klass, lh_offset);

    // Handle objArrays completely differently...
    jint objArray_lh = Klass::array_layout_helper(T_OBJECT);
    __ cmpl(src_klass_lh_addr, objArray_lh);
    __ jcc(Assembler::equal, L_objArray);

    //  if (src->klass() != dst->klass()) return -1;
    __ cmpptr(rcx_src_klass, dst_klass_addr);
    __ jccb(Assembler::notEqual, L_failed_0);

    const Register rcx_lh = rcx;  // layout helper
    assert(rcx_lh == rcx_src_klass, "known alias");
    __ movl(rcx_lh, src_klass_lh_addr);

    //  if (!src->is_Array()) return -1;
    __ cmpl(rcx_lh, Klass::_lh_neutral_value);
    __ jcc(Assembler::greaterEqual, L_failed_0); // signed cmp

    // At this point, it is known to be a typeArray (array_tag 0x3).
#ifdef ASSERT
    { Label L;
      __ cmpl(rcx_lh, (Klass::_lh_array_tag_type_value << Klass::_lh_array_tag_shift));
      __ jcc(Assembler::greaterEqual, L); // signed cmp
      __ stop("must be a primitive array");
      __ bind(L);
    }
#endif

    assert_different_registers(src, src_pos, dst, dst_pos, rcx_lh);
    arraycopy_range_checks(src, src_pos, dst, dst_pos, LENGTH, L_failed);

    // TypeArrayKlass
    //
    // src_addr = (src + array_header_in_bytes()) + (src_pos << log2elemsize);
    // dst_addr = (dst + array_header_in_bytes()) + (dst_pos << log2elemsize);
    //
    const Register rsi_offset = rsi; // array offset
    const Register src_array  = src; // src array offset
    const Register dst_array  = dst; // dst array offset
    const Register rdi_elsize = rdi; // log2 element size

    __ mov(rsi_offset, rcx_lh);
    __ shrptr(rsi_offset, Klass::_lh_header_size_shift);
    __ andptr(rsi_offset, Klass::_lh_header_size_mask);   // array_offset
    __ addptr(src_array, rsi_offset);  // src array offset
    __ addptr(dst_array, rsi_offset);  // dst array offset
    __ andptr(rcx_lh, Klass::_lh_log2_element_size_mask); // log2 elsize

    // next registers should be set before the jump to corresponding stub
    const Register from       = src; // source array address
    const Register to         = dst; // destination array address
    const Register count      = rcx; // elements count
    // some of them should be duplicated on stack
#define FROM   Address(rsp, 12+ 4)
#define TO     Address(rsp, 12+ 8)   // Not used now
#define COUNT  Address(rsp, 12+12)   // Only for oop arraycopy

    BLOCK_COMMENT("scale indexes to element size");
    __ movl2ptr(rsi, SRC_POS);  // src_pos
    __ shlptr(rsi);             // src_pos << rcx (log2 elsize)
    assert(src_array == from, "");
    __ addptr(from, rsi);       // from = src_array + SRC_POS << log2 elsize
    __ movl2ptr(rdi, DST_POS);  // dst_pos
    __ shlptr(rdi);             // dst_pos << rcx (log2 elsize)
    assert(dst_array == to, "");
    __ addptr(to,  rdi);        // to   = dst_array + DST_POS << log2 elsize
    __ movptr(FROM, from);      // src_addr
    __ mov(rdi_elsize, rcx_lh); // log2 elsize
    __ movl2ptr(count, LENGTH); // elements count

    BLOCK_COMMENT("choose copy loop based on element size");
    __ cmpl(rdi_elsize, 0);

    __ jump_cc(Assembler::equal, RuntimeAddress(entry_jbyte_arraycopy));
    __ cmpl(rdi_elsize, LogBytesPerShort);
    __ jump_cc(Assembler::equal, RuntimeAddress(entry_jshort_arraycopy));
    __ cmpl(rdi_elsize, LogBytesPerInt);
    __ jump_cc(Assembler::equal, RuntimeAddress(entry_jint_arraycopy));
#ifdef ASSERT
    __ cmpl(rdi_elsize, LogBytesPerLong);
    __ jccb(Assembler::notEqual, L_failed);
#endif
    __ pop(rdi); // Do pops here since jlong_arraycopy stub does not do it.
    __ pop(rsi);
    __ jump(RuntimeAddress(entry_jlong_arraycopy));

  __ BIND(L_failed);
    __ xorptr(rax, rax);
    __ notptr(rax); // return -1
    __ pop(rdi);
    __ pop(rsi);
    __ leave(); // required for proper stackwalking of RuntimeStub frame
    __ ret(0);

    // ObjArrayKlass
  __ BIND(L_objArray);
    // live at this point:  rcx_src_klass, src[_pos], dst[_pos]

    Label L_plain_copy, L_checkcast_copy;
    //  test array classes for subtyping
    __ cmpptr(rcx_src_klass, dst_klass_addr); // usual case is exact equality
    __ jccb(Assembler::notEqual, L_checkcast_copy);

    // Identically typed arrays can be copied without element-wise checks.
    assert_different_registers(src, src_pos, dst, dst_pos, rcx_src_klass);
    arraycopy_range_checks(src, src_pos, dst, dst_pos, LENGTH, L_failed);

  __ BIND(L_plain_copy);
    __ movl2ptr(count, LENGTH); // elements count
    __ movl2ptr(src_pos, SRC_POS);  // reload src_pos
    __ lea(from, Address(src, src_pos, Address::times_ptr,
                 arrayOopDesc::base_offset_in_bytes(T_OBJECT))); // src_addr
    __ movl2ptr(dst_pos, DST_POS);  // reload dst_pos
    __ lea(to,   Address(dst, dst_pos, Address::times_ptr,
                 arrayOopDesc::base_offset_in_bytes(T_OBJECT))); // dst_addr
    __ movptr(FROM,  from);   // src_addr
    __ movptr(TO,    to);     // dst_addr
    __ movl(COUNT, count);  // count
    __ jump(RuntimeAddress(entry_oop_arraycopy));

  __ BIND(L_checkcast_copy);
    // live at this point:  rcx_src_klass, dst[_pos], src[_pos]
    {
      // Handy offsets:
      int  ek_offset = in_bytes(ObjArrayKlass::element_klass_offset());
      int sco_offset = in_bytes(Klass::super_check_offset_offset());

      Register rsi_dst_klass = rsi;
      Register rdi_temp      = rdi;
      assert(rsi_dst_klass == src_pos, "expected alias w/ src_pos");
      assert(rdi_temp      == dst_pos, "expected alias w/ dst_pos");
      Address dst_klass_lh_addr(rsi_dst_klass, lh_offset);

      // Before looking at dst.length, make sure dst is also an objArray.
      __ movptr(rsi_dst_klass, dst_klass_addr);
      __ cmpl(dst_klass_lh_addr, objArray_lh);
      __ jccb(Assembler::notEqual, L_failed);

      // It is safe to examine both src.length and dst.length.
      __ movl2ptr(src_pos, SRC_POS);        // reload rsi
      arraycopy_range_checks(src, src_pos, dst, dst_pos, LENGTH, L_failed);
      // (Now src_pos and dst_pos are killed, but not src and dst.)

      // We'll need this temp (don't forget to pop it after the type check).
      __ push(rbx);
      Register rbx_src_klass = rbx;

      __ mov(rbx_src_klass, rcx_src_klass); // spill away from rcx
      __ movptr(rsi_dst_klass, dst_klass_addr);
      Address super_check_offset_addr(rsi_dst_klass, sco_offset);
      Label L_fail_array_check;
      generate_type_check(rbx_src_klass,
                          super_check_offset_addr, dst_klass_addr,
                          rdi_temp, NULL, &L_fail_array_check);
      // (On fall-through, we have passed the array type check.)
      __ pop(rbx);
      __ jmp(L_plain_copy);

      __ BIND(L_fail_array_check);
      // Reshuffle arguments so we can call checkcast_arraycopy:

      // match initial saves for checkcast_arraycopy
      // push(rsi);    // already done; see above
      // push(rdi);    // already done; see above
      // push(rbx);    // already done; see above

      // Marshal outgoing arguments now, freeing registers.
      Address   from_arg(rsp, 16+ 4);   // from
      Address     to_arg(rsp, 16+ 8);   // to
      Address length_arg(rsp, 16+12);   // elements count
      Address  ckoff_arg(rsp, 16+16);   // super_check_offset
      Address  ckval_arg(rsp, 16+20);   // super_klass

      Address SRC_POS_arg(rsp, 16+ 8);
      Address DST_POS_arg(rsp, 16+16);
      Address  LENGTH_arg(rsp, 16+20);
      // push rbx, changed the incoming offsets (why not just use rbp,??)
      // assert(SRC_POS_arg.disp() == SRC_POS.disp() + 4, "");

      __ movptr(rbx, Address(rsi_dst_klass, ek_offset));
      __ movl2ptr(length, LENGTH_arg);    // reload elements count
      __ movl2ptr(src_pos, SRC_POS_arg);  // reload src_pos
      __ movl2ptr(dst_pos, DST_POS_arg);  // reload dst_pos

      __ movptr(ckval_arg, rbx);          // destination element type
      __ movl(rbx, Address(rbx, sco_offset));
      __ movl(ckoff_arg, rbx);          // corresponding class check offset

      __ movl(length_arg, length);      // outgoing length argument

      __ lea(from, Address(src, src_pos, Address::times_ptr,
                            arrayOopDesc::base_offset_in_bytes(T_OBJECT)));
      __ movptr(from_arg, from);

      __ lea(to, Address(dst, dst_pos, Address::times_ptr,
                          arrayOopDesc::base_offset_in_bytes(T_OBJECT)));
      __ movptr(to_arg, to);
      __ jump(RuntimeAddress(entry_checkcast_arraycopy));
    }

    return start;
  }

  void generate_arraycopy_stubs() {
    address entry;
    address entry_jbyte_arraycopy;
    address entry_jshort_arraycopy;
    address entry_jint_arraycopy;
    address entry_oop_arraycopy;
    address entry_jlong_arraycopy;
    address entry_checkcast_arraycopy;

    StubRoutines::_arrayof_jbyte_disjoint_arraycopy =
        generate_disjoint_copy(T_BYTE,  true, Address::times_1, &entry,
                               "arrayof_jbyte_disjoint_arraycopy");
    StubRoutines::_arrayof_jbyte_arraycopy =
        generate_conjoint_copy(T_BYTE,  true, Address::times_1,  entry,
                               NULL, "arrayof_jbyte_arraycopy");
    StubRoutines::_jbyte_disjoint_arraycopy =
        generate_disjoint_copy(T_BYTE, false, Address::times_1, &entry,
                               "jbyte_disjoint_arraycopy");
    StubRoutines::_jbyte_arraycopy =
        generate_conjoint_copy(T_BYTE, false, Address::times_1,  entry,
                               &entry_jbyte_arraycopy, "jbyte_arraycopy");

    StubRoutines::_arrayof_jshort_disjoint_arraycopy =
        generate_disjoint_copy(T_SHORT,  true, Address::times_2, &entry,
                               "arrayof_jshort_disjoint_arraycopy");
    StubRoutines::_arrayof_jshort_arraycopy =
        generate_conjoint_copy(T_SHORT,  true, Address::times_2,  entry,
                               NULL, "arrayof_jshort_arraycopy");
    StubRoutines::_jshort_disjoint_arraycopy =
        generate_disjoint_copy(T_SHORT, false, Address::times_2, &entry,
                               "jshort_disjoint_arraycopy");
    StubRoutines::_jshort_arraycopy =
        generate_conjoint_copy(T_SHORT, false, Address::times_2,  entry,
                               &entry_jshort_arraycopy, "jshort_arraycopy");

    // Next arrays are always aligned on 4 bytes at least.
    StubRoutines::_jint_disjoint_arraycopy =
        generate_disjoint_copy(T_INT, true, Address::times_4, &entry,
                               "jint_disjoint_arraycopy");
    StubRoutines::_jint_arraycopy =
        generate_conjoint_copy(T_INT, true, Address::times_4,  entry,
                               &entry_jint_arraycopy, "jint_arraycopy");

    StubRoutines::_oop_disjoint_arraycopy =
        generate_disjoint_copy(T_OBJECT, true, Address::times_ptr, &entry,
                               "oop_disjoint_arraycopy");
    StubRoutines::_oop_arraycopy =
        generate_conjoint_copy(T_OBJECT, true, Address::times_ptr,  entry,
                               &entry_oop_arraycopy, "oop_arraycopy");

    StubRoutines::_oop_disjoint_arraycopy_uninit =
        generate_disjoint_copy(T_OBJECT, true, Address::times_ptr, &entry,
                               "oop_disjoint_arraycopy_uninit",
                               /*dest_uninitialized*/true);
    StubRoutines::_oop_arraycopy_uninit =
        generate_conjoint_copy(T_OBJECT, true, Address::times_ptr,  entry,
                               NULL, "oop_arraycopy_uninit",
                               /*dest_uninitialized*/true);

    StubRoutines::_jlong_disjoint_arraycopy =
        generate_disjoint_long_copy(&entry, "jlong_disjoint_arraycopy");
    StubRoutines::_jlong_arraycopy =
        generate_conjoint_long_copy(entry, &entry_jlong_arraycopy,
                                    "jlong_arraycopy");

    StubRoutines::_jbyte_fill = generate_fill(T_BYTE, false, "jbyte_fill");
    StubRoutines::_jshort_fill = generate_fill(T_SHORT, false, "jshort_fill");
    StubRoutines::_jint_fill = generate_fill(T_INT, false, "jint_fill");
    StubRoutines::_arrayof_jbyte_fill = generate_fill(T_BYTE, true, "arrayof_jbyte_fill");
    StubRoutines::_arrayof_jshort_fill = generate_fill(T_SHORT, true, "arrayof_jshort_fill");
    StubRoutines::_arrayof_jint_fill = generate_fill(T_INT, true, "arrayof_jint_fill");

    StubRoutines::_arrayof_jint_disjoint_arraycopy       = StubRoutines::_jint_disjoint_arraycopy;
    StubRoutines::_arrayof_oop_disjoint_arraycopy        = StubRoutines::_oop_disjoint_arraycopy;
    StubRoutines::_arrayof_oop_disjoint_arraycopy_uninit = StubRoutines::_oop_disjoint_arraycopy_uninit;
    StubRoutines::_arrayof_jlong_disjoint_arraycopy      = StubRoutines::_jlong_disjoint_arraycopy;

    StubRoutines::_arrayof_jint_arraycopy       = StubRoutines::_jint_arraycopy;
    StubRoutines::_arrayof_oop_arraycopy        = StubRoutines::_oop_arraycopy;
    StubRoutines::_arrayof_oop_arraycopy_uninit = StubRoutines::_oop_arraycopy_uninit;
    StubRoutines::_arrayof_jlong_arraycopy      = StubRoutines::_jlong_arraycopy;

    StubRoutines::_checkcast_arraycopy =
        generate_checkcast_copy("checkcast_arraycopy", &entry_checkcast_arraycopy);
    StubRoutines::_checkcast_arraycopy_uninit =
        generate_checkcast_copy("checkcast_arraycopy_uninit", NULL, /*dest_uninitialized*/true);

    StubRoutines::_unsafe_arraycopy =
        generate_unsafe_copy("unsafe_arraycopy",
                               entry_jbyte_arraycopy,
                               entry_jshort_arraycopy,
                               entry_jint_arraycopy,
                               entry_jlong_arraycopy);

    StubRoutines::_generic_arraycopy =
        generate_generic_copy("generic_arraycopy",
                               entry_jbyte_arraycopy,
                               entry_jshort_arraycopy,
                               entry_jint_arraycopy,
                               entry_oop_arraycopy,
                               entry_jlong_arraycopy,
                               entry_checkcast_arraycopy);
  }

  // AES intrinsic stubs
  enum {AESBlockSize = 16};

  address generate_key_shuffle_mask() {
    __ align(16);
    StubCodeMark mark(this, "StubRoutines", "key_shuffle_mask");
    address start = __ pc();
    __ emit_data(0x00010203, relocInfo::none, 0 );
    __ emit_data(0x04050607, relocInfo::none, 0 );
    __ emit_data(0x08090a0b, relocInfo::none, 0 );
    __ emit_data(0x0c0d0e0f, relocInfo::none, 0 );
    return start;
  }

  address generate_counter_shuffle_mask() {
    __ align(16);
    StubCodeMark mark(this, "StubRoutines", "counter_shuffle_mask");
    address start = __ pc();
    __ emit_data(0x0c0d0e0f, relocInfo::none, 0);
    __ emit_data(0x08090a0b, relocInfo::none, 0);
    __ emit_data(0x04050607, relocInfo::none, 0);
    __ emit_data(0x00010203, relocInfo::none, 0);
    return start;
  }

  // Utility routine for loading a 128-bit key word in little endian format
  // can optionally specify that the shuffle mask is already in an xmmregister
  void load_key(XMMRegister xmmdst, Register key, int offset, XMMRegister xmm_shuf_mask=NULL) {
    __ movdqu(xmmdst, Address(key, offset));
    if (xmm_shuf_mask != NULL) {
      __ pshufb(xmmdst, xmm_shuf_mask);
    } else {
      __ pshufb(xmmdst, ExternalAddress(StubRoutines::x86::key_shuffle_mask_addr()));
    }
  }

  // aesenc using specified key+offset
  // can optionally specify that the shuffle mask is already in an xmmregister
  void aes_enc_key(XMMRegister xmmdst, XMMRegister xmmtmp, Register key, int offset, XMMRegister xmm_shuf_mask=NULL) {
    load_key(xmmtmp, key, offset, xmm_shuf_mask);
    __ aesenc(xmmdst, xmmtmp);
  }

  // aesdec using specified key+offset
  // can optionally specify that the shuffle mask is already in an xmmregister
  void aes_dec_key(XMMRegister xmmdst, XMMRegister xmmtmp, Register key, int offset, XMMRegister xmm_shuf_mask=NULL) {
    load_key(xmmtmp, key, offset, xmm_shuf_mask);
    __ aesdec(xmmdst, xmmtmp);
  }

  // Utility routine for increase 128bit counter (iv in CTR mode)
  //  XMM_128bit,  D3, D2, D1, D0
  void inc_counter(Register reg, XMMRegister xmmdst, int inc_delta, Label& next_block) {
    __ pextrd(reg, xmmdst, 0x0);
    __ addl(reg, inc_delta);
    __ pinsrd(xmmdst, reg, 0x0);
    __ jcc(Assembler::carryClear, next_block); // jump if no carry

    __ pextrd(reg, xmmdst, 0x01); // Carry-> D1
    __ addl(reg, 0x01);
    __ pinsrd(xmmdst, reg, 0x01);
    __ jcc(Assembler::carryClear, next_block); // jump if no carry

    __ pextrd(reg, xmmdst, 0x02); // Carry-> D2
    __ addl(reg, 0x01);
    __ pinsrd(xmmdst, reg, 0x02);
    __ jcc(Assembler::carryClear, next_block); // jump if no carry

    __ pextrd(reg, xmmdst, 0x03); // Carry -> D3
    __ addl(reg, 0x01);
    __ pinsrd(xmmdst, reg, 0x03);

    __ BIND(next_block);          // next instruction
  }


  // Arguments:
  //
  // Inputs:
  //   c_rarg0   - source byte array address
  //   c_rarg1   - destination byte array address
  //   c_rarg2   - K (key) in little endian int array
  //
  address generate_aescrypt_encryptBlock() {
    assert(UseAES, "need AES instructions and misaligned SSE support");
    __ align(CodeEntryAlignment);
    StubCodeMark mark(this, "StubRoutines", "aescrypt_encryptBlock");
    Label L_doLast;
    address start = __ pc();

    const Register from        = rdx;      // source array address
    const Register to          = rdx;      // destination array address
    const Register key         = rcx;      // key array address
    const Register keylen      = rax;
    const Address  from_param(rbp, 8+0);
    const Address  to_param  (rbp, 8+4);
    const Address  key_param (rbp, 8+8);

    const XMMRegister xmm_result = xmm0;
    const XMMRegister xmm_key_shuf_mask = xmm1;
    const XMMRegister xmm_temp1  = xmm2;
    const XMMRegister xmm_temp2  = xmm3;
    const XMMRegister xmm_temp3  = xmm4;
    const XMMRegister xmm_temp4  = xmm5;

    __ enter();   // required for proper stackwalking of RuntimeStub frame

    // For EVEX with VL and BW, provide a standard mask, VL = 128 will guide the merge
    // context for the registers used, where all instructions below are using 128-bit mode
    // On EVEX without VL and BW, these instructions will all be AVX.
    if (VM_Version::supports_avx512vlbw()) {
      __ movl(rdx, 0xffff);
      __ kmovdl(k1, rdx);
    }

    __ movptr(from, from_param);
    __ movptr(key, key_param);

    // keylen could be only {11, 13, 15} * 4 = {44, 52, 60}
    __ movl(keylen, Address(key, arrayOopDesc::length_offset_in_bytes() - arrayOopDesc::base_offset_in_bytes(T_INT)));

    __ movdqu(xmm_key_shuf_mask, ExternalAddress(StubRoutines::x86::key_shuffle_mask_addr()));
    __ movdqu(xmm_result, Address(from, 0));  // get 16 bytes of input
    __ movptr(to, to_param);

    // For encryption, the java expanded key ordering is just what we need

    load_key(xmm_temp1, key, 0x00, xmm_key_shuf_mask);
    __ pxor(xmm_result, xmm_temp1);

    load_key(xmm_temp1, key, 0x10, xmm_key_shuf_mask);
    load_key(xmm_temp2, key, 0x20, xmm_key_shuf_mask);
    load_key(xmm_temp3, key, 0x30, xmm_key_shuf_mask);
    load_key(xmm_temp4, key, 0x40, xmm_key_shuf_mask);

    __ aesenc(xmm_result, xmm_temp1);
    __ aesenc(xmm_result, xmm_temp2);
    __ aesenc(xmm_result, xmm_temp3);
    __ aesenc(xmm_result, xmm_temp4);

    load_key(xmm_temp1, key, 0x50, xmm_key_shuf_mask);
    load_key(xmm_temp2, key, 0x60, xmm_key_shuf_mask);
    load_key(xmm_temp3, key, 0x70, xmm_key_shuf_mask);
    load_key(xmm_temp4, key, 0x80, xmm_key_shuf_mask);

    __ aesenc(xmm_result, xmm_temp1);
    __ aesenc(xmm_result, xmm_temp2);
    __ aesenc(xmm_result, xmm_temp3);
    __ aesenc(xmm_result, xmm_temp4);

    load_key(xmm_temp1, key, 0x90, xmm_key_shuf_mask);
    load_key(xmm_temp2, key, 0xa0, xmm_key_shuf_mask);

    __ cmpl(keylen, 44);
    __ jccb(Assembler::equal, L_doLast);

    __ aesenc(xmm_result, xmm_temp1);
    __ aesenc(xmm_result, xmm_temp2);

    load_key(xmm_temp1, key, 0xb0, xmm_key_shuf_mask);
    load_key(xmm_temp2, key, 0xc0, xmm_key_shuf_mask);

    __ cmpl(keylen, 52);
    __ jccb(Assembler::equal, L_doLast);

    __ aesenc(xmm_result, xmm_temp1);
    __ aesenc(xmm_result, xmm_temp2);

    load_key(xmm_temp1, key, 0xd0, xmm_key_shuf_mask);
    load_key(xmm_temp2, key, 0xe0, xmm_key_shuf_mask);

    __ BIND(L_doLast);
    __ aesenc(xmm_result, xmm_temp1);
    __ aesenclast(xmm_result, xmm_temp2);
    __ movdqu(Address(to, 0), xmm_result);        // store the result
    __ xorptr(rax, rax); // return 0
    __ leave(); // required for proper stackwalking of RuntimeStub frame
    __ ret(0);

    return start;
  }


  // Arguments:
  //
  // Inputs:
  //   c_rarg0   - source byte array address
  //   c_rarg1   - destination byte array address
  //   c_rarg2   - K (key) in little endian int array
  //
  address generate_aescrypt_decryptBlock() {
    assert(UseAES, "need AES instructions and misaligned SSE support");
    __ align(CodeEntryAlignment);
    StubCodeMark mark(this, "StubRoutines", "aescrypt_decryptBlock");
    Label L_doLast;
    address start = __ pc();

    const Register from        = rdx;      // source array address
    const Register to          = rdx;      // destination array address
    const Register key         = rcx;      // key array address
    const Register keylen      = rax;
    const Address  from_param(rbp, 8+0);
    const Address  to_param  (rbp, 8+4);
    const Address  key_param (rbp, 8+8);

    const XMMRegister xmm_result = xmm0;
    const XMMRegister xmm_key_shuf_mask = xmm1;
    const XMMRegister xmm_temp1  = xmm2;
    const XMMRegister xmm_temp2  = xmm3;
    const XMMRegister xmm_temp3  = xmm4;
    const XMMRegister xmm_temp4  = xmm5;

    __ enter(); // required for proper stackwalking of RuntimeStub frame

    // For EVEX with VL and BW, provide a standard mask, VL = 128 will guide the merge
    // context for the registers used, where all instructions below are using 128-bit mode
    // On EVEX without VL and BW, these instructions will all be AVX.
    if (VM_Version::supports_avx512vlbw()) {
      __ movl(rdx, 0xffff);
      __ kmovdl(k1, rdx);
    }

    __ movptr(from, from_param);
    __ movptr(key, key_param);

    // keylen could be only {11, 13, 15} * 4 = {44, 52, 60}
    __ movl(keylen, Address(key, arrayOopDesc::length_offset_in_bytes() - arrayOopDesc::base_offset_in_bytes(T_INT)));

    __ movdqu(xmm_key_shuf_mask, ExternalAddress(StubRoutines::x86::key_shuffle_mask_addr()));
    __ movdqu(xmm_result, Address(from, 0));
    __ movptr(to, to_param);

    // for decryption java expanded key ordering is rotated one position from what we want
    // so we start from 0x10 here and hit 0x00 last
    // we don't know if the key is aligned, hence not using load-execute form
    load_key(xmm_temp1, key, 0x10, xmm_key_shuf_mask);
    load_key(xmm_temp2, key, 0x20, xmm_key_shuf_mask);
    load_key(xmm_temp3, key, 0x30, xmm_key_shuf_mask);
    load_key(xmm_temp4, key, 0x40, xmm_key_shuf_mask);

    __ pxor  (xmm_result, xmm_temp1);
    __ aesdec(xmm_result, xmm_temp2);
    __ aesdec(xmm_result, xmm_temp3);
    __ aesdec(xmm_result, xmm_temp4);

    load_key(xmm_temp1, key, 0x50, xmm_key_shuf_mask);
    load_key(xmm_temp2, key, 0x60, xmm_key_shuf_mask);
    load_key(xmm_temp3, key, 0x70, xmm_key_shuf_mask);
    load_key(xmm_temp4, key, 0x80, xmm_key_shuf_mask);

    __ aesdec(xmm_result, xmm_temp1);
    __ aesdec(xmm_result, xmm_temp2);
    __ aesdec(xmm_result, xmm_temp3);
    __ aesdec(xmm_result, xmm_temp4);

    load_key(xmm_temp1, key, 0x90, xmm_key_shuf_mask);
    load_key(xmm_temp2, key, 0xa0, xmm_key_shuf_mask);
    load_key(xmm_temp3, key, 0x00, xmm_key_shuf_mask);

    __ cmpl(keylen, 44);
    __ jccb(Assembler::equal, L_doLast);

    __ aesdec(xmm_result, xmm_temp1);
    __ aesdec(xmm_result, xmm_temp2);

    load_key(xmm_temp1, key, 0xb0, xmm_key_shuf_mask);
    load_key(xmm_temp2, key, 0xc0, xmm_key_shuf_mask);

    __ cmpl(keylen, 52);
    __ jccb(Assembler::equal, L_doLast);

    __ aesdec(xmm_result, xmm_temp1);
    __ aesdec(xmm_result, xmm_temp2);

    load_key(xmm_temp1, key, 0xd0, xmm_key_shuf_mask);
    load_key(xmm_temp2, key, 0xe0, xmm_key_shuf_mask);

    __ BIND(L_doLast);
    __ aesdec(xmm_result, xmm_temp1);
    __ aesdec(xmm_result, xmm_temp2);

    // for decryption the aesdeclast operation is always on key+0x00
    __ aesdeclast(xmm_result, xmm_temp3);
    __ movdqu(Address(to, 0), xmm_result);  // store the result
    __ xorptr(rax, rax); // return 0
    __ leave(); // required for proper stackwalking of RuntimeStub frame
    __ ret(0);

    return start;
  }

  void handleSOERegisters(bool saving) {
    const int saveFrameSizeInBytes = 4 * wordSize;
    const Address saved_rbx     (rbp, -3 * wordSize);
    const Address saved_rsi     (rbp, -2 * wordSize);
    const Address saved_rdi     (rbp, -1 * wordSize);

    if (saving) {
      __ subptr(rsp, saveFrameSizeInBytes);
      __ movptr(saved_rsi, rsi);
      __ movptr(saved_rdi, rdi);
      __ movptr(saved_rbx, rbx);
    } else {
      // restoring
      __ movptr(rsi, saved_rsi);
      __ movptr(rdi, saved_rdi);
      __ movptr(rbx, saved_rbx);
    }
  }

  // Arguments:
  //
  // Inputs:
  //   c_rarg0   - source byte array address
  //   c_rarg1   - destination byte array address
  //   c_rarg2   - K (key) in little endian int array
  //   c_rarg3   - r vector byte array address
  //   c_rarg4   - input length
  //
  // Output:
  //   rax       - input length
  //
  address generate_cipherBlockChaining_encryptAESCrypt() {
    assert(UseAES, "need AES instructions and misaligned SSE support");
    __ align(CodeEntryAlignment);
    StubCodeMark mark(this, "StubRoutines", "cipherBlockChaining_encryptAESCrypt");
    address start = __ pc();

    Label L_exit, L_key_192_256, L_key_256, L_loopTop_128, L_loopTop_192, L_loopTop_256;
    const Register from        = rsi;      // source array address
    const Register to          = rdx;      // destination array address
    const Register key         = rcx;      // key array address
    const Register rvec        = rdi;      // r byte array initialized from initvector array address
                                           // and left with the results of the last encryption block
    const Register len_reg     = rbx;      // src len (must be multiple of blocksize 16)
    const Register pos         = rax;

    // xmm register assignments for the loops below
    const XMMRegister xmm_result = xmm0;
    const XMMRegister xmm_temp   = xmm1;
    // first 6 keys preloaded into xmm2-xmm7
    const int XMM_REG_NUM_KEY_FIRST = 2;
    const int XMM_REG_NUM_KEY_LAST  = 7;
    const XMMRegister xmm_key0   = as_XMMRegister(XMM_REG_NUM_KEY_FIRST);

    __ enter(); // required for proper stackwalking of RuntimeStub frame
    handleSOERegisters(true /*saving*/);

    // For EVEX with VL and BW, provide a standard mask, VL = 128 will guide the merge
    // context for the registers used, where all instructions below are using 128-bit mode
    // On EVEX without VL and BW, these instructions will all be AVX.
    if (VM_Version::supports_avx512vlbw()) {
      __ movl(rdx, 0xffff);
      __ kmovdl(k1, rdx);
    }

    // load registers from incoming parameters
    const Address  from_param(rbp, 8+0);
    const Address  to_param  (rbp, 8+4);
    const Address  key_param (rbp, 8+8);
    const Address  rvec_param (rbp, 8+12);
    const Address  len_param  (rbp, 8+16);
    __ movptr(from , from_param);
    __ movptr(to   , to_param);
    __ movptr(key  , key_param);
    __ movptr(rvec , rvec_param);
    __ movptr(len_reg , len_param);

    const XMMRegister xmm_key_shuf_mask = xmm_temp;  // used temporarily to swap key bytes up front
    __ movdqu(xmm_key_shuf_mask, ExternalAddress(StubRoutines::x86::key_shuffle_mask_addr()));
    // load up xmm regs 2 thru 7 with keys 0-5
    for (int rnum = XMM_REG_NUM_KEY_FIRST, offset = 0x00; rnum  <= XMM_REG_NUM_KEY_LAST; rnum++) {
      load_key(as_XMMRegister(rnum), key, offset, xmm_key_shuf_mask);
      offset += 0x10;
    }

    __ movdqu(xmm_result, Address(rvec, 0x00));   // initialize xmm_result with r vec

    // now split to different paths depending on the keylen (len in ints of AESCrypt.KLE array (52=192, or 60=256))
    __ movl(rax, Address(key, arrayOopDesc::length_offset_in_bytes() - arrayOopDesc::base_offset_in_bytes(T_INT)));
    __ cmpl(rax, 44);
    __ jcc(Assembler::notEqual, L_key_192_256);

    // 128 bit code follows here
    __ movl(pos, 0);
    __ align(OptoLoopAlignment);
    __ BIND(L_loopTop_128);
    __ movdqu(xmm_temp, Address(from, pos, Address::times_1, 0));   // get next 16 bytes of input
    __ pxor  (xmm_result, xmm_temp);                                // xor with the current r vector

    __ pxor  (xmm_result, xmm_key0);                                // do the aes rounds
    for (int rnum = XMM_REG_NUM_KEY_FIRST + 1; rnum  <= XMM_REG_NUM_KEY_LAST; rnum++) {
      __ aesenc(xmm_result, as_XMMRegister(rnum));
    }
    for (int key_offset = 0x60; key_offset <= 0x90; key_offset += 0x10) {
      aes_enc_key(xmm_result, xmm_temp, key, key_offset);
    }
    load_key(xmm_temp, key, 0xa0);
    __ aesenclast(xmm_result, xmm_temp);

    __ movdqu(Address(to, pos, Address::times_1, 0), xmm_result);     // store into the next 16 bytes of output
    // no need to store r to memory until we exit
    __ addptr(pos, AESBlockSize);
    __ subptr(len_reg, AESBlockSize);
    __ jcc(Assembler::notEqual, L_loopTop_128);

    __ BIND(L_exit);
    __ movdqu(Address(rvec, 0), xmm_result);     // final value of r stored in rvec of CipherBlockChaining object

    handleSOERegisters(false /*restoring*/);
    __ movptr(rax, len_param); // return length
    __ leave();                                  // required for proper stackwalking of RuntimeStub frame
    __ ret(0);

    __ BIND(L_key_192_256);
    // here rax = len in ints of AESCrypt.KLE array (52=192, or 60=256)
    __ cmpl(rax, 52);
    __ jcc(Assembler::notEqual, L_key_256);

    // 192-bit code follows here (could be changed to use more xmm registers)
    __ movl(pos, 0);
    __ align(OptoLoopAlignment);
    __ BIND(L_loopTop_192);
    __ movdqu(xmm_temp, Address(from, pos, Address::times_1, 0));   // get next 16 bytes of input
    __ pxor  (xmm_result, xmm_temp);                                // xor with the current r vector

    __ pxor  (xmm_result, xmm_key0);                                // do the aes rounds
    for (int rnum = XMM_REG_NUM_KEY_FIRST + 1; rnum  <= XMM_REG_NUM_KEY_LAST; rnum++) {
      __ aesenc(xmm_result, as_XMMRegister(rnum));
    }
    for (int key_offset = 0x60; key_offset <= 0xb0; key_offset += 0x10) {
      aes_enc_key(xmm_result, xmm_temp, key, key_offset);
    }
    load_key(xmm_temp, key, 0xc0);
    __ aesenclast(xmm_result, xmm_temp);

    __ movdqu(Address(to, pos, Address::times_1, 0), xmm_result);   // store into the next 16 bytes of output
    // no need to store r to memory until we exit
    __ addptr(pos, AESBlockSize);
    __ subptr(len_reg, AESBlockSize);
    __ jcc(Assembler::notEqual, L_loopTop_192);
    __ jmp(L_exit);

    __ BIND(L_key_256);
    // 256-bit code follows here (could be changed to use more xmm registers)
    __ movl(pos, 0);
    __ align(OptoLoopAlignment);
    __ BIND(L_loopTop_256);
    __ movdqu(xmm_temp, Address(from, pos, Address::times_1, 0));   // get next 16 bytes of input
    __ pxor  (xmm_result, xmm_temp);                                // xor with the current r vector

    __ pxor  (xmm_result, xmm_key0);                                // do the aes rounds
    for (int rnum = XMM_REG_NUM_KEY_FIRST + 1; rnum  <= XMM_REG_NUM_KEY_LAST; rnum++) {
      __ aesenc(xmm_result, as_XMMRegister(rnum));
    }
    for (int key_offset = 0x60; key_offset <= 0xd0; key_offset += 0x10) {
      aes_enc_key(xmm_result, xmm_temp, key, key_offset);
    }
    load_key(xmm_temp, key, 0xe0);
    __ aesenclast(xmm_result, xmm_temp);

    __ movdqu(Address(to, pos, Address::times_1, 0), xmm_result);   // store into the next 16 bytes of output
    // no need to store r to memory until we exit
    __ addptr(pos, AESBlockSize);
    __ subptr(len_reg, AESBlockSize);
    __ jcc(Assembler::notEqual, L_loopTop_256);
    __ jmp(L_exit);

    return start;
  }


  // CBC AES Decryption.
  // In 32-bit stub, because of lack of registers we do not try to parallelize 4 blocks at a time.
  //
  // Arguments:
  //
  // Inputs:
  //   c_rarg0   - source byte array address
  //   c_rarg1   - destination byte array address
  //   c_rarg2   - K (key) in little endian int array
  //   c_rarg3   - r vector byte array address
  //   c_rarg4   - input length
  //
  // Output:
  //   rax       - input length
  //

  address generate_cipherBlockChaining_decryptAESCrypt_Parallel() {
    assert(UseAES, "need AES instructions and misaligned SSE support");
    __ align(CodeEntryAlignment);
    StubCodeMark mark(this, "StubRoutines", "cipherBlockChaining_decryptAESCrypt");
    address start = __ pc();

    const Register from        = rsi;      // source array address
    const Register to          = rdx;      // destination array address
    const Register key         = rcx;      // key array address
    const Register rvec        = rdi;      // r byte array initialized from initvector array address
                                           // and left with the results of the last encryption block
    const Register len_reg     = rbx;      // src len (must be multiple of blocksize 16)
    const Register pos         = rax;

    const int PARALLEL_FACTOR = 4;
    const int ROUNDS[3] = { 10, 12, 14 }; //aes rounds for key128, key192, key256

    Label L_exit;
    Label L_singleBlock_loopTop[3]; //128, 192, 256
    Label L_multiBlock_loopTop[3]; //128, 192, 256

    const XMMRegister xmm_prev_block_cipher = xmm0; // holds cipher of previous block
    const XMMRegister xmm_key_shuf_mask = xmm1;

    const XMMRegister xmm_key_tmp0 = xmm2;
    const XMMRegister xmm_key_tmp1 = xmm3;

    // registers holding the six results in the parallelized loop
    const XMMRegister xmm_result0 = xmm4;
    const XMMRegister xmm_result1 = xmm5;
    const XMMRegister xmm_result2 = xmm6;
    const XMMRegister xmm_result3 = xmm7;

    __ enter(); // required for proper stackwalking of RuntimeStub frame
    handleSOERegisters(true /*saving*/);

    // For EVEX with VL and BW, provide a standard mask, VL = 128 will guide the merge
    // context for the registers used, where all instructions below are using 128-bit mode
    // On EVEX without VL and BW, these instructions will all be AVX.
    if (VM_Version::supports_avx512vlbw()) {
      __ movl(rdx, 0xffff);
      __ kmovdl(k1, rdx);
    }

    // load registers from incoming parameters
    const Address  from_param(rbp, 8+0);
    const Address  to_param  (rbp, 8+4);
    const Address  key_param (rbp, 8+8);
    const Address  rvec_param (rbp, 8+12);
    const Address  len_param  (rbp, 8+16);

    __ movptr(from , from_param);
    __ movptr(to   , to_param);
    __ movptr(key  , key_param);
    __ movptr(rvec , rvec_param);
    __ movptr(len_reg , len_param);

    __ movdqu(xmm_key_shuf_mask, ExternalAddress(StubRoutines::x86::key_shuffle_mask_addr()));
    __ movdqu(xmm_prev_block_cipher, Address(rvec, 0x00)); // initialize with initial rvec

    __ xorptr(pos, pos);

    // now split to different paths depending on the keylen (len in ints of AESCrypt.KLE array (52=192, or 60=256))
    // rvec is reused
    __ movl(rvec, Address(key, arrayOopDesc::length_offset_in_bytes() - arrayOopDesc::base_offset_in_bytes(T_INT)));
    __ cmpl(rvec, 52);
    __ jcc(Assembler::equal, L_multiBlock_loopTop[1]);
    __ cmpl(rvec, 60);
    __ jcc(Assembler::equal, L_multiBlock_loopTop[2]);

#define DoFour(opc, src_reg)           \
  __ opc(xmm_result0, src_reg);         \
  __ opc(xmm_result1, src_reg);         \
  __ opc(xmm_result2, src_reg);         \
  __ opc(xmm_result3, src_reg);         \

    for (int k = 0; k < 3; ++k) {
      __ align(OptoLoopAlignment);
      __ BIND(L_multiBlock_loopTop[k]);
      __ cmpptr(len_reg, PARALLEL_FACTOR * AESBlockSize); // see if at least 4 blocks left
      __ jcc(Assembler::less, L_singleBlock_loopTop[k]);

      __ movdqu(xmm_result0, Address(from, pos, Address::times_1, 0 * AESBlockSize)); // get next 4 blocks into xmmresult registers
      __ movdqu(xmm_result1, Address(from, pos, Address::times_1, 1 * AESBlockSize));
      __ movdqu(xmm_result2, Address(from, pos, Address::times_1, 2 * AESBlockSize));
      __ movdqu(xmm_result3, Address(from, pos, Address::times_1, 3 * AESBlockSize));

      // the java expanded key ordering is rotated one position from what we want
      // so we start from 0x10 here and hit 0x00 last
      load_key(xmm_key_tmp0, key, 0x10, xmm_key_shuf_mask);
      DoFour(pxor, xmm_key_tmp0); //xor with first key
      // do the aes dec rounds
      for (int rnum = 1; rnum <= ROUNDS[k];) {
        //load two keys at a time
        //k1->0x20, ..., k9->0xa0, k10->0x00
        load_key(xmm_key_tmp1, key, (rnum + 1) * 0x10, xmm_key_shuf_mask);
        load_key(xmm_key_tmp0, key, ((rnum + 2) % (ROUNDS[k] + 1)) * 0x10, xmm_key_shuf_mask); // hit 0x00 last!
        DoFour(aesdec, xmm_key_tmp1);
        rnum++;
        if (rnum != ROUNDS[k]) {
          DoFour(aesdec, xmm_key_tmp0);
        }
        else {
          DoFour(aesdeclast, xmm_key_tmp0);
        }
        rnum++;
      }

      // for each result, xor with the r vector of previous cipher block
      __ pxor(xmm_result0, xmm_prev_block_cipher);
      __ movdqu(xmm_prev_block_cipher, Address(from, pos, Address::times_1, 0 * AESBlockSize));
      __ pxor(xmm_result1, xmm_prev_block_cipher);
      __ movdqu(xmm_prev_block_cipher, Address(from, pos, Address::times_1, 1 * AESBlockSize));
      __ pxor(xmm_result2, xmm_prev_block_cipher);
      __ movdqu(xmm_prev_block_cipher, Address(from, pos, Address::times_1, 2 * AESBlockSize));
      __ pxor(xmm_result3, xmm_prev_block_cipher);
      __ movdqu(xmm_prev_block_cipher, Address(from, pos, Address::times_1, 3 * AESBlockSize)); // this will carry over to next set of blocks

            // store 4 results into the next 64 bytes of output
       __ movdqu(Address(to, pos, Address::times_1, 0 * AESBlockSize), xmm_result0);
       __ movdqu(Address(to, pos, Address::times_1, 1 * AESBlockSize), xmm_result1);
       __ movdqu(Address(to, pos, Address::times_1, 2 * AESBlockSize), xmm_result2);
       __ movdqu(Address(to, pos, Address::times_1, 3 * AESBlockSize), xmm_result3);

       __ addptr(pos, 4 * AESBlockSize);
       __ subptr(len_reg, 4 * AESBlockSize);
       __ jmp(L_multiBlock_loopTop[k]);

       //singleBlock starts here
       __ align(OptoLoopAlignment);
       __ BIND(L_singleBlock_loopTop[k]);
       __ cmpptr(len_reg, 0); // any blocks left?
       __ jcc(Assembler::equal, L_exit);
       __ movdqu(xmm_result0, Address(from, pos, Address::times_1, 0)); // get next 16 bytes of cipher input
       __ movdqa(xmm_result1, xmm_result0);

       load_key(xmm_key_tmp0, key, 0x10, xmm_key_shuf_mask);
       __ pxor(xmm_result0, xmm_key_tmp0);
       // do the aes dec rounds
       for (int rnum = 1; rnum < ROUNDS[k]; rnum++) {
         // the java expanded key ordering is rotated one position from what we want
         load_key(xmm_key_tmp0, key, (rnum + 1) * 0x10, xmm_key_shuf_mask);
         __ aesdec(xmm_result0, xmm_key_tmp0);
       }
       load_key(xmm_key_tmp0, key, 0x00, xmm_key_shuf_mask);
       __ aesdeclast(xmm_result0, xmm_key_tmp0);
       __ pxor(xmm_result0, xmm_prev_block_cipher); // xor with the current r vector
       __ movdqu(Address(to, pos, Address::times_1, 0), xmm_result0); // store into the next 16 bytes of output
       // no need to store r to memory until we exit
       __ movdqa(xmm_prev_block_cipher, xmm_result1); // set up next r vector with cipher input from this block

       __ addptr(pos, AESBlockSize);
       __ subptr(len_reg, AESBlockSize);
       __ jmp(L_singleBlock_loopTop[k]);
    }//for 128/192/256

    __ BIND(L_exit);
    __ movptr(rvec, rvec_param);                        // restore this since reused earlier
    __ movdqu(Address(rvec, 0), xmm_prev_block_cipher); // final value of r stored in rvec of CipherBlockChaining object
    handleSOERegisters(false /*restoring*/);
    __ movptr(rax, len_param);                          // return length
    __ leave();                                         // required for proper stackwalking of RuntimeStub frame
    __ ret(0);

    return start;
  }

  // CTR AES crypt.
  // In 32-bit stub, parallelize 4 blocks at a time
  // Arguments:
  //
  // Inputs:
  //   c_rarg0   - source byte array address
  //   c_rarg1   - destination byte array address
  //   c_rarg2   - K (key) in little endian int array
  //   c_rarg3   - counter vector byte array address
  //   c_rarg4   - input length
  //
  // Output:
  //   rax       - input length
  //
  address generate_counterMode_AESCrypt_Parallel() {
    assert(UseAES, "need AES instructions and misaligned SSE support");
    __ align(CodeEntryAlignment);
    StubCodeMark mark(this, "StubRoutines", "counterMode_AESCrypt");
    address start = __ pc();
    const Register from        = rsi;      // source array address
    const Register to          = rdx;      // destination array address
    const Register key         = rcx;      // key array address
    const Register counter     = rdi;      // counter byte array initialized from initvector array address
                                           // and updated with the incremented counter in the end
    const Register len_reg     = rbx;
    const Register pos         = rax;

    __ enter(); // required for proper stackwalking of RuntimeStub frame
    handleSOERegisters(true /*saving*/); // save rbx, rsi, rdi

    // For EVEX with VL and BW, provide a standard mask, VL = 128 will guide the merge
    // context for the registers used, where all instructions below are using 128-bit mode
    // On EVEX without VL and BW, these instructions will all be AVX.
    if (VM_Version::supports_avx512vlbw()) {
      __ movl(rdx, 0xffff);
      __ kmovdl(k1, rdx);
    }

    // load registers from incoming parameters
    const Address  from_param(rbp, 8+0);
    const Address  to_param  (rbp, 8+4);
    const Address  key_param (rbp, 8+8);
    const Address  rvec_param (rbp, 8+12);
    const Address  len_param  (rbp, 8+16);
    const Address  saved_counter_param(rbp, 8 + 20);
    const Address  used_addr_param(rbp, 8 + 24);

    __ movptr(from , from_param);
    __ movptr(to   , to_param);
    __ movptr(len_reg , len_param);

    // Use the partially used encrpyted counter from last invocation
    Label L_exit_preLoop, L_preLoop_start;

    // Use the registers 'counter' and 'key' here in this preloop
    // to hold of last 2 params 'used' and 'saved_encCounter_start'
    Register used = counter;
    Register saved_encCounter_start = key;
    Register used_addr = saved_encCounter_start;

    __ movptr(used_addr, used_addr_param);
    __ movptr(used, Address(used_addr, 0));
    __ movptr(saved_encCounter_start, saved_counter_param);

    __ BIND(L_preLoop_start);
    __ cmpptr(used, 16);
    __ jcc(Assembler::aboveEqual, L_exit_preLoop);
    __ cmpptr(len_reg, 0);
    __ jcc(Assembler::lessEqual, L_exit_preLoop);
    __ movb(rax, Address(saved_encCounter_start, used));
    __ xorb(rax, Address(from, 0));
    __ movb(Address(to, 0), rax);
    __ addptr(from, 1);
    __ addptr(to, 1);
    __ addptr(used, 1);
    __ subptr(len_reg, 1);

    __ jmp(L_preLoop_start);

    __ BIND(L_exit_preLoop);
    __ movptr(used_addr, used_addr_param);
    __ movptr(used_addr, used_addr_param);
    __ movl(Address(used_addr, 0), used);

    // load the parameters 'key' and 'counter'
    __ movptr(key, key_param);
    __ movptr(counter, rvec_param);

    // xmm register assignments for the loops below
    const XMMRegister xmm_curr_counter      = xmm0;
    const XMMRegister xmm_counter_shuf_mask = xmm1;  // need to be reloaded
    const XMMRegister xmm_key_shuf_mask     = xmm2;  // need to be reloaded
    const XMMRegister xmm_key               = xmm3;
    const XMMRegister xmm_result0           = xmm4;
    const XMMRegister xmm_result1           = xmm5;
    const XMMRegister xmm_result2           = xmm6;
    const XMMRegister xmm_result3           = xmm7;
    const XMMRegister xmm_from0             = xmm1;   //reuse XMM register
    const XMMRegister xmm_from1             = xmm2;
    const XMMRegister xmm_from2             = xmm3;
    const XMMRegister xmm_from3             = xmm4;

    //for key_128, key_192, key_256
    const int rounds[3] = {10, 12, 14};
    Label L_singleBlockLoopTop[3];
    Label L_multiBlock_loopTop[3];
    Label L_key192_top, L_key256_top;
    Label L_incCounter[3][4]; // 3: different key length,  4: 4 blocks at a time
    Label L_incCounter_single[3]; //for single block, key128, key192, key256
    Label L_processTail_insr[3], L_processTail_4_insr[3], L_processTail_2_insr[3], L_processTail_1_insr[3], L_processTail_exit_insr[3];
    Label L_processTail_extr[3], L_processTail_4_extr[3], L_processTail_2_extr[3], L_processTail_1_extr[3], L_processTail_exit_extr[3];

    Label L_exit;
    const int PARALLEL_FACTOR = 4;  //because of the limited register number

    // initialize counter with initial counter
    __ movdqu(xmm_curr_counter, Address(counter, 0x00));
    __ movdqu(xmm_counter_shuf_mask, ExternalAddress(StubRoutines::x86::counter_shuffle_mask_addr()));
    __ pshufb(xmm_curr_counter, xmm_counter_shuf_mask); //counter is shuffled for increase

    // key length could be only {11, 13, 15} * 4 = {44, 52, 60}
    __ movdqu(xmm_key_shuf_mask, ExternalAddress(StubRoutines::x86::key_shuffle_mask_addr()));
    __ movl(rax, Address(key, arrayOopDesc::length_offset_in_bytes() - arrayOopDesc::base_offset_in_bytes(T_INT)));
    __ cmpl(rax, 52);
    __ jcc(Assembler::equal, L_key192_top);
    __ cmpl(rax, 60);
    __ jcc(Assembler::equal, L_key256_top);

    //key128 begins here
    __ movptr(pos, 0); // init pos before L_multiBlock_loopTop

#define CTR_DoFour(opc, src_reg)               \
    __ opc(xmm_result0, src_reg);              \
    __ opc(xmm_result1, src_reg);              \
    __ opc(xmm_result2, src_reg);              \
    __ opc(xmm_result3, src_reg);

    // k == 0 :  generate code for key_128
    // k == 1 :  generate code for key_192
    // k == 2 :  generate code for key_256
    for (int k = 0; k < 3; ++k) {
      //multi blocks starts here
      __ align(OptoLoopAlignment);
      __ BIND(L_multiBlock_loopTop[k]);
      __ cmpptr(len_reg, PARALLEL_FACTOR * AESBlockSize); // see if at least PARALLEL_FACTOR blocks left
      __ jcc(Assembler::less, L_singleBlockLoopTop[k]);

      __ movdqu(xmm_key_shuf_mask, ExternalAddress(StubRoutines::x86::key_shuffle_mask_addr()));
      __ movdqu(xmm_counter_shuf_mask, ExternalAddress(StubRoutines::x86::counter_shuffle_mask_addr()));

      //load, then increase counters
      CTR_DoFour(movdqa, xmm_curr_counter);
      __ push(rbx);
      inc_counter(rbx, xmm_result1, 0x01, L_incCounter[k][0]);
      inc_counter(rbx, xmm_result2, 0x02, L_incCounter[k][1]);
      inc_counter(rbx, xmm_result3, 0x03, L_incCounter[k][2]);
      inc_counter(rbx, xmm_curr_counter, 0x04, L_incCounter[k][3]);
      __ pop (rbx);

      load_key(xmm_key, key, 0x00, xmm_key_shuf_mask); // load Round 0 key. interleaving for better performance

      CTR_DoFour(pshufb, xmm_counter_shuf_mask); // after increased, shuffled counters back for PXOR
      CTR_DoFour(pxor, xmm_key);   //PXOR with Round 0 key

      for (int i = 1; i < rounds[k]; ++i) {
        load_key(xmm_key, key, (0x10 * i), xmm_key_shuf_mask);
        CTR_DoFour(aesenc, xmm_key);
      }
      load_key(xmm_key, key, (0x10 * rounds[k]), xmm_key_shuf_mask);
      CTR_DoFour(aesenclast, xmm_key);

      // get next PARALLEL_FACTOR blocks into xmm_from registers
      __ movdqu(xmm_from0, Address(from, pos, Address::times_1, 0 * AESBlockSize));
      __ movdqu(xmm_from1, Address(from, pos, Address::times_1, 1 * AESBlockSize));
      __ movdqu(xmm_from2, Address(from, pos, Address::times_1, 2 * AESBlockSize));

      // PXOR with input text
      __ pxor(xmm_result0, xmm_from0); //result0 is xmm4
      __ pxor(xmm_result1, xmm_from1);
      __ pxor(xmm_result2, xmm_from2);

      // store PARALLEL_FACTOR results into the next 64 bytes of output
      __ movdqu(Address(to, pos, Address::times_1, 0 * AESBlockSize), xmm_result0);
      __ movdqu(Address(to, pos, Address::times_1, 1 * AESBlockSize), xmm_result1);
      __ movdqu(Address(to, pos, Address::times_1, 2 * AESBlockSize), xmm_result2);

      // do it here after xmm_result0 is saved, because xmm_from3 reuse the same register of xmm_result0.
      __ movdqu(xmm_from3, Address(from, pos, Address::times_1, 3 * AESBlockSize));
      __ pxor(xmm_result3, xmm_from3);
      __ movdqu(Address(to, pos, Address::times_1, 3 * AESBlockSize), xmm_result3);

      __ addptr(pos, PARALLEL_FACTOR * AESBlockSize); // increase the length of crypt text
      __ subptr(len_reg, PARALLEL_FACTOR * AESBlockSize); // decrease the remaining length
      __ jmp(L_multiBlock_loopTop[k]);

      // singleBlock starts here
      __ align(OptoLoopAlignment);
      __ BIND(L_singleBlockLoopTop[k]);
      __ cmpptr(len_reg, 0);
      __ jcc(Assembler::equal, L_exit);
      __ movdqu(xmm_key_shuf_mask, ExternalAddress(StubRoutines::x86::key_shuffle_mask_addr()));
      __ movdqu(xmm_counter_shuf_mask, ExternalAddress(StubRoutines::x86::counter_shuffle_mask_addr()));
      __ movdqa(xmm_result0, xmm_curr_counter);
      load_key(xmm_key, key, 0x00, xmm_key_shuf_mask);
      __ push(rbx);//rbx is used for increasing counter
      inc_counter(rbx, xmm_curr_counter, 0x01, L_incCounter_single[k]);
      __ pop (rbx);
      __ pshufb(xmm_result0, xmm_counter_shuf_mask);
      __ pxor(xmm_result0, xmm_key);
      for (int i = 1; i < rounds[k]; i++) {
        load_key(xmm_key, key, (0x10 * i), xmm_key_shuf_mask);
        __ aesenc(xmm_result0, xmm_key);
      }
      load_key(xmm_key, key, (0x10 * rounds[k]), xmm_key_shuf_mask);
      __ aesenclast(xmm_result0, xmm_key);
      __ cmpptr(len_reg, AESBlockSize);
      __ jcc(Assembler::less, L_processTail_insr[k]);
        __ movdqu(xmm_from0, Address(from, pos, Address::times_1, 0 * AESBlockSize));
        __ pxor(xmm_result0, xmm_from0);
        __ movdqu(Address(to, pos, Address::times_1, 0 * AESBlockSize), xmm_result0);
        __ addptr(pos, AESBlockSize);
        __ subptr(len_reg, AESBlockSize);
        __ jmp(L_singleBlockLoopTop[k]);

      __ BIND(L_processTail_insr[k]);                                               // Process the tail part of the input array
        __ addptr(pos, len_reg);                                                    // 1. Insert bytes from src array into xmm_from0 register
        __ testptr(len_reg, 8);
        __ jcc(Assembler::zero, L_processTail_4_insr[k]);
          __ subptr(pos,8);
          __ pinsrd(xmm_from0, Address(from, pos), 0);
          __ pinsrd(xmm_from0, Address(from, pos, Address::times_1, 4), 1);
        __ BIND(L_processTail_4_insr[k]);
        __ testptr(len_reg, 4);
        __ jcc(Assembler::zero, L_processTail_2_insr[k]);
          __ subptr(pos,4);
          __ pslldq(xmm_from0, 4);
          __ pinsrd(xmm_from0, Address(from, pos), 0);
        __ BIND(L_processTail_2_insr[k]);
        __ testptr(len_reg, 2);
        __ jcc(Assembler::zero, L_processTail_1_insr[k]);
          __ subptr(pos, 2);
          __ pslldq(xmm_from0, 2);
          __ pinsrw(xmm_from0, Address(from, pos), 0);
        __ BIND(L_processTail_1_insr[k]);
        __ testptr(len_reg, 1);
        __ jcc(Assembler::zero, L_processTail_exit_insr[k]);
          __ subptr(pos, 1);
          __ pslldq(xmm_from0, 1);
          __ pinsrb(xmm_from0, Address(from, pos), 0);
        __ BIND(L_processTail_exit_insr[k]);

        __ movptr(saved_encCounter_start, saved_counter_param);
        __ movdqu(Address(saved_encCounter_start, 0), xmm_result0);               // 2. Perform pxor of the encrypted counter and plaintext Bytes.
        __ pxor(xmm_result0, xmm_from0);                                          //    Also the encrypted counter is saved for next invocation.

        __ testptr(len_reg, 8);
        __ jcc(Assembler::zero, L_processTail_4_extr[k]);                        // 3. Extract bytes from xmm_result0 into the dest. array
          __ pextrd(Address(to, pos), xmm_result0, 0);
          __ pextrd(Address(to, pos, Address::times_1, 4), xmm_result0, 1);
          __ psrldq(xmm_result0, 8);
          __ addptr(pos, 8);
        __ BIND(L_processTail_4_extr[k]);
        __ testptr(len_reg, 4);
        __ jcc(Assembler::zero, L_processTail_2_extr[k]);
          __ pextrd(Address(to, pos), xmm_result0, 0);
          __ psrldq(xmm_result0, 4);
          __ addptr(pos, 4);
        __ BIND(L_processTail_2_extr[k]);
        __ testptr(len_reg, 2);
        __ jcc(Assembler::zero, L_processTail_1_extr[k]);
          __ pextrb(Address(to, pos), xmm_result0, 0);
          __ pextrb(Address(to, pos, Address::times_1, 1), xmm_result0, 1);
          __ psrldq(xmm_result0, 2);
          __ addptr(pos, 2);
        __ BIND(L_processTail_1_extr[k]);
        __ testptr(len_reg, 1);
        __ jcc(Assembler::zero, L_processTail_exit_extr[k]);
          __ pextrb(Address(to, pos), xmm_result0, 0);

        __ BIND(L_processTail_exit_extr[k]);
        __ movptr(used_addr, used_addr_param);
        __ movl(Address(used_addr, 0), len_reg);
        __ jmp(L_exit);
    }

    __ BIND(L_exit);
    __ movdqu(xmm_counter_shuf_mask, ExternalAddress(StubRoutines::x86::counter_shuffle_mask_addr()));
    __ pshufb(xmm_curr_counter, xmm_counter_shuf_mask); //counter is shuffled back.
    __ movdqu(Address(counter, 0), xmm_curr_counter); //save counter back
    handleSOERegisters(false /*restoring*/);
    __ movptr(rax, len_param); // return length
    __ leave();                // required for proper stackwalking of RuntimeStub frame
    __ ret(0);

    __ BIND (L_key192_top);
    __ movptr(pos, 0); // init pos before L_multiBlock_loopTop
    __ jmp(L_multiBlock_loopTop[1]); //key192

    __ BIND (L_key256_top);
    __ movptr(pos, 0); // init pos before L_multiBlock_loopTop
    __ jmp(L_multiBlock_loopTop[2]); //key192

    return start;
  }

  address generate_upper_word_mask() {
    __ align(64);
    StubCodeMark mark(this, "StubRoutines", "upper_word_mask");
    address start = __ pc();
    __ emit_data(0x00000000, relocInfo::none, 0);
    __ emit_data(0x00000000, relocInfo::none, 0);
    __ emit_data(0x00000000, relocInfo::none, 0);
    __ emit_data(0xFFFFFFFF, relocInfo::none, 0);
    return start;
  }

  address generate_shuffle_byte_flip_mask() {
    __ align(64);
    StubCodeMark mark(this, "StubRoutines", "shuffle_byte_flip_mask");
    address start = __ pc();
    __ emit_data(0x0c0d0e0f, relocInfo::none, 0);
    __ emit_data(0x08090a0b, relocInfo::none, 0);
    __ emit_data(0x04050607, relocInfo::none, 0);
    __ emit_data(0x00010203, relocInfo::none, 0);
    return start;
  }

  // ofs and limit are use for multi-block byte array.
  // int com.sun.security.provider.DigestBase.implCompressMultiBlock(byte[] b, int ofs, int limit)
  address generate_sha1_implCompress(bool multi_block, const char *name) {
    __ align(CodeEntryAlignment);
    StubCodeMark mark(this, "StubRoutines", name);
    address start = __ pc();

    Register buf   = rax;
    Register state = rdx;
    Register ofs   = rcx;
    Register limit = rdi;

    const Address  buf_param(rbp, 8 + 0);
    const Address  state_param(rbp, 8 + 4);
    const Address  ofs_param(rbp, 8 + 8);
    const Address  limit_param(rbp, 8 + 12);

    const XMMRegister abcd = xmm0;
    const XMMRegister e0 = xmm1;
    const XMMRegister e1 = xmm2;
    const XMMRegister msg0 = xmm3;

    const XMMRegister msg1 = xmm4;
    const XMMRegister msg2 = xmm5;
    const XMMRegister msg3 = xmm6;
    const XMMRegister shuf_mask = xmm7;

    __ enter();
    __ subptr(rsp, 8 * wordSize);
    if (multi_block) {
      __ push(limit);
    }
    __ movptr(buf, buf_param);
    __ movptr(state, state_param);
    if (multi_block) {
      __ movptr(ofs, ofs_param);
      __ movptr(limit, limit_param);
    }

    __ fast_sha1(abcd, e0, e1, msg0, msg1, msg2, msg3, shuf_mask,
      buf, state, ofs, limit, rsp, multi_block);

    if (multi_block) {
      __ pop(limit);
    }
    __ addptr(rsp, 8 * wordSize);
    __ leave();
    __ ret(0);
    return start;
  }

  address generate_pshuffle_byte_flip_mask() {
    __ align(64);
    StubCodeMark mark(this, "StubRoutines", "pshuffle_byte_flip_mask");
    address start = __ pc();
    __ emit_data(0x00010203, relocInfo::none, 0);
    __ emit_data(0x04050607, relocInfo::none, 0);
    __ emit_data(0x08090a0b, relocInfo::none, 0);
    __ emit_data(0x0c0d0e0f, relocInfo::none, 0);
    return start;
  }

  // ofs and limit are use for multi-block byte array.
  // int com.sun.security.provider.DigestBase.implCompressMultiBlock(byte[] b, int ofs, int limit)
 address generate_sha256_implCompress(bool multi_block, const char *name) {
    __ align(CodeEntryAlignment);
    StubCodeMark mark(this, "StubRoutines", name);
    address start = __ pc();

    Register buf = rbx;
    Register state = rsi;
    Register ofs = rdx;
    Register limit = rcx;

    const Address  buf_param(rbp, 8 + 0);
    const Address  state_param(rbp, 8 + 4);
    const Address  ofs_param(rbp, 8 + 8);
    const Address  limit_param(rbp, 8 + 12);

    const XMMRegister msg = xmm0;
    const XMMRegister state0 = xmm1;
    const XMMRegister state1 = xmm2;
    const XMMRegister msgtmp0 = xmm3;

    const XMMRegister msgtmp1 = xmm4;
    const XMMRegister msgtmp2 = xmm5;
    const XMMRegister msgtmp3 = xmm6;
    const XMMRegister msgtmp4 = xmm7;

    __ enter();
    __ subptr(rsp, 8 * wordSize);
    handleSOERegisters(true /*saving*/);
    __ movptr(buf, buf_param);
    __ movptr(state, state_param);
    if (multi_block) {
     __ movptr(ofs, ofs_param);
     __ movptr(limit, limit_param);
    }

    __ fast_sha256(msg, state0, state1, msgtmp0, msgtmp1, msgtmp2, msgtmp3, msgtmp4,
      buf, state, ofs, limit, rsp, multi_block);

    handleSOERegisters(false);
    __ addptr(rsp, 8 * wordSize);
    __ leave();
    __ ret(0);
    return start;
  }

  // byte swap x86 long
  address generate_ghash_long_swap_mask() {
    __ align(CodeEntryAlignment);
    StubCodeMark mark(this, "StubRoutines", "ghash_long_swap_mask");
    address start = __ pc();
    __ emit_data(0x0b0a0908, relocInfo::none, 0);
    __ emit_data(0x0f0e0d0c, relocInfo::none, 0);
    __ emit_data(0x03020100, relocInfo::none, 0);
    __ emit_data(0x07060504, relocInfo::none, 0);

  return start;
  }

  // byte swap x86 byte array
  address generate_ghash_byte_swap_mask() {
    __ align(CodeEntryAlignment);
    StubCodeMark mark(this, "StubRoutines", "ghash_byte_swap_mask");
    address start = __ pc();
    __ emit_data(0x0c0d0e0f, relocInfo::none, 0);
    __ emit_data(0x08090a0b, relocInfo::none, 0);
    __ emit_data(0x04050607, relocInfo::none, 0);
    __ emit_data(0x00010203, relocInfo::none, 0);
  return start;
  }

  /* Single and multi-block ghash operations */
  address generate_ghash_processBlocks() {
    assert(UseGHASHIntrinsics, "need GHASH intrinsics and CLMUL support");
    __ align(CodeEntryAlignment);
    Label L_ghash_loop, L_exit;
    StubCodeMark mark(this, "StubRoutines", "ghash_processBlocks");
    address start = __ pc();

    const Register state        = rdi;
    const Register subkeyH      = rsi;
    const Register data         = rdx;
    const Register blocks       = rcx;

    const Address  state_param(rbp, 8+0);
    const Address  subkeyH_param(rbp, 8+4);
    const Address  data_param(rbp, 8+8);
    const Address  blocks_param(rbp, 8+12);

    const XMMRegister xmm_temp0 = xmm0;
    const XMMRegister xmm_temp1 = xmm1;
    const XMMRegister xmm_temp2 = xmm2;
    const XMMRegister xmm_temp3 = xmm3;
    const XMMRegister xmm_temp4 = xmm4;
    const XMMRegister xmm_temp5 = xmm5;
    const XMMRegister xmm_temp6 = xmm6;
    const XMMRegister xmm_temp7 = xmm7;

    __ enter();
    handleSOERegisters(true);  // Save registers

    // For EVEX with VL and BW, provide a standard mask, VL = 128 will guide the merge
    // context for the registers used, where all instructions below are using 128-bit mode
    // On EVEX without VL and BW, these instructions will all be AVX.
    if (VM_Version::supports_avx512vlbw()) {
      __ movl(rdx, 0xffff);
      __ kmovdl(k1, rdx);
    }

    __ movptr(state, state_param);
    __ movptr(subkeyH, subkeyH_param);
    __ movptr(data, data_param);
    __ movptr(blocks, blocks_param);

    __ movdqu(xmm_temp0, Address(state, 0));
    __ pshufb(xmm_temp0, ExternalAddress(StubRoutines::x86::ghash_long_swap_mask_addr()));

    __ movdqu(xmm_temp1, Address(subkeyH, 0));
    __ pshufb(xmm_temp1, ExternalAddress(StubRoutines::x86::ghash_long_swap_mask_addr()));

    __ BIND(L_ghash_loop);
    __ movdqu(xmm_temp2, Address(data, 0));
    __ pshufb(xmm_temp2, ExternalAddress(StubRoutines::x86::ghash_byte_swap_mask_addr()));

    __ pxor(xmm_temp0, xmm_temp2);

    //
    // Multiply with the hash key
    //
    __ movdqu(xmm_temp3, xmm_temp0);
    __ pclmulqdq(xmm_temp3, xmm_temp1, 0);      // xmm3 holds a0*b0
    __ movdqu(xmm_temp4, xmm_temp0);
    __ pclmulqdq(xmm_temp4, xmm_temp1, 16);     // xmm4 holds a0*b1

    __ movdqu(xmm_temp5, xmm_temp0);
    __ pclmulqdq(xmm_temp5, xmm_temp1, 1);      // xmm5 holds a1*b0
    __ movdqu(xmm_temp6, xmm_temp0);
    __ pclmulqdq(xmm_temp6, xmm_temp1, 17);     // xmm6 holds a1*b1

    __ pxor(xmm_temp4, xmm_temp5);      // xmm4 holds a0*b1 + a1*b0

    __ movdqu(xmm_temp5, xmm_temp4);    // move the contents of xmm4 to xmm5
    __ psrldq(xmm_temp4, 8);    // shift by xmm4 64 bits to the right
    __ pslldq(xmm_temp5, 8);    // shift by xmm5 64 bits to the left
    __ pxor(xmm_temp3, xmm_temp5);
    __ pxor(xmm_temp6, xmm_temp4);      // Register pair <xmm6:xmm3> holds the result
                                        // of the carry-less multiplication of
                                        // xmm0 by xmm1.

    // We shift the result of the multiplication by one bit position
    // to the left to cope for the fact that the bits are reversed.
    __ movdqu(xmm_temp7, xmm_temp3);
    __ movdqu(xmm_temp4, xmm_temp6);
    __ pslld (xmm_temp3, 1);
    __ pslld(xmm_temp6, 1);
    __ psrld(xmm_temp7, 31);
    __ psrld(xmm_temp4, 31);
    __ movdqu(xmm_temp5, xmm_temp7);
    __ pslldq(xmm_temp4, 4);
    __ pslldq(xmm_temp7, 4);
    __ psrldq(xmm_temp5, 12);
    __ por(xmm_temp3, xmm_temp7);
    __ por(xmm_temp6, xmm_temp4);
    __ por(xmm_temp6, xmm_temp5);

    //
    // First phase of the reduction
    //
    // Move xmm3 into xmm4, xmm5, xmm7 in order to perform the shifts
    // independently.
    __ movdqu(xmm_temp7, xmm_temp3);
    __ movdqu(xmm_temp4, xmm_temp3);
    __ movdqu(xmm_temp5, xmm_temp3);
    __ pslld(xmm_temp7, 31);    // packed right shift shifting << 31
    __ pslld(xmm_temp4, 30);    // packed right shift shifting << 30
    __ pslld(xmm_temp5, 25);    // packed right shift shifting << 25
    __ pxor(xmm_temp7, xmm_temp4);      // xor the shifted versions
    __ pxor(xmm_temp7, xmm_temp5);
    __ movdqu(xmm_temp4, xmm_temp7);
    __ pslldq(xmm_temp7, 12);
    __ psrldq(xmm_temp4, 4);
    __ pxor(xmm_temp3, xmm_temp7);      // first phase of the reduction complete

    //
    // Second phase of the reduction
    //
    // Make 3 copies of xmm3 in xmm2, xmm5, xmm7 for doing these
    // shift operations.
    __ movdqu(xmm_temp2, xmm_temp3);
    __ movdqu(xmm_temp7, xmm_temp3);
    __ movdqu(xmm_temp5, xmm_temp3);
    __ psrld(xmm_temp2, 1);     // packed left shifting >> 1
    __ psrld(xmm_temp7, 2);     // packed left shifting >> 2
    __ psrld(xmm_temp5, 7);     // packed left shifting >> 7
    __ pxor(xmm_temp2, xmm_temp7);      // xor the shifted versions
    __ pxor(xmm_temp2, xmm_temp5);
    __ pxor(xmm_temp2, xmm_temp4);
    __ pxor(xmm_temp3, xmm_temp2);
    __ pxor(xmm_temp6, xmm_temp3);      // the result is in xmm6

    __ decrement(blocks);
    __ jcc(Assembler::zero, L_exit);
    __ movdqu(xmm_temp0, xmm_temp6);
    __ addptr(data, 16);
    __ jmp(L_ghash_loop);

    __ BIND(L_exit);
       // Byte swap 16-byte result
    __ pshufb(xmm_temp6, ExternalAddress(StubRoutines::x86::ghash_long_swap_mask_addr()));
    __ movdqu(Address(state, 0), xmm_temp6);   // store the result

    handleSOERegisters(false);  // restore registers
    __ leave();
    __ ret(0);
    return start;
  }

  /**
   *  Arguments:
   *
   * Inputs:
   *   rsp(4)   - int crc
   *   rsp(8)   - byte* buf
   *   rsp(12)  - int length
   *
   * Ouput:
   *       rax   - int crc result
   */
  address generate_updateBytesCRC32() {
    assert(UseCRC32Intrinsics, "need AVX and CLMUL instructions");

    __ align(CodeEntryAlignment);
    StubCodeMark mark(this, "StubRoutines", "updateBytesCRC32");

    address start = __ pc();

    const Register crc   = rdx;  // crc
    const Register buf   = rsi;  // source java byte array address
    const Register len   = rcx;  // length
    const Register table = rdi;  // crc_table address (reuse register)
    const Register tmp   = rbx;
    assert_different_registers(crc, buf, len, table, tmp, rax);

    BLOCK_COMMENT("Entry:");
    __ enter(); // required for proper stackwalking of RuntimeStub frame
    __ push(rsi);
    __ push(rdi);
    __ push(rbx);

    Address crc_arg(rbp, 8 + 0);
    Address buf_arg(rbp, 8 + 4);
    Address len_arg(rbp, 8 + 8);

    // Load up:
    __ movl(crc,   crc_arg);
    __ movptr(buf, buf_arg);
    __ movl(len,   len_arg);

    __ kernel_crc32(crc, buf, len, table, tmp);

    __ movl(rax, crc);
    __ pop(rbx);
    __ pop(rdi);
    __ pop(rsi);
    __ vzeroupper();
    __ leave(); // required for proper stackwalking of RuntimeStub frame
    __ ret(0);

    return start;
  }

  /**
  *  Arguments:
  *
  * Inputs:
  *   rsp(4)   - int crc
  *   rsp(8)   - byte* buf
  *   rsp(12)  - int length
  *   rsp(16)  - table_start - optional (present only when doing a library_calll,
  *              not used by x86 algorithm)
  *
  * Ouput:
  *       rax  - int crc result
  */
  address generate_updateBytesCRC32C(bool is_pclmulqdq_supported) {
    assert(UseCRC32CIntrinsics, "need SSE4_2");
    __ align(CodeEntryAlignment);
    StubCodeMark mark(this, "StubRoutines", "updateBytesCRC32C");
    address start = __ pc();
    const Register crc = rax;  // crc
    const Register buf = rcx;  // source java byte array address
    const Register len = rdx;  // length
    const Register d = rbx;
    const Register g = rsi;
    const Register h = rdi;
    const Register empty = 0; // will never be used, in order not
                              // to change a signature for crc32c_IPL_Alg2_Alt2
                              // between 64/32 I'm just keeping it here
    assert_different_registers(crc, buf, len, d, g, h);

    BLOCK_COMMENT("Entry:");
    __ enter(); // required for proper stackwalking of RuntimeStub frame
    Address crc_arg(rsp, 4 + 4 + 0); // ESP+4 +
                                     // we need to add additional 4 because __ enter
                                     // have just pushed ebp on a stack
    Address buf_arg(rsp, 4 + 4 + 4);
    Address len_arg(rsp, 4 + 4 + 8);
      // Load up:
      __ movl(crc, crc_arg);
      __ movl(buf, buf_arg);
      __ movl(len, len_arg);
      __ push(d);
      __ push(g);
      __ push(h);
      __ crc32c_ipl_alg2_alt2(crc, buf, len,
                              d, g, h,
                              empty, empty, empty,
                              xmm0, xmm1, xmm2,
                              is_pclmulqdq_supported);
      __ pop(h);
      __ pop(g);
      __ pop(d);
    __ vzeroupper();
    __ leave(); // required for proper stackwalking of RuntimeStub frame
    __ ret(0);

    return start;
  }

 address generate_libmExp() {
    StubCodeMark mark(this, "StubRoutines", "libmExp");

    address start = __ pc();

    const XMMRegister x0  = xmm0;
    const XMMRegister x1  = xmm1;
    const XMMRegister x2  = xmm2;
    const XMMRegister x3  = xmm3;

    const XMMRegister x4  = xmm4;
    const XMMRegister x5  = xmm5;
    const XMMRegister x6  = xmm6;
    const XMMRegister x7  = xmm7;

    const Register tmp   = rbx;

    BLOCK_COMMENT("Entry:");
    __ enter(); // required for proper stackwalking of RuntimeStub frame
    __ fast_exp(x0, x1, x2, x3, x4, x5, x6, x7, rax, rcx, rdx, tmp);
    __ leave(); // required for proper stackwalking of RuntimeStub frame
    __ ret(0);

    return start;

  }

 address generate_libmLog() {
   StubCodeMark mark(this, "StubRoutines", "libmLog");

   address start = __ pc();

   const XMMRegister x0 = xmm0;
   const XMMRegister x1 = xmm1;
   const XMMRegister x2 = xmm2;
   const XMMRegister x3 = xmm3;

   const XMMRegister x4 = xmm4;
   const XMMRegister x5 = xmm5;
   const XMMRegister x6 = xmm6;
   const XMMRegister x7 = xmm7;

   const Register tmp = rbx;

   BLOCK_COMMENT("Entry:");
   __ enter(); // required for proper stackwalking of RuntimeStub frame
   __ fast_log(x0, x1, x2, x3, x4, x5, x6, x7, rax, rcx, rdx, tmp);
   __ leave(); // required for proper stackwalking of RuntimeStub frame
   __ ret(0);

   return start;

 }

 address generate_libmLog10() {
   StubCodeMark mark(this, "StubRoutines", "libmLog10");

   address start = __ pc();

   const XMMRegister x0 = xmm0;
   const XMMRegister x1 = xmm1;
   const XMMRegister x2 = xmm2;
   const XMMRegister x3 = xmm3;

   const XMMRegister x4 = xmm4;
   const XMMRegister x5 = xmm5;
   const XMMRegister x6 = xmm6;
   const XMMRegister x7 = xmm7;

   const Register tmp = rbx;

   BLOCK_COMMENT("Entry:");
   __ enter(); // required for proper stackwalking of RuntimeStub frame
   __ fast_log10(x0, x1, x2, x3, x4, x5, x6, x7, rax, rcx, rdx, tmp);
   __ leave(); // required for proper stackwalking of RuntimeStub frame
   __ ret(0);

   return start;

 }

 address generate_libmPow() {
   StubCodeMark mark(this, "StubRoutines", "libmPow");

   address start = __ pc();

   const XMMRegister x0 = xmm0;
   const XMMRegister x1 = xmm1;
   const XMMRegister x2 = xmm2;
   const XMMRegister x3 = xmm3;

   const XMMRegister x4 = xmm4;
   const XMMRegister x5 = xmm5;
   const XMMRegister x6 = xmm6;
   const XMMRegister x7 = xmm7;

   const Register tmp = rbx;

   BLOCK_COMMENT("Entry:");
   __ enter(); // required for proper stackwalking of RuntimeStub frame
   __ fast_pow(x0, x1, x2, x3, x4, x5, x6, x7, rax, rcx, rdx, tmp);
   __ leave(); // required for proper stackwalking of RuntimeStub frame
   __ ret(0);

   return start;

 }

 address generate_libm_reduce_pi04l() {
   StubCodeMark mark(this, "StubRoutines", "libm_reduce_pi04l");

   address start = __ pc();

   BLOCK_COMMENT("Entry:");
   __ libm_reduce_pi04l(rax, rcx, rdx, rbx, rsi, rdi, rbp, rsp);

   return start;

 }

 address generate_libm_sin_cos_huge() {
   StubCodeMark mark(this, "StubRoutines", "libm_sin_cos_huge");

   address start = __ pc();

   const XMMRegister x0 = xmm0;
   const XMMRegister x1 = xmm1;

   BLOCK_COMMENT("Entry:");
   __ libm_sincos_huge(x0, x1, rax, rcx, rdx, rbx, rsi, rdi, rbp, rsp);

   return start;

 }

 address generate_libmSin() {
   StubCodeMark mark(this, "StubRoutines", "libmSin");

   address start = __ pc();

   const XMMRegister x0 = xmm0;
   const XMMRegister x1 = xmm1;
   const XMMRegister x2 = xmm2;
   const XMMRegister x3 = xmm3;

   const XMMRegister x4 = xmm4;
   const XMMRegister x5 = xmm5;
   const XMMRegister x6 = xmm6;
   const XMMRegister x7 = xmm7;

   BLOCK_COMMENT("Entry:");
   __ enter(); // required for proper stackwalking of RuntimeStub frame
   __ fast_sin(x0, x1, x2, x3, x4, x5, x6, x7, rax, rbx, rdx);
   __ leave(); // required for proper stackwalking of RuntimeStub frame
   __ ret(0);

   return start;

 }

 address generate_libmCos() {
   StubCodeMark mark(this, "StubRoutines", "libmCos");

   address start = __ pc();

   const XMMRegister x0 = xmm0;
   const XMMRegister x1 = xmm1;
   const XMMRegister x2 = xmm2;
   const XMMRegister x3 = xmm3;

   const XMMRegister x4 = xmm4;
   const XMMRegister x5 = xmm5;
   const XMMRegister x6 = xmm6;
   const XMMRegister x7 = xmm7;

   const Register tmp = rbx;

   BLOCK_COMMENT("Entry:");
   __ enter(); // required for proper stackwalking of RuntimeStub frame
   __ fast_cos(x0, x1, x2, x3, x4, x5, x6, x7, rax, rcx, rdx, tmp);
   __ leave(); // required for proper stackwalking of RuntimeStub frame
   __ ret(0);

   return start;

 }

 address generate_libm_tan_cot_huge() {
   StubCodeMark mark(this, "StubRoutines", "libm_tan_cot_huge");

   address start = __ pc();

   const XMMRegister x0 = xmm0;
   const XMMRegister x1 = xmm1;

   BLOCK_COMMENT("Entry:");
   __ libm_tancot_huge(x0, x1, rax, rcx, rdx, rbx, rsi, rdi, rbp, rsp);

   return start;

 }

 address generate_libmTan() {
   StubCodeMark mark(this, "StubRoutines", "libmTan");

   address start = __ pc();

   const XMMRegister x0 = xmm0;
   const XMMRegister x1 = xmm1;
   const XMMRegister x2 = xmm2;
   const XMMRegister x3 = xmm3;

   const XMMRegister x4 = xmm4;
   const XMMRegister x5 = xmm5;
   const XMMRegister x6 = xmm6;
   const XMMRegister x7 = xmm7;

   const Register tmp = rbx;

   BLOCK_COMMENT("Entry:");
   __ enter(); // required for proper stackwalking of RuntimeStub frame
   __ fast_tan(x0, x1, x2, x3, x4, x5, x6, x7, rax, rcx, rdx, tmp);
   __ leave(); // required for proper stackwalking of RuntimeStub frame
   __ ret(0);

   return start;

 }

  // Safefetch stubs.
  void generate_safefetch(const char* name, int size, address* entry,
                          address* fault_pc, address* continuation_pc) {
    // safefetch signatures:
    //   int      SafeFetch32(int*      adr, int      errValue);
    //   intptr_t SafeFetchN (intptr_t* adr, intptr_t errValue);

    StubCodeMark mark(this, "StubRoutines", name);

    // Entry point, pc or function descriptor.
    *entry = __ pc();

    __ movl(rax, Address(rsp, 0x8));
    __ movl(rcx, Address(rsp, 0x4));
    // Load *adr into eax, may fault.
    *fault_pc = __ pc();
    switch (size) {
      case 4:
        // int32_t
        __ movl(rax, Address(rcx, 0));
        break;
      case 8:
        // int64_t
        Unimplemented();
        break;
      default:
        ShouldNotReachHere();
    }

    // Return errValue or *adr.
    *continuation_pc = __ pc();
    __ ret(0);
  }

 public:
  // Information about frame layout at time of blocking runtime call.
  // Note that we only have to preserve callee-saved registers since
  // the compilers are responsible for supplying a continuation point
  // if they expect all registers to be preserved.
  enum layout {
    thread_off,    // last_java_sp
    arg1_off,
    arg2_off,
    rbp_off,       // callee saved register
    ret_pc,
    framesize
  };

 private:

#undef  __
#define __ masm->

  //------------------------------------------------------------------------------------------------------------------------
  // Continuation point for throwing of implicit exceptions that are not handled in
  // the current activation. Fabricates an exception oop and initiates normal
  // exception dispatching in this frame.
  //
  // Previously the compiler (c2) allowed for callee save registers on Java calls.
  // This is no longer true after adapter frames were removed but could possibly
  // be brought back in the future if the interpreter code was reworked and it
  // was deemed worthwhile. The comment below was left to describe what must
  // happen here if callee saves were resurrected. As it stands now this stub
  // could actually be a vanilla BufferBlob and have now oopMap at all.
  // Since it doesn't make much difference we've chosen to leave it the
  // way it was in the callee save days and keep the comment.

  // If we need to preserve callee-saved values we need a callee-saved oop map and
  // therefore have to make these stubs into RuntimeStubs rather than BufferBlobs.
  // If the compiler needs all registers to be preserved between the fault
  // point and the exception handler then it must assume responsibility for that in
  // AbstractCompiler::continuation_for_implicit_null_exception or
  // continuation_for_implicit_division_by_zero_exception. All other implicit
  // exceptions (e.g., NullPointerException or AbstractMethodError on entry) are
  // either at call sites or otherwise assume that stack unwinding will be initiated,
  // so caller saved registers were assumed volatile in the compiler.
  address generate_throw_exception(const char* name, address runtime_entry,
                                   Register arg1 = noreg, Register arg2 = noreg) {

    int insts_size = 256;
    int locs_size  = 32;

    CodeBuffer code(name, insts_size, locs_size);
    OopMapSet* oop_maps  = new OopMapSet();
    MacroAssembler* masm = new MacroAssembler(&code);

    address start = __ pc();

    // This is an inlined and slightly modified version of call_VM
    // which has the ability to fetch the return PC out of
    // thread-local storage and also sets up last_Java_sp slightly
    // differently than the real call_VM
    Register java_thread = rbx;
    __ get_thread(java_thread);

    __ enter(); // required for proper stackwalking of RuntimeStub frame

    // pc and rbp, already pushed
    __ subptr(rsp, (framesize-2) * wordSize); // prolog

    // Frame is now completed as far as size and linkage.

    int frame_complete = __ pc() - start;

    // push java thread (becomes first argument of C function)
    __ movptr(Address(rsp, thread_off * wordSize), java_thread);
    if (arg1 != noreg) {
      __ movptr(Address(rsp, arg1_off * wordSize), arg1);
    }
    if (arg2 != noreg) {
      assert(arg1 != noreg, "missing reg arg");
      __ movptr(Address(rsp, arg2_off * wordSize), arg2);
    }

    // Set up last_Java_sp and last_Java_fp
    __ set_last_Java_frame(java_thread, rsp, rbp, NULL);

    // Call runtime
    BLOCK_COMMENT("call runtime_entry");
    __ call(RuntimeAddress(runtime_entry));
    // Generate oop map
    OopMap* map =  new OopMap(framesize, 0);
    oop_maps->add_gc_map(__ pc() - start, map);

    // restore the thread (cannot use the pushed argument since arguments
    // may be overwritten by C code generated by an optimizing compiler);
    // however can use the register value directly if it is callee saved.
    __ get_thread(java_thread);

    __ reset_last_Java_frame(java_thread, true);

    __ leave(); // required for proper stackwalking of RuntimeStub frame

    // check for pending exceptions
#ifdef ASSERT
    Label L;
    __ cmpptr(Address(java_thread, Thread::pending_exception_offset()), (int32_t)NULL_WORD);
    __ jcc(Assembler::notEqual, L);
    __ should_not_reach_here();
    __ bind(L);
#endif /* ASSERT */
    __ jump(RuntimeAddress(StubRoutines::forward_exception_entry()));


    RuntimeStub* stub = RuntimeStub::new_runtime_stub(name, &code, frame_complete, framesize, oop_maps, false);
    return stub->entry_point();
  }


  void create_control_words() {
    // Round to nearest, 53-bit mode, exceptions masked
    StubRoutines::_fpu_cntrl_wrd_std   = 0x027F;
    // Round to zero, 53-bit mode, exception mased
    StubRoutines::_fpu_cntrl_wrd_trunc = 0x0D7F;
    // Round to nearest, 24-bit mode, exceptions masked
    StubRoutines::_fpu_cntrl_wrd_24    = 0x007F;
    // Round to nearest, 64-bit mode, exceptions masked
    StubRoutines::_fpu_cntrl_wrd_64    = 0x037F;
    // Round to nearest, 64-bit mode, exceptions masked
    StubRoutines::_mxcsr_std           = 0x1F80;
    // Note: the following two constants are 80-bit values
    //       layout is critical for correct loading by FPU.
    // Bias for strict fp multiply/divide
    StubRoutines::_fpu_subnormal_bias1[0]= 0x00000000; // 2^(-15360) == 0x03ff 8000 0000 0000 0000
    StubRoutines::_fpu_subnormal_bias1[1]= 0x80000000;
    StubRoutines::_fpu_subnormal_bias1[2]= 0x03ff;
    // Un-Bias for strict fp multiply/divide
    StubRoutines::_fpu_subnormal_bias2[0]= 0x00000000; // 2^(+15360) == 0x7bff 8000 0000 0000 0000
    StubRoutines::_fpu_subnormal_bias2[1]= 0x80000000;
    StubRoutines::_fpu_subnormal_bias2[2]= 0x7bff;
  }

  //---------------------------------------------------------------------------
  // Initialization

  void generate_initial() {
    // Generates all stubs and initializes the entry points

    //------------------------------------------------------------------------------------------------------------------------
    // entry points that exist in all platforms
    // Note: This is code that could be shared among different platforms - however the benefit seems to be smaller than
    //       the disadvantage of having a much more complicated generator structure. See also comment in stubRoutines.hpp.
    StubRoutines::_forward_exception_entry      = generate_forward_exception();

    StubRoutines::_call_stub_entry              =
      generate_call_stub(StubRoutines::_call_stub_return_address);
    // is referenced by megamorphic call
    StubRoutines::_catch_exception_entry        = generate_catch_exception();

    // These are currently used by Solaris/Intel
    StubRoutines::_atomic_xchg_entry            = generate_atomic_xchg();

    // platform dependent
    create_control_words();

    StubRoutines::x86::_verify_mxcsr_entry                 = generate_verify_mxcsr();
    StubRoutines::x86::_verify_fpu_cntrl_wrd_entry         = generate_verify_fpu_cntrl_wrd();
    StubRoutines::_d2i_wrapper                              = generate_d2i_wrapper(T_INT,
                                                                                   CAST_FROM_FN_PTR(address, SharedRuntime::d2i));
    StubRoutines::_d2l_wrapper                              = generate_d2i_wrapper(T_LONG,
                                                                                   CAST_FROM_FN_PTR(address, SharedRuntime::d2l));

    // Build this early so it's available for the interpreter
    StubRoutines::_throw_StackOverflowError_entry          = generate_throw_exception("StackOverflowError throw_exception",
                                                                                      CAST_FROM_FN_PTR(address, SharedRuntime::throw_StackOverflowError));
    StubRoutines::_throw_delayed_StackOverflowError_entry  = generate_throw_exception("delayed StackOverflowError throw_exception",
                                                                                      CAST_FROM_FN_PTR(address, SharedRuntime::throw_delayed_StackOverflowError));

    if (UseCRC32Intrinsics) {
      // set table address before stub generation which use it
      StubRoutines::_crc_table_adr = (address)StubRoutines::x86::_crc_table;
      StubRoutines::_updateBytesCRC32 = generate_updateBytesCRC32();
    }

    if (UseCRC32CIntrinsics) {
      bool supports_clmul = VM_Version::supports_clmul();
      StubRoutines::x86::generate_CRC32C_table(supports_clmul);
      StubRoutines::_crc32c_table_addr = (address)StubRoutines::x86::_crc32c_table;
      StubRoutines::_updateBytesCRC32C = generate_updateBytesCRC32C(supports_clmul);
    }
    if (VM_Version::supports_sse2() && UseLibmIntrinsic && InlineIntrinsics) {
      if (vmIntrinsics::is_intrinsic_available(vmIntrinsics::_dsin) ||
          vmIntrinsics::is_intrinsic_available(vmIntrinsics::_dcos) ||
          vmIntrinsics::is_intrinsic_available(vmIntrinsics::_dtan)) {
        StubRoutines::x86::_L_2il0floatpacket_0_adr = (address)StubRoutines::x86::_L_2il0floatpacket_0;
        StubRoutines::x86::_Pi4Inv_adr = (address)StubRoutines::x86::_Pi4Inv;
        StubRoutines::x86::_Pi4x3_adr = (address)StubRoutines::x86::_Pi4x3;
        StubRoutines::x86::_Pi4x4_adr = (address)StubRoutines::x86::_Pi4x4;
        StubRoutines::x86::_ones_adr = (address)StubRoutines::x86::_ones;
      }
      if (vmIntrinsics::is_intrinsic_available(vmIntrinsics::_dexp)) {
        StubRoutines::_dexp = generate_libmExp();
      }
      if (vmIntrinsics::is_intrinsic_available(vmIntrinsics::_dlog)) {
        StubRoutines::_dlog = generate_libmLog();
      }
      if (vmIntrinsics::is_intrinsic_available(vmIntrinsics::_dlog10)) {
        StubRoutines::_dlog10 = generate_libmLog10();
      }
      if (vmIntrinsics::is_intrinsic_available(vmIntrinsics::_dpow)) {
        StubRoutines::_dpow = generate_libmPow();
      }
      if (vmIntrinsics::is_intrinsic_available(vmIntrinsics::_dsin) ||
        vmIntrinsics::is_intrinsic_available(vmIntrinsics::_dcos) ||
        vmIntrinsics::is_intrinsic_available(vmIntrinsics::_dtan)) {
        StubRoutines::_dlibm_reduce_pi04l = generate_libm_reduce_pi04l();
      }
      if (vmIntrinsics::is_intrinsic_available(vmIntrinsics::_dsin) ||
        vmIntrinsics::is_intrinsic_available(vmIntrinsics::_dcos)) {
        StubRoutines::_dlibm_sin_cos_huge = generate_libm_sin_cos_huge();
      }
      if (vmIntrinsics::is_intrinsic_available(vmIntrinsics::_dsin)) {
        StubRoutines::_dsin = generate_libmSin();
      }
      if (vmIntrinsics::is_intrinsic_available(vmIntrinsics::_dcos)) {
        StubRoutines::_dcos = generate_libmCos();
      }
      if (vmIntrinsics::is_intrinsic_available(vmIntrinsics::_dtan)) {
        StubRoutines::_dlibm_tan_cot_huge = generate_libm_tan_cot_huge();
        StubRoutines::_dtan = generate_libmTan();
      }
    }
  }

  void generate_all() {
    // Generates all stubs and initializes the entry points

    // These entry points require SharedInfo::stack0 to be set up in non-core builds
    // and need to be relocatable, so they each fabricate a RuntimeStub internally.
    StubRoutines::_throw_AbstractMethodError_entry         = generate_throw_exception("AbstractMethodError throw_exception",          CAST_FROM_FN_PTR(address, SharedRuntime::throw_AbstractMethodError));
    StubRoutines::_throw_IncompatibleClassChangeError_entry= generate_throw_exception("IncompatibleClassChangeError throw_exception", CAST_FROM_FN_PTR(address, SharedRuntime::throw_IncompatibleClassChangeError));
    StubRoutines::_throw_NullPointerException_at_call_entry= generate_throw_exception("NullPointerException at call throw_exception", CAST_FROM_FN_PTR(address, SharedRuntime::throw_NullPointerException_at_call));

    //------------------------------------------------------------------------------------------------------------------------
    // entry points that are platform specific

    // support for verify_oop (must happen after universe_init)
    StubRoutines::_verify_oop_subroutine_entry     = generate_verify_oop();

    // arraycopy stubs used by compilers
    generate_arraycopy_stubs();

    // don't bother generating these AES intrinsic stubs unless global flag is set
    if (UseAESIntrinsics) {
      StubRoutines::x86::_key_shuffle_mask_addr = generate_key_shuffle_mask();  // might be needed by the others

      StubRoutines::_aescrypt_encryptBlock = generate_aescrypt_encryptBlock();
      StubRoutines::_aescrypt_decryptBlock = generate_aescrypt_decryptBlock();
      StubRoutines::_cipherBlockChaining_encryptAESCrypt = generate_cipherBlockChaining_encryptAESCrypt();
      StubRoutines::_cipherBlockChaining_decryptAESCrypt = generate_cipherBlockChaining_decryptAESCrypt_Parallel();
    }

    if (UseAESCTRIntrinsics) {
      StubRoutines::x86::_counter_shuffle_mask_addr = generate_counter_shuffle_mask();
      StubRoutines::_counterMode_AESCrypt = generate_counterMode_AESCrypt_Parallel();
    }

    if (UseSHA1Intrinsics) {
      StubRoutines::x86::_upper_word_mask_addr = generate_upper_word_mask();
      StubRoutines::x86::_shuffle_byte_flip_mask_addr = generate_shuffle_byte_flip_mask();
      StubRoutines::_sha1_implCompress = generate_sha1_implCompress(false, "sha1_implCompress");
      StubRoutines::_sha1_implCompressMB = generate_sha1_implCompress(true, "sha1_implCompressMB");
    }
    if (UseSHA256Intrinsics) {
      StubRoutines::x86::_k256_adr = (address)StubRoutines::x86::_k256;
      StubRoutines::x86::_pshuffle_byte_flip_mask_addr = generate_pshuffle_byte_flip_mask();
      StubRoutines::_sha256_implCompress = generate_sha256_implCompress(false, "sha256_implCompress");
      StubRoutines::_sha256_implCompressMB = generate_sha256_implCompress(true, "sha256_implCompressMB");
    }

    // Generate GHASH intrinsics code
    if (UseGHASHIntrinsics) {
      StubRoutines::x86::_ghash_long_swap_mask_addr = generate_ghash_long_swap_mask();
      StubRoutines::x86::_ghash_byte_swap_mask_addr = generate_ghash_byte_swap_mask();
      StubRoutines::_ghash_processBlocks = generate_ghash_processBlocks();
    }

    // Safefetch stubs.
    generate_safefetch("SafeFetch32", sizeof(int), &StubRoutines::_safefetch32_entry,
                                                   &StubRoutines::_safefetch32_fault_pc,
                                                   &StubRoutines::_safefetch32_continuation_pc);
    StubRoutines::_safefetchN_entry           = StubRoutines::_safefetch32_entry;
    StubRoutines::_safefetchN_fault_pc        = StubRoutines::_safefetch32_fault_pc;
    StubRoutines::_safefetchN_continuation_pc = StubRoutines::_safefetch32_continuation_pc;
  }


 public:
  StubGenerator(CodeBuffer* code, bool all) : StubCodeGenerator(code) {
    if (all) {
      generate_all();
    } else {
      generate_initial();
    }
  }
}; // end class declaration


void StubGenerator_generate(CodeBuffer* code, bool all) {
  StubGenerator g(code, all);
}<|MERGE_RESOLUTION|>--- conflicted
+++ resolved
@@ -706,15 +706,9 @@
            __ bind(filtered);
          }
         break;
-<<<<<<< HEAD
-      case BarrierSet::CardTableForRS:
-      case BarrierSet::CardTableExtension:
-      case BarrierSet::ModRef:
-      case BarrierSet::Epsilon:
-=======
 #endif // INCLUDE_ALL_GCS
       case BarrierSet::CardTableModRef:
->>>>>>> 54b1510a
+      case BarrierSet::Epsilon:
         break;
       default      :
         ShouldNotReachHere();
