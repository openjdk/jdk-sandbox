--- conflicted
+++ resolved
@@ -444,34 +444,15 @@
 
 
 //------------------------------------------------------------------------------
-<<<<<<< HEAD
-// frame::sender
-frame frame::sender(RegisterMap* map) const {
-  return frame_sender<CodeCache>(map);
-=======
 // frame::sender_raw
 frame frame::sender_raw(RegisterMap* map) const {
-  // Default is we done have to follow them. The sender_for_xxx will
-  // update it accordingly
-  map->set_include_argument_oops(false);
-
-  if (is_entry_frame())       return sender_for_entry_frame(map);
-  if (is_interpreted_frame()) return sender_for_interpreter_frame(map);
-  assert(_cb == CodeCache::find_blob(pc()),"Must be the same");
-
-  if (_cb != NULL) {
-    return sender_for_compiled_frame(map);
-  }
-  // Must be native-compiled frame, i.e. the marshaling code for native
-  // methods that exists in the core system.
-  return frame(sender_sp(), link(), sender_pc());
->>>>>>> cd33abb1
+  return frame_sender<CodeCache>(map);
 }
 
 frame frame::sender(RegisterMap* map) const {
   frame result = sender_raw(map);
 
-  if (map->process_frames()) {
+  if (map->process_frames() && !map->in_cont()) {
     StackWatermarkSet::on_iteration(map->thread(), result);
   }
 
