--- conflicted
+++ resolved
@@ -3776,7 +3776,6 @@
   return generate_cont_thaw("Cont thaw return barrier exception", Continuation::thaw_return_barrier_exception);
 }
 
-<<<<<<< HEAD
 address StubGenerator::generate_cont_preempt_stub() {
   if (!Continuations::enabled()) return nullptr;
   StubCodeMark mark(this, "StubRoutines","Continuation preempt stub");
@@ -3904,200 +3903,6 @@
   return start;
 }
 
-#if INCLUDE_JFR
-
-// For c2: c_rarg0 is junk, call to runtime to write a checkpoint.
-// It returns a jobject handle to the event writer.
-// The handle is dereferenced and the return value is the event writer oop.
-RuntimeStub* StubGenerator::generate_jfr_write_checkpoint() {
-  enum layout {
-    rbp_off,
-    rbpH_off,
-    return_off,
-    return_off2,
-    framesize // inclusive of return address
-  };
-
-  CodeBuffer code("jfr_write_checkpoint", 1024, 64);
-  MacroAssembler* _masm = new MacroAssembler(&code);
-  address start = __ pc();
-
-  __ enter();
-  address the_pc = __ pc();
-
-  int frame_complete = the_pc - start;
-
-  __ set_last_Java_frame(rsp, rbp, the_pc, rscratch1);
-  __ movptr(c_rarg0, r15_thread);
-  __ call_VM_leaf(CAST_FROM_FN_PTR(address, JfrIntrinsicSupport::write_checkpoint), 1);
-  __ reset_last_Java_frame(true);
-
-  // rax is jobject handle result, unpack and process it through a barrier.
-  __ resolve_global_jobject(rax, r15_thread, c_rarg0);
-
-  __ leave();
-  __ ret(0);
-
-  OopMapSet* oop_maps = new OopMapSet();
-  OopMap* map = new OopMap(framesize, 1);
-  oop_maps->add_gc_map(frame_complete, map);
-
-  RuntimeStub* stub =
-    RuntimeStub::new_runtime_stub(code.name(),
-                                  &code,
-                                  frame_complete,
-                                  (framesize >> (LogBytesPerWord - LogBytesPerInt)),
-                                  oop_maps,
-                                  false);
-  return stub;
-}
-
-// For c2: call to return a leased buffer.
-RuntimeStub* StubGenerator::generate_jfr_return_lease() {
-  enum layout {
-    rbp_off,
-    rbpH_off,
-    return_off,
-    return_off2,
-    framesize // inclusive of return address
-  };
-
-  CodeBuffer code("jfr_return_lease", 1024, 64);
-  MacroAssembler* _masm = new MacroAssembler(&code);
-  address start = __ pc();
-
-  __ enter();
-  address the_pc = __ pc();
-
-  int frame_complete = the_pc - start;
-
-  __ set_last_Java_frame(rsp, rbp, the_pc, rscratch2);
-  __ movptr(c_rarg0, r15_thread);
-  __ call_VM_leaf(CAST_FROM_FN_PTR(address, JfrIntrinsicSupport::return_lease), 1);
-  __ reset_last_Java_frame(true);
-
-  __ leave();
-  __ ret(0);
-
-  OopMapSet* oop_maps = new OopMapSet();
-  OopMap* map = new OopMap(framesize, 1);
-  oop_maps->add_gc_map(frame_complete, map);
-
-  RuntimeStub* stub =
-    RuntimeStub::new_runtime_stub(code.name(),
-                                  &code,
-                                  frame_complete,
-                                  (framesize >> (LogBytesPerWord - LogBytesPerInt)),
-                                  oop_maps,
-                                  false);
-  return stub;
-}
-
-#endif // INCLUDE_JFR
-
-// Continuation point for throwing of implicit exceptions that are
-// not handled in the current activation. Fabricates an exception
-// oop and initiates normal exception dispatching in this
-// frame. Since we need to preserve callee-saved values (currently
-// only for C2, but done for C1 as well) we need a callee-saved oop
-// map and therefore have to make these stubs into RuntimeStubs
-// rather than BufferBlobs.  If the compiler needs all registers to
-// be preserved between the fault point and the exception handler
-// then it must assume responsibility for that in
-// AbstractCompiler::continuation_for_implicit_null_exception or
-// continuation_for_implicit_division_by_zero_exception. All other
-// implicit exceptions (e.g., NullPointerException or
-// AbstractMethodError on entry) are either at call sites or
-// otherwise assume that stack unwinding will be initiated, so
-// caller saved registers were assumed volatile in the compiler.
-address StubGenerator::generate_throw_exception(const char* name,
-                                                address runtime_entry,
-                                                Register arg1,
-                                                Register arg2) {
-  // Information about frame layout at time of blocking runtime call.
-  // Note that we only have to preserve callee-saved registers since
-  // the compilers are responsible for supplying a continuation point
-  // if they expect all registers to be preserved.
-  enum layout {
-    rbp_off = frame::arg_reg_save_area_bytes/BytesPerInt,
-    rbp_off2,
-    return_off,
-    return_off2,
-    framesize // inclusive of return address
-  };
-
-  int insts_size = 512;
-  int locs_size  = 64;
-
-  CodeBuffer code(name, insts_size, locs_size);
-  OopMapSet* oop_maps  = new OopMapSet();
-  MacroAssembler* _masm = new MacroAssembler(&code);
-
-  address start = __ pc();
-
-  // This is an inlined and slightly modified version of call_VM
-  // which has the ability to fetch the return PC out of
-  // thread-local storage and also sets up last_Java_sp slightly
-  // differently than the real call_VM
-
-  __ enter(); // required for proper stackwalking of RuntimeStub frame
-
-  assert(is_even(framesize/2), "sp not 16-byte aligned");
-
-  // return address and rbp are already in place
-  __ subptr(rsp, (framesize-4) << LogBytesPerInt); // prolog
-
-  int frame_complete = __ pc() - start;
-
-  // Set up last_Java_sp and last_Java_fp
-  address the_pc = __ pc();
-  __ set_last_Java_frame(rsp, rbp, the_pc, rscratch1);
-  __ andptr(rsp, -(StackAlignmentInBytes));    // Align stack
-
-  // Call runtime
-  if (arg1 != noreg) {
-    assert(arg2 != c_rarg1, "clobbered");
-    __ movptr(c_rarg1, arg1);
-  }
-  if (arg2 != noreg) {
-    __ movptr(c_rarg2, arg2);
-  }
-  __ movptr(c_rarg0, r15_thread);
-  BLOCK_COMMENT("call runtime_entry");
-  __ call(RuntimeAddress(runtime_entry));
-
-  // Generate oop map
-  OopMap* map = new OopMap(framesize, 0);
-
-  oop_maps->add_gc_map(the_pc - start, map);
-
-  __ reset_last_Java_frame(true);
-
-  __ leave(); // required for proper stackwalking of RuntimeStub frame
-
-  // check for pending exceptions
-#ifdef ASSERT
-  Label L;
-  __ cmpptr(Address(r15_thread, Thread::pending_exception_offset()), NULL_WORD);
-  __ jcc(Assembler::notEqual, L);
-  __ should_not_reach_here();
-  __ bind(L);
-#endif // ASSERT
-  __ jump(RuntimeAddress(StubRoutines::forward_exception_entry()));
-
-
-  // codeBlob framesize is in words (not VMRegImpl::slot_size)
-  RuntimeStub* stub =
-    RuntimeStub::new_runtime_stub(name,
-                                  &code,
-                                  frame_complete,
-                                  (framesize >> (LogBytesPerWord - LogBytesPerInt)),
-                                  oop_maps, false);
-  return stub->entry_point();
-}
-
-=======
->>>>>>> 3ca359ad
 // exception handler for upcall stubs
 address StubGenerator::generate_upcall_stub_exception_handler() {
   StubCodeMark mark(this, "StubRoutines", "upcall stub exception handler");
@@ -4248,14 +4053,9 @@
   StubRoutines::_cont_thaw          = generate_cont_thaw();
   StubRoutines::_cont_returnBarrier = generate_cont_returnBarrier();
   StubRoutines::_cont_returnBarrierExc = generate_cont_returnBarrier_exception();
-<<<<<<< HEAD
   StubRoutines::_cont_preempt_stub = generate_cont_preempt_stub();
   StubRoutines::_cont_resume_monitor_operation = generate_cont_resume_monitor_operation();
   StubRoutines::_cont_resume_compiler_adapter = generate_cont_resume_compiler_adapter();
-
-  JFR_ONLY(generate_jfr_stubs();)
-=======
->>>>>>> 3ca359ad
 }
 
 void StubGenerator::generate_final_stubs() {
