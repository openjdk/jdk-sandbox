/*
 * Copyright (c) 2020, 2024, Oracle and/or its affiliates. All rights reserved.
 * DO NOT ALTER OR REMOVE COPYRIGHT NOTICES OR THIS FILE HEADER.
 *
 * This code is free software; you can redistribute it and/or modify it
 * under the terms of the GNU General Public License version 2 only, as
 * published by the Free Software Foundation.
 *
 * This code is distributed in the hope that it will be useful, but WITHOUT
 * ANY WARRANTY; without even the implied warranty of MERCHANTABILITY or
 * FITNESS FOR A PARTICULAR PURPOSE.  See the GNU General Public License
 * version 2 for more details (a copy is included in the LICENSE file that
 * accompanied this code).
 *
 * You should have received a copy of the GNU General Public License version
 * 2 along with this work; if not, write to the Free Software Foundation,
 * Inc., 51 Franklin St, Fifth Floor, Boston, MA 02110-1301 USA.
 *
 * Please contact Oracle, 500 Oracle Parkway, Redwood Shores, CA 94065 USA
 * or visit www.oracle.com if you need additional information or have any
 * questions.
 *
 */

#include "precompiled.hpp"
#include "opto/c2_MacroAssembler.hpp"
#include "opto/c2_CodeStubs.hpp"
#include "runtime/objectMonitor.hpp"
#include "runtime/sharedRuntime.hpp"
#include "runtime/stubRoutines.hpp"

#define __ masm.

int C2SafepointPollStub::max_size() const {
  return 33;
}

void C2SafepointPollStub::emit(C2_MacroAssembler& masm) {
  assert(SharedRuntime::polling_page_return_handler_blob() != nullptr,
         "polling page return stub not created yet");
  address stub = SharedRuntime::polling_page_return_handler_blob()->entry_point();

  RuntimeAddress callback_addr(stub);

  __ bind(entry());
  InternalAddress safepoint_pc(masm.pc() - masm.offset() + _safepoint_offset);
#ifdef _LP64
  __ lea(rscratch1, safepoint_pc);
  __ movptr(Address(r15_thread, JavaThread::saved_exception_pc_offset()), rscratch1);
#else
  const Register tmp1 = rcx;
  const Register tmp2 = rdx;
  __ push(tmp1);
  __ push(tmp2);

  __ lea(tmp1, safepoint_pc);
  __ get_thread(tmp2);
  __ movptr(Address(tmp2, JavaThread::saved_exception_pc_offset()), tmp1);

  __ pop(tmp2);
  __ pop(tmp1);
#endif
  __ jump(callback_addr);
}

int C2EntryBarrierStub::max_size() const {
  return 10;
}

void C2EntryBarrierStub::emit(C2_MacroAssembler& masm) {
  __ bind(entry());
  __ call(RuntimeAddress(StubRoutines::method_entry_barrier()));
  __ jmp(continuation(), false /* maybe_short */);
}

int C2FastUnlockLightweightStub::max_size() const {
  return 128;
}

void C2FastUnlockLightweightStub::emit(C2_MacroAssembler& masm) {
  assert(_t1 == rax, "must be");

  Label slow_path;

  { // Restore lock-stack and handle the unlock in runtime.

    __ bind(_push_and_slow_path);
#ifdef ASSERT
    // The obj was only cleared in debug.
    __ movl(_t1, Address(_thread, JavaThread::lock_stack_top_offset()));
    __ movptr(Address(_thread, _t1), _obj);
#endif
    __ addl(Address(_thread, JavaThread::lock_stack_top_offset()), oopSize);
  }

  { // Handle the unlock in runtime

<<<<<<< HEAD
    __ bind(slow_path);
    // set ZF=0 to indicate failure
    __ orl(_t1, 1);
=======
    __ bind(restore_held_monitor_count_and_slow_path);
    __ bind(_slow_path);
    // Restore held monitor count.
    __ increment(Address(_thread, JavaThread::held_monitor_count_offset()));
    // increment will always result in ZF = 0 (no overflows).
>>>>>>> 3ca359ad
    __ jmp(slow_path_continuation());
  }

  { // Handle monitor medium path.

    __ bind(_check_successor);

    Label fix_zf_and_unlocked;
    const Register monitor = _mark;

#ifndef _LP64
    __ jmpb(slow_path);
#else // _LP64
    const ByteSize monitor_tag = in_ByteSize(UseObjectMonitorTable ? 0 : checked_cast<int>(markWord::monitor_value));
    const Address succ_address(monitor, ObjectMonitor::succ_offset() - monitor_tag);
    const Address owner_address(monitor, ObjectMonitor::owner_offset() - monitor_tag);

    // successor null check.
<<<<<<< HEAD
    __ cmpptr(Address(monitor, OM_OFFSET_NO_MONITOR_VALUE_TAG(succ)), NULL_WORD);
    __ jccb(Assembler::equal, slow_path);
=======
    __ cmpptr(succ_address, NULL_WORD);
    __ jccb(Assembler::equal, restore_held_monitor_count_and_slow_path);
>>>>>>> 3ca359ad

    // Release lock.
    __ movptr(owner_address, NULL_WORD);

    // Fence.
    // Instead of MFENCE we use a dummy locked add of 0 to the top-of-stack.
    __ lock(); __ addl(Address(rsp, 0), 0);

    // Recheck successor.
    __ cmpptr(succ_address, NULL_WORD);
    // Observed a successor after the release -> fence we have handed off the monitor
    __ jccb(Assembler::notEqual, fix_zf_and_unlocked);

    // Try to relock, if it fails the monitor has been handed over
    // TODO: Caveat, this may fail due to deflation, which does
    //       not handle the monitor handoff. Currently only works
    //       due to the responsible thread.
    __ xorptr(rax, rax);
<<<<<<< HEAD
    __ movptr(_t2, Address(_thread, JavaThread::lock_id_offset()));
    __ lock(); __ cmpxchgptr(_t2, Address(monitor, OM_OFFSET_NO_MONITOR_VALUE_TAG(owner)));
    __ jccb  (Assembler::equal, slow_path);
=======
    __ lock(); __ cmpxchgptr(_thread, owner_address);
    __ jccb  (Assembler::equal, restore_held_monitor_count_and_slow_path);
>>>>>>> 3ca359ad
#endif

    __ bind(fix_zf_and_unlocked);
    __ xorl(rax, rax);
    __ jmp(unlocked_continuation());
  }
}

#undef __<|MERGE_RESOLUTION|>--- conflicted
+++ resolved
@@ -80,8 +80,6 @@
 void C2FastUnlockLightweightStub::emit(C2_MacroAssembler& masm) {
   assert(_t1 == rax, "must be");
 
-  Label slow_path;
-
   { // Restore lock-stack and handle the unlock in runtime.
 
     __ bind(_push_and_slow_path);
@@ -95,17 +93,9 @@
 
   { // Handle the unlock in runtime
 
-<<<<<<< HEAD
-    __ bind(slow_path);
+    __ bind(_slow_path);
     // set ZF=0 to indicate failure
     __ orl(_t1, 1);
-=======
-    __ bind(restore_held_monitor_count_and_slow_path);
-    __ bind(_slow_path);
-    // Restore held monitor count.
-    __ increment(Address(_thread, JavaThread::held_monitor_count_offset()));
-    // increment will always result in ZF = 0 (no overflows).
->>>>>>> 3ca359ad
     __ jmp(slow_path_continuation());
   }
 
@@ -117,20 +107,15 @@
     const Register monitor = _mark;
 
 #ifndef _LP64
-    __ jmpb(slow_path);
+    __ jmpb(_slow_path);
 #else // _LP64
     const ByteSize monitor_tag = in_ByteSize(UseObjectMonitorTable ? 0 : checked_cast<int>(markWord::monitor_value));
     const Address succ_address(monitor, ObjectMonitor::succ_offset() - monitor_tag);
     const Address owner_address(monitor, ObjectMonitor::owner_offset() - monitor_tag);
 
     // successor null check.
-<<<<<<< HEAD
-    __ cmpptr(Address(monitor, OM_OFFSET_NO_MONITOR_VALUE_TAG(succ)), NULL_WORD);
-    __ jccb(Assembler::equal, slow_path);
-=======
     __ cmpptr(succ_address, NULL_WORD);
-    __ jccb(Assembler::equal, restore_held_monitor_count_and_slow_path);
->>>>>>> 3ca359ad
+    __ jccb(Assembler::equal, _slow_path);
 
     // Release lock.
     __ movptr(owner_address, NULL_WORD);
@@ -149,14 +134,9 @@
     //       not handle the monitor handoff. Currently only works
     //       due to the responsible thread.
     __ xorptr(rax, rax);
-<<<<<<< HEAD
     __ movptr(_t2, Address(_thread, JavaThread::lock_id_offset()));
-    __ lock(); __ cmpxchgptr(_t2, Address(monitor, OM_OFFSET_NO_MONITOR_VALUE_TAG(owner)));
-    __ jccb  (Assembler::equal, slow_path);
-=======
-    __ lock(); __ cmpxchgptr(_thread, owner_address);
-    __ jccb  (Assembler::equal, restore_held_monitor_count_and_slow_path);
->>>>>>> 3ca359ad
+    __ lock(); __ cmpxchgptr(_t2, owner_address);
+    __ jccb  (Assembler::equal, _slow_path);
 #endif
 
     __ bind(fix_zf_and_unlocked);
