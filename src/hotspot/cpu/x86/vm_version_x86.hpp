/*
 * Copyright (c) 1997, 2020, Oracle and/or its affiliates. All rights reserved.
 * DO NOT ALTER OR REMOVE COPYRIGHT NOTICES OR THIS FILE HEADER.
 *
 * This code is free software; you can redistribute it and/or modify it
 * under the terms of the GNU General Public License version 2 only, as
 * published by the Free Software Foundation.
 *
 * This code is distributed in the hope that it will be useful, but WITHOUT
 * ANY WARRANTY; without even the implied warranty of MERCHANTABILITY or
 * FITNESS FOR A PARTICULAR PURPOSE.  See the GNU General Public License
 * version 2 for more details (a copy is included in the LICENSE file that
 * accompanied this code).
 *
 * You should have received a copy of the GNU General Public License version
 * 2 along with this work; if not, write to the Free Software Foundation,
 * Inc., 51 Franklin St, Fifth Floor, Boston, MA 02110-1301 USA.
 *
 * Please contact Oracle, 500 Oracle Parkway, Redwood Shores, CA 94065 USA
 * or visit www.oracle.com if you need additional information or have any
 * questions.
 *
 */

#ifndef CPU_X86_VM_VERSION_X86_HPP
#define CPU_X86_VM_VERSION_X86_HPP

#include "memory/universe.hpp"
#include "runtime/abstract_vm_version.hpp"

class VM_Version : public Abstract_VM_Version {
  friend class VMStructs;
  friend class JVMCIVMStructs;

 public:
  // cpuid result register layouts.  These are all unions of a uint32_t
  // (in case anyone wants access to the register as a whole) and a bitfield.

  union StdCpuid1Eax {
    uint32_t value;
    struct {
      uint32_t stepping   : 4,
               model      : 4,
               family     : 4,
               proc_type  : 2,
                          : 2,
               ext_model  : 4,
               ext_family : 8,
                          : 4;
    } bits;
  };

  union StdCpuid1Ebx { // example, unused
    uint32_t value;
    struct {
      uint32_t brand_id         : 8,
               clflush_size     : 8,
               threads_per_cpu  : 8,
               apic_id          : 8;
    } bits;
  };

  union StdCpuid1Ecx {
    uint32_t value;
    struct {
      uint32_t sse3     : 1,
               clmul    : 1,
                        : 1,
               monitor  : 1,
                        : 1,
               vmx      : 1,
                        : 1,
               est      : 1,
                        : 1,
               ssse3    : 1,
               cid      : 1,
                        : 1,
               fma      : 1,
               cmpxchg16: 1,
                        : 4,
               dca      : 1,
               sse4_1   : 1,
               sse4_2   : 1,
                        : 2,
               popcnt   : 1,
                        : 1,
               aes      : 1,
                        : 1,
               osxsave  : 1,
               avx      : 1,
                        : 2,
               hv       : 1;
    } bits;
  };

  union StdCpuid1Edx {
    uint32_t value;
    struct {
      uint32_t          : 4,
               tsc      : 1,
                        : 3,
               cmpxchg8 : 1,
                        : 6,
               cmov     : 1,
                        : 3,
               clflush  : 1,
                        : 3,
               mmx      : 1,
               fxsr     : 1,
               sse      : 1,
               sse2     : 1,
                        : 1,
               ht       : 1,
                        : 3;
    } bits;
  };

  union DcpCpuid4Eax {
    uint32_t value;
    struct {
      uint32_t cache_type    : 5,
                             : 21,
               cores_per_cpu : 6;
    } bits;
  };

  union DcpCpuid4Ebx {
    uint32_t value;
    struct {
      uint32_t L1_line_size  : 12,
               partitions    : 10,
               associativity : 10;
    } bits;
  };

  union TplCpuidBEbx {
    uint32_t value;
    struct {
      uint32_t logical_cpus : 16,
                            : 16;
    } bits;
  };

  union ExtCpuid1Ecx {
    uint32_t value;
    struct {
      uint32_t LahfSahf     : 1,
               CmpLegacy    : 1,
                            : 3,
               lzcnt_intel  : 1,
               lzcnt        : 1,
               sse4a        : 1,
               misalignsse  : 1,
               prefetchw    : 1,
                            : 22;
    } bits;
  };

  union ExtCpuid1Edx {
    uint32_t value;
    struct {
      uint32_t           : 22,
               mmx_amd   : 1,
               mmx       : 1,
               fxsr      : 1,
               fxsr_opt  : 1,
               pdpe1gb   : 1,
               rdtscp    : 1,
                         : 1,
               long_mode : 1,
               tdnow2    : 1,
               tdnow     : 1;
    } bits;
  };

  union ExtCpuid5Ex {
    uint32_t value;
    struct {
      uint32_t L1_line_size : 8,
               L1_tag_lines : 8,
               L1_assoc     : 8,
               L1_size      : 8;
    } bits;
  };

  union ExtCpuid7Edx {
    uint32_t value;
    struct {
      uint32_t               : 8,
              tsc_invariance : 1,
                             : 23;
    } bits;
  };

  union ExtCpuid8Ecx {
    uint32_t value;
    struct {
      uint32_t cores_per_cpu : 8,
                             : 24;
    } bits;
  };

  union SefCpuid7Eax {
    uint32_t value;
  };

  union SefCpuid7Ebx {
    uint32_t value;
    struct {
      uint32_t fsgsbase : 1,
                        : 2,
                   bmi1 : 1,
                        : 1,
                   avx2 : 1,
                        : 2,
                   bmi2 : 1,
                   erms : 1,
                        : 1,
                    rtm : 1,
                        : 4,
                avx512f : 1,
               avx512dq : 1,
                        : 1,
                    adx : 1,
                        : 3,
             clflushopt : 1,
                   clwb : 1,
                        : 1,
               avx512pf : 1,
               avx512er : 1,
               avx512cd : 1,
                    sha : 1,
               avx512bw : 1,
               avx512vl : 1;
    } bits;
  };

  union SefCpuid7Ecx {
    uint32_t value;
    struct {
      uint32_t prefetchwt1 : 1,
               avx512_vbmi : 1,
                      umip : 1,
                       pku : 1,
                     ospke : 1,
                           : 1,
              avx512_vbmi2 : 1,
                           : 1,
                      gfni : 1,
                      vaes : 1,
         avx512_vpclmulqdq : 1,
               avx512_vnni : 1,
             avx512_bitalg : 1,
                           : 1,
          avx512_vpopcntdq : 1,
                           : 1,
                           : 1,
                     mawau : 5,
                     rdpid : 1,
                           : 9;
    } bits;
  };

  union SefCpuid7Edx {
    uint32_t value;
    struct {
      uint32_t             : 2,
             avx512_4vnniw : 1,
             avx512_4fmaps : 1,
        fast_short_rep_mov : 1,
                           : 27;
    } bits;
  };

  union ExtCpuid1EEbx {
    uint32_t value;
    struct {
      uint32_t                  : 8,
               threads_per_core : 8,
                                : 16;
    } bits;
  };

  union XemXcr0Eax {
    uint32_t value;
    struct {
      uint32_t x87     : 1,
               sse     : 1,
               ymm     : 1,
               bndregs : 1,
               bndcsr  : 1,
               opmask  : 1,
               zmm512  : 1,
               zmm32   : 1,
                       : 24;
    } bits;
  };

protected:
  static int _cpu;
  static int _model;
  static int _stepping;

  static bool _has_intel_jcc_erratum;

  static address   _cpuinfo_segv_addr; // address of instruction which causes SEGV
  static address   _cpuinfo_cont_addr; // address of instruction after the one which causes SEGV

  enum Feature_Flag : uint64_t {
    CPU_CX8               = (1ULL << 0), // next bits are from cpuid 1 (EDX)
    CPU_CMOV              = (1ULL << 1),
    CPU_FXSR              = (1ULL << 2),
    CPU_HT                = (1ULL << 3),

    CPU_MMX               = (1ULL << 4),
    CPU_3DNOW_PREFETCH    = (1ULL << 5), // Processor supports 3dnow prefetch and prefetchw instructions
                                         // may not necessarily support other 3dnow instructions
    CPU_SSE               = (1ULL << 6),
    CPU_SSE2              = (1ULL << 7),

    CPU_SSE3              = (1ULL << 8),  // SSE3 comes from cpuid 1 (ECX)
    CPU_SSSE3             = (1ULL << 9),
    CPU_SSE4A             = (1ULL << 10),
    CPU_SSE4_1            = (1ULL << 11),

    CPU_SSE4_2            = (1ULL << 12),
    CPU_POPCNT            = (1ULL << 13),
    CPU_LZCNT             = (1ULL << 14),
    CPU_TSC               = (1ULL << 15),

    CPU_TSCINV_BIT        = (1ULL << 16),
    CPU_TSCINV            = (1ULL << 17),
    CPU_AVX               = (1ULL << 18),
    CPU_AVX2              = (1ULL << 19),

    CPU_AES               = (1ULL << 20),
    CPU_ERMS              = (1ULL << 21), // enhanced 'rep movsb/stosb' instructions
    CPU_CLMUL             = (1ULL << 22), // carryless multiply for CRC
    CPU_BMI1              = (1ULL << 23),

    CPU_BMI2              = (1ULL << 24),
    CPU_RTM               = (1ULL << 25), // Restricted Transactional Memory instructions
    CPU_ADX               = (1ULL << 26),
    CPU_AVX512F           = (1ULL << 27), // AVX 512bit foundation instructions

    CPU_AVX512DQ          = (1ULL << 28),
    CPU_AVX512PF          = (1ULL << 29),
    CPU_AVX512ER          = (1ULL << 30),
    CPU_AVX512CD          = (1ULL << 31),

    CPU_AVX512BW          = (1ULL << 32), // Byte and word vector instructions
    CPU_AVX512VL          = (1ULL << 33), // EVEX instructions with smaller vector length
    CPU_SHA               = (1ULL << 34), // SHA instructions
    CPU_FMA               = (1ULL << 35), // FMA instructions

    CPU_VZEROUPPER        = (1ULL << 36), // Vzeroupper instruction
    CPU_AVX512_VPOPCNTDQ  = (1ULL << 37), // Vector popcount
    CPU_AVX512_VPCLMULQDQ = (1ULL << 38), // Vector carryless multiplication
    CPU_AVX512_VAES       = (1ULL << 39), // Vector AES instruction

    CPU_AVX512_VNNI       = (1ULL << 40), // Vector Neural Network Instructions
    CPU_FLUSH             = (1ULL << 41), // flush instruction
    CPU_FLUSHOPT          = (1ULL << 42), // flusopth instruction
    CPU_CLWB              = (1ULL << 43), // clwb instruction

    CPU_AVX512_VBMI2      = (1ULL << 44), // VBMI2 shift left double instructions
    CPU_AVX512_VBMI       = (1ULL << 45), // Vector BMI instructions
    CPU_HV                = (1ULL << 46), // Hypervisor instructions

    CPU_MAX_FEATURE       = CPU_HV
  };

<<<<<<< HEAD
#define CPU_AVX512BW          ((uint64_t)UCONST64(   0x100000000)) // enums are limited to 31 bit
#define CPU_AVX512VL          ((uint64_t)UCONST64(   0x200000000)) // EVEX instructions with smaller vector length
#define CPU_SHA               ((uint64_t)UCONST64(   0x400000000)) // SHA instructions
#define CPU_FMA               ((uint64_t)UCONST64(   0x800000000)) // FMA instructions
#define CPU_VZEROUPPER        ((uint64_t)UCONST64(  0x1000000000)) // Vzeroupper instruction
#define CPU_AVX512_VPOPCNTDQ  ((uint64_t)UCONST64(  0x2000000000)) // Vector popcount
#define CPU_AVX512_VPCLMULQDQ ((uint64_t)UCONST64(  0x4000000000)) // Vector carryless multiplication
#define CPU_AVX512_VAES       ((uint64_t)UCONST64(  0x8000000000)) // Vector AES instructions
#define CPU_AVX512_VNNI       ((uint64_t)UCONST64( 0x10000000000)) // Vector Neural Network Instructions
#define CPU_FLUSH             ((uint64_t)UCONST64( 0x20000000000)) // flush instruction
#define CPU_FLUSHOPT          ((uint64_t)UCONST64( 0x40000000000)) // flushopt instruction
#define CPU_CLWB              ((uint64_t)UCONST64( 0x80000000000)) // clwb instruction
#define CPU_AVX512_VBMI2      ((uint64_t)UCONST64(0x100000000000)) // VBMI2 shift left double instructions
#define CPU_AVX512_VBMI       ((uint64_t)UCONST64(0x200000000000)) // Vector BMI instructions
#define CPU_HV_PRESENT        ((uint64_t)UCONST64(0x400000000000)) // for hypervisor detection
    
#define CPU_RDTSCP ((uint64_t)UCONST64(0x100000000000)) // RDTSCP instruction
#define CPU_RDPID  ((uint64_t)UCONST64(0x200000000000)) // RDPID instruction
#define CPU_FSRM   ((uint64_t)UCONST64(0x400000000000)) // Fast Short REP MOV

// NB! When adding new CPU feature detection consider updating vmStructs_x86.hpp, vmStructs_jvmci.hpp, and VM_Version::get_processor_features().
=======
#define FEATURES_NAMES \
    "cx8",          "cmov",             "fxsr",              "ht",          \
    "mmx",          "3dnowpref",        "sse",               "sse2",        \
    "sse3",         "ssse3",            "sse4a",             "sse4.1",      \
    "sse4.2",       "popcnt",           "lzcnt",             "tsc",         \
    "tscinvbit",    "tscinv",           "avx",               "avx2",        \
    "aes",          "erms",             "clmul",             "bmi1",        \
    "bmi2",         "rtm",              "adx",               "avx512f",     \
    "avx512dq",     "avx512pf",         "avx512er",          "avx512cd",    \
    "avx512bw",     "avx512vl",         "sha",               "fma",         \
    "vzeroupper",   "avx512_vpopcntdq", "avx512_vpclmulqdq", "avx512_vaes", \
    "avx512_vnni",  "clflush",          "clflushopt",        "clwb",        \
    "avx512_vmbi2", "avx512_vmbi",      "hv"

  static const char* _features_names[];

  // NB! When adding new CPU feature detection consider updating vmStructs_x86.hpp, vmStructs_jvmci.hpp, and VM_Version::get_processor_features().
>>>>>>> e5ba020e

enum Extended_Family {
    // AMD
    CPU_FAMILY_AMD_11H       = 0x11,
    // ZX
    CPU_FAMILY_ZX_CORE_F6    = 6,
    CPU_FAMILY_ZX_CORE_F7    = 7,
    // Intel
    CPU_FAMILY_INTEL_CORE    = 6,
    CPU_MODEL_NEHALEM        = 0x1e,
    CPU_MODEL_NEHALEM_EP     = 0x1a,
    CPU_MODEL_NEHALEM_EX     = 0x2e,
    CPU_MODEL_WESTMERE       = 0x25,
    CPU_MODEL_WESTMERE_EP    = 0x2c,
    CPU_MODEL_WESTMERE_EX    = 0x2f,
    CPU_MODEL_SANDYBRIDGE    = 0x2a,
    CPU_MODEL_SANDYBRIDGE_EP = 0x2d,
    CPU_MODEL_IVYBRIDGE_EP   = 0x3a,
    CPU_MODEL_HASWELL_E3     = 0x3c,
    CPU_MODEL_HASWELL_E7     = 0x3f,
    CPU_MODEL_BROADWELL      = 0x3d,
    CPU_MODEL_SKYLAKE        = 0x55
  };

  // cpuid information block.  All info derived from executing cpuid with
  // various function numbers is stored here.  Intel and AMD info is
  // merged in this block: accessor methods disentangle it.
  //
  // The info block is laid out in subblocks of 4 dwords corresponding to
  // eax, ebx, ecx and edx, whether or not they contain anything useful.
  struct CpuidInfo {
    // cpuid function 0
    uint32_t std_max_function;
    uint32_t std_vendor_name_0;
    uint32_t std_vendor_name_1;
    uint32_t std_vendor_name_2;

    // cpuid function 1
    StdCpuid1Eax std_cpuid1_eax;
    StdCpuid1Ebx std_cpuid1_ebx;
    StdCpuid1Ecx std_cpuid1_ecx;
    StdCpuid1Edx std_cpuid1_edx;

    // cpuid function 4 (deterministic cache parameters)
    DcpCpuid4Eax dcp_cpuid4_eax;
    DcpCpuid4Ebx dcp_cpuid4_ebx;
    uint32_t     dcp_cpuid4_ecx; // unused currently
    uint32_t     dcp_cpuid4_edx; // unused currently

    // cpuid function 7 (structured extended features)
    SefCpuid7Eax sef_cpuid7_eax;
    SefCpuid7Ebx sef_cpuid7_ebx;
    SefCpuid7Ecx sef_cpuid7_ecx;
    SefCpuid7Edx sef_cpuid7_edx;

    // cpuid function 0xB (processor topology)
    // ecx = 0
    uint32_t     tpl_cpuidB0_eax;
    TplCpuidBEbx tpl_cpuidB0_ebx;
    uint32_t     tpl_cpuidB0_ecx; // unused currently
    uint32_t     tpl_cpuidB0_edx; // unused currently

    // ecx = 1
    uint32_t     tpl_cpuidB1_eax;
    TplCpuidBEbx tpl_cpuidB1_ebx;
    uint32_t     tpl_cpuidB1_ecx; // unused currently
    uint32_t     tpl_cpuidB1_edx; // unused currently

    // ecx = 2
    uint32_t     tpl_cpuidB2_eax;
    TplCpuidBEbx tpl_cpuidB2_ebx;
    uint32_t     tpl_cpuidB2_ecx; // unused currently
    uint32_t     tpl_cpuidB2_edx; // unused currently

    // cpuid function 0x80000000 // example, unused
    uint32_t ext_max_function;
    uint32_t ext_vendor_name_0;
    uint32_t ext_vendor_name_1;
    uint32_t ext_vendor_name_2;

    // cpuid function 0x80000001
    uint32_t     ext_cpuid1_eax; // reserved
    uint32_t     ext_cpuid1_ebx; // reserved
    ExtCpuid1Ecx ext_cpuid1_ecx;
    ExtCpuid1Edx ext_cpuid1_edx;

    // cpuid functions 0x80000002 thru 0x80000004: example, unused
    uint32_t proc_name_0, proc_name_1, proc_name_2, proc_name_3;
    uint32_t proc_name_4, proc_name_5, proc_name_6, proc_name_7;
    uint32_t proc_name_8, proc_name_9, proc_name_10,proc_name_11;

    // cpuid function 0x80000005 // AMD L1, Intel reserved
    uint32_t     ext_cpuid5_eax; // unused currently
    uint32_t     ext_cpuid5_ebx; // reserved
    ExtCpuid5Ex  ext_cpuid5_ecx; // L1 data cache info (AMD)
    ExtCpuid5Ex  ext_cpuid5_edx; // L1 instruction cache info (AMD)

    // cpuid function 0x80000007
    uint32_t     ext_cpuid7_eax; // reserved
    uint32_t     ext_cpuid7_ebx; // reserved
    uint32_t     ext_cpuid7_ecx; // reserved
    ExtCpuid7Edx ext_cpuid7_edx; // tscinv

    // cpuid function 0x80000008
    uint32_t     ext_cpuid8_eax; // unused currently
    uint32_t     ext_cpuid8_ebx; // reserved
    ExtCpuid8Ecx ext_cpuid8_ecx;
    uint32_t     ext_cpuid8_edx; // reserved

    // cpuid function 0x8000001E // AMD 17h
    uint32_t      ext_cpuid1E_eax;
    ExtCpuid1EEbx ext_cpuid1E_ebx; // threads per core (AMD17h)
    uint32_t      ext_cpuid1E_ecx;
    uint32_t      ext_cpuid1E_edx; // unused currently

    // extended control register XCR0 (the XFEATURE_ENABLED_MASK register)
    XemXcr0Eax   xem_xcr0_eax;
    uint32_t     xem_xcr0_edx; // reserved

    // Space to save ymm registers after signal handle
    int          ymm_save[8*4]; // Save ymm0, ymm7, ymm8, ymm15

    // Space to save zmm registers after signal handle
    int          zmm_save[16*4]; // Save zmm0, zmm7, zmm8, zmm31
  };

  // The actual cpuid info block
  static CpuidInfo _cpuid_info;

  // Extractors and predicates
  static uint32_t extended_cpu_family() {
    uint32_t result = _cpuid_info.std_cpuid1_eax.bits.family;
    result += _cpuid_info.std_cpuid1_eax.bits.ext_family;
    return result;
  }

  static uint32_t extended_cpu_model() {
    uint32_t result = _cpuid_info.std_cpuid1_eax.bits.model;
    result |= _cpuid_info.std_cpuid1_eax.bits.ext_model << 4;
    return result;
  }

  static uint32_t cpu_stepping() {
    uint32_t result = _cpuid_info.std_cpuid1_eax.bits.stepping;
    return result;
  }

  static uint logical_processor_count() {
    uint result = threads_per_core();
    return result;
  }

  static bool compute_has_intel_jcc_erratum();

  static uint64_t feature_flags() {
    uint64_t result = 0;
    if (_cpuid_info.std_cpuid1_edx.bits.cmpxchg8 != 0)
      result |= CPU_CX8;
    if (_cpuid_info.std_cpuid1_edx.bits.cmov != 0)
      result |= CPU_CMOV;
    if (_cpuid_info.std_cpuid1_edx.bits.clflush != 0)
      result |= CPU_FLUSH;
#ifdef _LP64
    // clflush should always be available on x86_64
    // if not we are in real trouble because we rely on it
    // to flush the code cache.
    assert ((result & CPU_FLUSH) != 0, "clflush should be available");
#endif
    if (_cpuid_info.std_cpuid1_edx.bits.fxsr != 0 || (is_amd_family() &&
        _cpuid_info.ext_cpuid1_edx.bits.fxsr != 0))
      result |= CPU_FXSR;
    // HT flag is set for multi-core processors also.
    if (threads_per_core() > 1)
      result |= CPU_HT;
    if (_cpuid_info.std_cpuid1_edx.bits.mmx != 0 || (is_amd_family() &&
        _cpuid_info.ext_cpuid1_edx.bits.mmx != 0))
      result |= CPU_MMX;
    if (_cpuid_info.std_cpuid1_edx.bits.sse != 0)
      result |= CPU_SSE;
    if (_cpuid_info.std_cpuid1_edx.bits.sse2 != 0)
      result |= CPU_SSE2;
    if (_cpuid_info.std_cpuid1_ecx.bits.sse3 != 0)
      result |= CPU_SSE3;
    if (_cpuid_info.std_cpuid1_ecx.bits.ssse3 != 0)
      result |= CPU_SSSE3;
    if (_cpuid_info.std_cpuid1_ecx.bits.sse4_1 != 0)
      result |= CPU_SSE4_1;
    if (_cpuid_info.std_cpuid1_ecx.bits.sse4_2 != 0)
      result |= CPU_SSE4_2;
    if (_cpuid_info.std_cpuid1_ecx.bits.popcnt != 0)
      result |= CPU_POPCNT;
    if (_cpuid_info.std_cpuid1_ecx.bits.avx != 0 &&
        _cpuid_info.std_cpuid1_ecx.bits.osxsave != 0 &&
        _cpuid_info.xem_xcr0_eax.bits.sse != 0 &&
        _cpuid_info.xem_xcr0_eax.bits.ymm != 0) {
      result |= CPU_AVX;
      result |= CPU_VZEROUPPER;
      if (_cpuid_info.sef_cpuid7_ebx.bits.avx2 != 0)
        result |= CPU_AVX2;
      if (_cpuid_info.sef_cpuid7_ebx.bits.avx512f != 0 &&
          _cpuid_info.xem_xcr0_eax.bits.opmask != 0 &&
          _cpuid_info.xem_xcr0_eax.bits.zmm512 != 0 &&
          _cpuid_info.xem_xcr0_eax.bits.zmm32 != 0) {
        result |= CPU_AVX512F;
        if (_cpuid_info.sef_cpuid7_ebx.bits.avx512cd != 0)
          result |= CPU_AVX512CD;
        if (_cpuid_info.sef_cpuid7_ebx.bits.avx512dq != 0)
          result |= CPU_AVX512DQ;
        if (_cpuid_info.sef_cpuid7_ebx.bits.avx512pf != 0)
          result |= CPU_AVX512PF;
        if (_cpuid_info.sef_cpuid7_ebx.bits.avx512er != 0)
          result |= CPU_AVX512ER;
        if (_cpuid_info.sef_cpuid7_ebx.bits.avx512bw != 0)
          result |= CPU_AVX512BW;
        if (_cpuid_info.sef_cpuid7_ebx.bits.avx512vl != 0)
          result |= CPU_AVX512VL;
        if (_cpuid_info.sef_cpuid7_ecx.bits.avx512_vpopcntdq != 0)
          result |= CPU_AVX512_VPOPCNTDQ;
        if (_cpuid_info.sef_cpuid7_ecx.bits.avx512_vpclmulqdq != 0)
          result |= CPU_AVX512_VPCLMULQDQ;
        if (_cpuid_info.sef_cpuid7_ecx.bits.vaes != 0)
          result |= CPU_AVX512_VAES;
        if (_cpuid_info.sef_cpuid7_ecx.bits.avx512_vnni != 0)
          result |= CPU_AVX512_VNNI;
        if (_cpuid_info.sef_cpuid7_ecx.bits.avx512_vbmi != 0)
          result |= CPU_AVX512_VBMI;
        if (_cpuid_info.sef_cpuid7_ecx.bits.avx512_vbmi2 != 0)
          result |= CPU_AVX512_VBMI2;
      }
    }
    if (_cpuid_info.std_cpuid1_ecx.bits.hv != 0)
      result |= CPU_HV;
    if (_cpuid_info.sef_cpuid7_ebx.bits.bmi1 != 0)
      result |= CPU_BMI1;
    if (_cpuid_info.std_cpuid1_edx.bits.tsc != 0)
      result |= CPU_TSC;
    if (_cpuid_info.ext_cpuid7_edx.bits.tsc_invariance != 0)
      result |= CPU_TSCINV_BIT;
    if (_cpuid_info.std_cpuid1_ecx.bits.aes != 0)
      result |= CPU_AES;
    if (_cpuid_info.sef_cpuid7_ebx.bits.erms != 0)
      result |= CPU_ERMS;
    if (_cpuid_info.sef_cpuid7_edx.bits.fast_short_rep_mov != 0)
      result |= CPU_FSRM;
    if (_cpuid_info.std_cpuid1_ecx.bits.clmul != 0)
      result |= CPU_CLMUL;
    if (_cpuid_info.sef_cpuid7_ebx.bits.rtm != 0)
      result |= CPU_RTM;
    if (_cpuid_info.sef_cpuid7_ebx.bits.adx != 0)
       result |= CPU_ADX;
    if (_cpuid_info.sef_cpuid7_ebx.bits.bmi2 != 0)
      result |= CPU_BMI2;
    if (_cpuid_info.sef_cpuid7_ebx.bits.sha != 0)
      result |= CPU_SHA;
    if (_cpuid_info.std_cpuid1_ecx.bits.fma != 0)
      result |= CPU_FMA;
    if (_cpuid_info.sef_cpuid7_ebx.bits.clflushopt != 0)
      result |= CPU_FLUSHOPT;
    if (_cpuid_info.ext_cpuid1_edx.bits.rdtscp != 0)
      result |= CPU_RDTSCP;
    if (_cpuid_info.sef_cpuid7_ecx.bits.rdpid != 0)
      result |= CPU_RDPID;

    // AMD|Hygon features.
    if (is_amd_family()) {
      if ((_cpuid_info.ext_cpuid1_edx.bits.tdnow != 0) ||
          (_cpuid_info.ext_cpuid1_ecx.bits.prefetchw != 0))
        result |= CPU_3DNOW_PREFETCH;
      if (_cpuid_info.ext_cpuid1_ecx.bits.lzcnt != 0)
        result |= CPU_LZCNT;
      if (_cpuid_info.ext_cpuid1_ecx.bits.sse4a != 0)
        result |= CPU_SSE4A;
    }

    // Intel features.
    if (is_intel()) {
      if (_cpuid_info.ext_cpuid1_ecx.bits.lzcnt_intel != 0)
        result |= CPU_LZCNT;
      // for Intel, ecx.bits.misalignsse bit (bit 8) indicates support for prefetchw
      if (_cpuid_info.ext_cpuid1_ecx.bits.misalignsse != 0) {
        result |= CPU_3DNOW_PREFETCH;
      }
      if (_cpuid_info.sef_cpuid7_ebx.bits.clwb != 0) {
        result |= CPU_CLWB;
      }
    }

    // ZX features.
    if (is_zx()) {
      if (_cpuid_info.ext_cpuid1_ecx.bits.lzcnt_intel != 0)
        result |= CPU_LZCNT;
      // for ZX, ecx.bits.misalignsse bit (bit 8) indicates support for prefetchw
      if (_cpuid_info.ext_cpuid1_ecx.bits.misalignsse != 0) {
        result |= CPU_3DNOW_PREFETCH;
      }
    }

    // Composite features.
    if (supports_tscinv_bit() &&
        ((is_amd_family() && !is_amd_Barcelona()) ||
         is_intel_tsc_synched_at_init())) {
      result |= CPU_TSCINV;
    }

    return result;
  }

  static bool os_supports_avx_vectors() {
    bool retVal = false;
    int nreg = 2 LP64_ONLY(+2);
    if (supports_evex()) {
      // Verify that OS save/restore all bits of EVEX registers
      // during signal processing.
      retVal = true;
      for (int i = 0; i < 16 * nreg; i++) { // 64 bytes per zmm register
        if (_cpuid_info.zmm_save[i] != ymm_test_value()) {
          retVal = false;
          break;
        }
      }
    } else if (supports_avx()) {
      // Verify that OS save/restore all bits of AVX registers
      // during signal processing.
      retVal = true;
      for (int i = 0; i < 8 * nreg; i++) { // 32 bytes per ymm register
        if (_cpuid_info.ymm_save[i] != ymm_test_value()) {
          retVal = false;
          break;
        }
      }
      // zmm_save will be set on a EVEX enabled machine even if we choose AVX code gen
      if (retVal == false) {
        // Verify that OS save/restore all bits of EVEX registers
        // during signal processing.
        retVal = true;
        for (int i = 0; i < 16 * nreg; i++) { // 64 bytes per zmm register
          if (_cpuid_info.zmm_save[i] != ymm_test_value()) {
            retVal = false;
            break;
          }
        }
      }
    }
    return retVal;
  }

  static void get_processor_features();

public:
  // Offsets for cpuid asm stub
  static ByteSize std_cpuid0_offset() { return byte_offset_of(CpuidInfo, std_max_function); }
  static ByteSize std_cpuid1_offset() { return byte_offset_of(CpuidInfo, std_cpuid1_eax); }
  static ByteSize dcp_cpuid4_offset() { return byte_offset_of(CpuidInfo, dcp_cpuid4_eax); }
  static ByteSize sef_cpuid7_offset() { return byte_offset_of(CpuidInfo, sef_cpuid7_eax); }
  static ByteSize ext_cpuid1_offset() { return byte_offset_of(CpuidInfo, ext_cpuid1_eax); }
  static ByteSize ext_cpuid5_offset() { return byte_offset_of(CpuidInfo, ext_cpuid5_eax); }
  static ByteSize ext_cpuid7_offset() { return byte_offset_of(CpuidInfo, ext_cpuid7_eax); }
  static ByteSize ext_cpuid8_offset() { return byte_offset_of(CpuidInfo, ext_cpuid8_eax); }
  static ByteSize ext_cpuid1E_offset() { return byte_offset_of(CpuidInfo, ext_cpuid1E_eax); }
  static ByteSize tpl_cpuidB0_offset() { return byte_offset_of(CpuidInfo, tpl_cpuidB0_eax); }
  static ByteSize tpl_cpuidB1_offset() { return byte_offset_of(CpuidInfo, tpl_cpuidB1_eax); }
  static ByteSize tpl_cpuidB2_offset() { return byte_offset_of(CpuidInfo, tpl_cpuidB2_eax); }
  static ByteSize xem_xcr0_offset() { return byte_offset_of(CpuidInfo, xem_xcr0_eax); }
  static ByteSize ymm_save_offset() { return byte_offset_of(CpuidInfo, ymm_save); }
  static ByteSize zmm_save_offset() { return byte_offset_of(CpuidInfo, zmm_save); }

  // The value used to check ymm register after signal handle
  static int ymm_test_value()    { return 0xCAFEBABE; }

  static void get_cpu_info_wrapper();
  static void set_cpuinfo_segv_addr(address pc) { _cpuinfo_segv_addr = pc; }
  static bool  is_cpuinfo_segv_addr(address pc) { return _cpuinfo_segv_addr == pc; }
  static void set_cpuinfo_cont_addr(address pc) { _cpuinfo_cont_addr = pc; }
  static address  cpuinfo_cont_addr()           { return _cpuinfo_cont_addr; }

  static void clean_cpuFeatures()   { _features = 0; }
  static void set_avx_cpuFeatures() { _features = (CPU_SSE | CPU_SSE2 | CPU_AVX | CPU_VZEROUPPER ); }
  static void set_evex_cpuFeatures() { _features = (CPU_AVX512F | CPU_SSE | CPU_SSE2 | CPU_VZEROUPPER ); }


  // Initialization
  static void initialize();

  // Override Abstract_VM_Version implementation
  static void print_platform_virtualization_info(outputStream*);

  // Override Abstract_VM_Version implementation
  static bool use_biased_locking();

  // Asserts
  static void assert_is_initialized() {
    assert(_cpuid_info.std_cpuid1_eax.bits.family != 0, "VM_Version not initialized");
  }

  //
  // Processor family:
  //       3   -  386
  //       4   -  486
  //       5   -  Pentium
  //       6   -  PentiumPro, Pentium II, Celeron, Xeon, Pentium III, Athlon,
  //              Pentium M, Core Solo, Core Duo, Core2 Duo
  //    family 6 model:   9,        13,       14,        15
  //    0x0f   -  Pentium 4, Opteron
  //
  // Note: The cpu family should be used to select between
  //       instruction sequences which are valid on all Intel
  //       processors.  Use the feature test functions below to
  //       determine whether a particular instruction is supported.
  //
  static int  cpu_family()        { return _cpu;}
  static bool is_P6()             { return cpu_family() >= 6; }
  static bool is_amd()            { assert_is_initialized(); return _cpuid_info.std_vendor_name_0 == 0x68747541; } // 'htuA'
  static bool is_hygon()          { assert_is_initialized(); return _cpuid_info.std_vendor_name_0 == 0x6F677948; } // 'ogyH'
  static bool is_amd_family()     { return is_amd() || is_hygon(); }
  static bool is_intel()          { assert_is_initialized(); return _cpuid_info.std_vendor_name_0 == 0x756e6547; } // 'uneG'
  static bool is_zx()             { assert_is_initialized(); return (_cpuid_info.std_vendor_name_0 == 0x746e6543) || (_cpuid_info.std_vendor_name_0 == 0x68532020); } // 'tneC'||'hS  '
  static bool is_atom_family()    { return ((cpu_family() == 0x06) && ((extended_cpu_model() == 0x36) || (extended_cpu_model() == 0x37) || (extended_cpu_model() == 0x4D))); } //Silvermont and Centerton
  static bool is_knights_family() { return ((cpu_family() == 0x06) && ((extended_cpu_model() == 0x57) || (extended_cpu_model() == 0x85))); } // Xeon Phi 3200/5200/7200 and Future Xeon Phi

  static bool supports_processor_topology() {
    return (_cpuid_info.std_max_function >= 0xB) &&
           // eax[4:0] | ebx[0:15] == 0 indicates invalid topology level.
           // Some cpus have max cpuid >= 0xB but do not support processor topology.
           (((_cpuid_info.tpl_cpuidB0_eax & 0x1f) | _cpuid_info.tpl_cpuidB0_ebx.bits.logical_cpus) != 0);
  }

  static uint cores_per_cpu()  {
    uint result = 1;
    if (is_intel()) {
      bool supports_topology = supports_processor_topology();
      if (supports_topology) {
        result = _cpuid_info.tpl_cpuidB1_ebx.bits.logical_cpus /
                 _cpuid_info.tpl_cpuidB0_ebx.bits.logical_cpus;
      }
      if (!supports_topology || result == 0) {
        result = (_cpuid_info.dcp_cpuid4_eax.bits.cores_per_cpu + 1);
      }
    } else if (is_amd_family()) {
      result = (_cpuid_info.ext_cpuid8_ecx.bits.cores_per_cpu + 1);
    } else if (is_zx()) {
      bool supports_topology = supports_processor_topology();
      if (supports_topology) {
        result = _cpuid_info.tpl_cpuidB1_ebx.bits.logical_cpus /
                 _cpuid_info.tpl_cpuidB0_ebx.bits.logical_cpus;
      }
      if (!supports_topology || result == 0) {
        result = (_cpuid_info.dcp_cpuid4_eax.bits.cores_per_cpu + 1);
      }
    }
    return result;
  }

  static uint threads_per_core()  {
    uint result = 1;
    if (is_intel() && supports_processor_topology()) {
      result = _cpuid_info.tpl_cpuidB0_ebx.bits.logical_cpus;
    } else if (is_zx() && supports_processor_topology()) {
      result = _cpuid_info.tpl_cpuidB0_ebx.bits.logical_cpus;
    } else if (_cpuid_info.std_cpuid1_edx.bits.ht != 0) {
      if (cpu_family() >= 0x17) {
        result = _cpuid_info.ext_cpuid1E_ebx.bits.threads_per_core + 1;
      } else {
        result = _cpuid_info.std_cpuid1_ebx.bits.threads_per_cpu /
                 cores_per_cpu();
      }
    }
    return (result == 0 ? 1 : result);
  }

  static intx L1_line_size()  {
    intx result = 0;
    if (is_intel()) {
      result = (_cpuid_info.dcp_cpuid4_ebx.bits.L1_line_size + 1);
    } else if (is_amd_family()) {
      result = _cpuid_info.ext_cpuid5_ecx.bits.L1_line_size;
    } else if (is_zx()) {
      result = (_cpuid_info.dcp_cpuid4_ebx.bits.L1_line_size + 1);
    }
    if (result < 32) // not defined ?
      result = 32;   // 32 bytes by default on x86 and other x64
    return result;
  }

  static intx prefetch_data_size()  {
    return L1_line_size();
  }

  //
  // Feature identification
  //
<<<<<<< HEAD
  static bool supports_cpuid()    { return _features  != 0; }
  static bool supports_cmpxchg8() { return (_features & CPU_CX8) != 0; }
  static bool supports_cmov()     { return (_features & CPU_CMOV) != 0; }
  static bool supports_fxsr()     { return (_features & CPU_FXSR) != 0; }
  static bool supports_ht()       { return (_features & CPU_HT) != 0; }
  static bool supports_mmx()      { return (_features & CPU_MMX) != 0; }
  static bool supports_sse()      { return (_features & CPU_SSE) != 0; }
  static bool supports_sse2()     { return (_features & CPU_SSE2) != 0; }
  static bool supports_sse3()     { return (_features & CPU_SSE3) != 0; }
  static bool supports_ssse3()    { return (_features & CPU_SSSE3)!= 0; }
  static bool supports_sse4_1()   { return (_features & CPU_SSE4_1) != 0; }
  static bool supports_sse4_2()   { return (_features & CPU_SSE4_2) != 0; }
  static bool supports_popcnt()   { return (_features & CPU_POPCNT) != 0; }
  static bool supports_avx()      { return (_features & CPU_AVX) != 0; }
  static bool supports_avx2()     { return (_features & CPU_AVX2) != 0; }
  static bool supports_tsc()      { return (_features & CPU_TSC) != 0; }
  static bool supports_rdtscp()   { return (_features & CPU_RDTSCP) != 0; }
  static bool supports_rdpid()    { return (_features & CPU_RDPID) != 0; }
  static bool supports_aes()      { return (_features & CPU_AES) != 0; }
  static bool supports_erms()     { return (_features & CPU_ERMS) != 0; }
  static bool supports_fsrm()     { return (_features & CPU_FSRM) != 0; }
  static bool supports_clmul()    { return (_features & CPU_CLMUL) != 0; }
  static bool supports_rtm()      { return (_features & CPU_RTM) != 0; }
  static bool supports_bmi1()     { return (_features & CPU_BMI1) != 0; }
  static bool supports_bmi2()     { return (_features & CPU_BMI2) != 0; }
  static bool supports_adx()      { return (_features & CPU_ADX) != 0; }
  static bool supports_evex()     { return (_features & CPU_AVX512F) != 0; }
  static bool supports_avx512dq() { return (_features & CPU_AVX512DQ) != 0; }
  static bool supports_avx512pf() { return (_features & CPU_AVX512PF) != 0; }
  static bool supports_avx512er() { return (_features & CPU_AVX512ER) != 0; }
  static bool supports_avx512cd() { return (_features & CPU_AVX512CD) != 0; }
  static bool supports_avx512bw() { return (_features & CPU_AVX512BW) != 0; }
  static bool supports_avx512vl() { return (_features & CPU_AVX512VL) != 0; }
  static bool supports_avx512vlbw() { return (supports_evex() && supports_avx512bw() && supports_avx512vl()); }
  static bool supports_avx512vldq() { return (supports_evex() && supports_avx512dq() && supports_avx512vl()); }
=======
  static bool supports_cpuid()        { return _features  != 0; }
  static bool supports_cmpxchg8()     { return (_features & CPU_CX8) != 0; }
  static bool supports_cmov()         { return (_features & CPU_CMOV) != 0; }
  static bool supports_fxsr()         { return (_features & CPU_FXSR) != 0; }
  static bool supports_ht()           { return (_features & CPU_HT) != 0; }
  static bool supports_mmx()          { return (_features & CPU_MMX) != 0; }
  static bool supports_sse()          { return (_features & CPU_SSE) != 0; }
  static bool supports_sse2()         { return (_features & CPU_SSE2) != 0; }
  static bool supports_sse3()         { return (_features & CPU_SSE3) != 0; }
  static bool supports_ssse3()        { return (_features & CPU_SSSE3)!= 0; }
  static bool supports_sse4_1()       { return (_features & CPU_SSE4_1) != 0; }
  static bool supports_sse4_2()       { return (_features & CPU_SSE4_2) != 0; }
  static bool supports_popcnt()       { return (_features & CPU_POPCNT) != 0; }
  static bool supports_avx()          { return (_features & CPU_AVX) != 0; }
  static bool supports_avx2()         { return (_features & CPU_AVX2) != 0; }
  static bool supports_tsc()          { return (_features & CPU_TSC) != 0; }
  static bool supports_aes()          { return (_features & CPU_AES) != 0; }
  static bool supports_erms()         { return (_features & CPU_ERMS) != 0; }
  static bool supports_clmul()        { return (_features & CPU_CLMUL) != 0; }
  static bool supports_rtm()          { return (_features & CPU_RTM) != 0; }
  static bool supports_bmi1()         { return (_features & CPU_BMI1) != 0; }
  static bool supports_bmi2()         { return (_features & CPU_BMI2) != 0; }
  static bool supports_adx()          { return (_features & CPU_ADX) != 0; }
  static bool supports_evex()         { return (_features & CPU_AVX512F) != 0; }
  static bool supports_avx512dq()     { return (_features & CPU_AVX512DQ) != 0; }
  static bool supports_avx512pf()     { return (_features & CPU_AVX512PF) != 0; }
  static bool supports_avx512er()     { return (_features & CPU_AVX512ER) != 0; }
  static bool supports_avx512cd()     { return (_features & CPU_AVX512CD) != 0; }
  static bool supports_avx512bw()     { return (_features & CPU_AVX512BW) != 0; }
  static bool supports_avx512vl()     { return (_features & CPU_AVX512VL) != 0; }
  static bool supports_avx512vlbw()   { return (supports_evex() && supports_avx512bw() && supports_avx512vl()); }
  static bool supports_avx512vldq()   { return (supports_evex() && supports_avx512dq() && supports_avx512vl()); }
>>>>>>> e5ba020e
  static bool supports_avx512vlbwdq() { return (supports_evex() && supports_avx512vl() &&
                                                supports_avx512bw() && supports_avx512dq()); }
  static bool supports_avx512novl()   { return (supports_evex() && !supports_avx512vl()); }
  static bool supports_avx512nobw()   { return (supports_evex() && !supports_avx512bw()); }
  static bool supports_avx256only()   { return (supports_avx2() && !supports_evex()); }
  static bool supports_avxonly()      { return ((supports_avx2() || supports_avx()) && !supports_evex()); }
  static bool supports_sha()          { return (_features & CPU_SHA) != 0; }
  static bool supports_fma()          { return (_features & CPU_FMA) != 0 && supports_avx(); }
  static bool supports_vzeroupper()   { return (_features & CPU_VZEROUPPER) != 0; }
  static bool supports_avx512_vpopcntdq()  { return (_features & CPU_AVX512_VPOPCNTDQ) != 0; }
  static bool supports_avx512_vpclmulqdq() { return (_features & CPU_AVX512_VPCLMULQDQ) != 0; }
  static bool supports_avx512_vaes()  { return (_features & CPU_AVX512_VAES) != 0; }
  static bool supports_avx512_vnni()  { return (_features & CPU_AVX512_VNNI) != 0; }
  static bool supports_avx512_vbmi()  { return (_features & CPU_AVX512_VBMI) != 0; }
  static bool supports_avx512_vbmi2() { return (_features & CPU_AVX512_VBMI2) != 0; }
  static bool supports_hv()           { return (_features & CPU_HV) != 0; }

  // Intel features
  static bool is_intel_family_core() { return is_intel() &&
                                       extended_cpu_family() == CPU_FAMILY_INTEL_CORE; }

  static bool is_intel_skylake() { return is_intel_family_core() &&
                                          extended_cpu_model() == CPU_MODEL_SKYLAKE; }

  static bool is_intel_tsc_synched_at_init()  {
    if (is_intel_family_core()) {
      uint32_t ext_model = extended_cpu_model();
      if (ext_model == CPU_MODEL_NEHALEM_EP     ||
          ext_model == CPU_MODEL_WESTMERE_EP    ||
          ext_model == CPU_MODEL_SANDYBRIDGE_EP ||
          ext_model == CPU_MODEL_IVYBRIDGE_EP) {
        // <= 2-socket invariant tsc support. EX versions are usually used
        // in > 2-socket systems and likely don't synchronize tscs at
        // initialization.
        // Code that uses tsc values must be prepared for them to arbitrarily
        // jump forward or backward.
        return true;
      }
    }
    return false;
  }

  // This checks if the JVM is potentially affected by an erratum on Intel CPUs (SKX102)
  // that causes unpredictable behaviour when jcc crosses 64 byte boundaries. Its microcode
  // mitigation causes regressions when jumps or fused conditional branches cross or end at
  // 32 byte boundaries.
  static bool has_intel_jcc_erratum() { return _has_intel_jcc_erratum; }

  // AMD features
  static bool supports_3dnow_prefetch()    { return (_features & CPU_3DNOW_PREFETCH) != 0; }
  static bool supports_lzcnt()    { return (_features & CPU_LZCNT) != 0; }
  static bool supports_sse4a()    { return (_features & CPU_SSE4A) != 0; }

  static bool is_amd_Barcelona()  { return is_amd() &&
                                           extended_cpu_family() == CPU_FAMILY_AMD_11H; }

  // Intel and AMD newer cores support fast timestamps well
  static bool supports_tscinv_bit() {
    return (_features & CPU_TSCINV_BIT) != 0;
  }
  static bool supports_tscinv() {
    return (_features & CPU_TSCINV) != 0;
  }

  // Intel Core and newer cpus have fast IDIV instruction (excluding Atom).
  static bool has_fast_idiv()     { return is_intel() && cpu_family() == 6 &&
                                           supports_sse3() && _model != 0x1C; }

  static bool supports_compare_and_exchange() { return true; }

  static intx allocate_prefetch_distance(bool use_watermark_prefetch) {
    // Hardware prefetching (distance/size in bytes):
    // Pentium 3 -  64 /  32
    // Pentium 4 - 256 / 128
    // Athlon    -  64 /  32 ????
    // Opteron   - 128 /  64 only when 2 sequential cache lines accessed
    // Core      - 128 /  64
    //
    // Software prefetching (distance in bytes / instruction with best score):
    // Pentium 3 - 128 / prefetchnta
    // Pentium 4 - 512 / prefetchnta
    // Athlon    - 128 / prefetchnta
    // Opteron   - 256 / prefetchnta
    // Core      - 256 / prefetchnta
    // It will be used only when AllocatePrefetchStyle > 0

    if (is_amd_family()) { // AMD | Hygon
      if (supports_sse2()) {
        return 256; // Opteron
      } else {
        return 128; // Athlon
      }
    } else { // Intel
      if (supports_sse3() && cpu_family() == 6) {
        if (supports_sse4_2() && supports_ht()) { // Nehalem based cpus
          return 192;
        } else if (use_watermark_prefetch) { // watermark prefetching on Core
#ifdef _LP64
          return 384;
#else
          return 320;
#endif
        }
      }
      if (supports_sse2()) {
        if (cpu_family() == 6) {
          return 256; // Pentium M, Core, Core2
        } else {
          return 512; // Pentium 4
        }
      } else {
        return 128; // Pentium 3 (and all other old CPUs)
      }
    }
  }

  // SSE2 and later processors implement a 'pause' instruction
  // that can be used for efficient implementation of
  // the intrinsic for java.lang.Thread.onSpinWait()
  static bool supports_on_spin_wait() { return supports_sse2(); }

  // x86_64 supports fast class initialization checks for static methods.
  static bool supports_fast_class_init_checks() {
    return LP64_ONLY(true) NOT_LP64(false); // not implemented on x86_32
  }

  // there are several insns to force cache line sync to memory which
  // we can use to ensure mapped non-volatile memory is up to date with
  // pending in-cache changes.
  //
  // 64 bit cpus always support clflush which writes back and evicts
  // on 32 bit cpus support is recorded via a feature flag
  //
  // clflushopt is optional and acts like clflush except it does
  // not synchronize with other memory ops. it needs a preceding
  // and trailing StoreStore fence
  //
  // clwb is an optional intel-specific instruction which
  // writes back without evicting the line. it also does not
  // synchronize with other memory ops. so, it needs preceding
  // and trailing StoreStore fences.

#ifdef _LP64
  static bool supports_clflush() {
    // clflush should always be available on x86_64
    // if not we are in real trouble because we rely on it
    // to flush the code cache.
    // Unfortunately, Assembler::clflush is currently called as part
    // of generation of the code cache flush routine. This happens
    // under Universe::init before the processor features are set
    // up. Assembler::flush calls this routine to check that clflush
    // is allowed. So, we give the caller a free pass if Universe init
    // is still in progress.
    assert ((!Universe::is_fully_initialized() || (_features & CPU_FLUSH) != 0), "clflush should be available");
    return true;
  }
#else
  static bool supports_clflush() { return  ((_features & CPU_FLUSH) != 0); }
#endif // _LP64
  // Note: CPU_FLUSHOPT and CPU_CLWB bits should always be zero for 32-bit
  static bool supports_clflushopt() { return ((_features & CPU_FLUSHOPT) != 0); }
  static bool supports_clwb() { return ((_features & CPU_CLWB) != 0); }

  // support functions for virtualization detection
 private:
  static void check_virtualizations();
};

#endif // CPU_X86_VM_VERSION_X86_HPP<|MERGE_RESOLUTION|>--- conflicted
+++ resolved
@@ -365,34 +365,16 @@
 
     CPU_AVX512_VBMI2      = (1ULL << 44), // VBMI2 shift left double instructions
     CPU_AVX512_VBMI       = (1ULL << 45), // Vector BMI instructions
-    CPU_HV                = (1ULL << 46), // Hypervisor instructions
+
+    CPU_RDTSCP            = (1ULL << 46), // RDTSCP instruction
+    CPU_RDPID             = (1ULL << 47), // RDPID instruction
+    CPU_FSRM              = (1ULL << 48), // Fast Short REP MOV
+
+    CPU_HV                = (1ULL << 49), // Hypervisor instructions
 
     CPU_MAX_FEATURE       = CPU_HV
   };
-
-<<<<<<< HEAD
-#define CPU_AVX512BW          ((uint64_t)UCONST64(   0x100000000)) // enums are limited to 31 bit
-#define CPU_AVX512VL          ((uint64_t)UCONST64(   0x200000000)) // EVEX instructions with smaller vector length
-#define CPU_SHA               ((uint64_t)UCONST64(   0x400000000)) // SHA instructions
-#define CPU_FMA               ((uint64_t)UCONST64(   0x800000000)) // FMA instructions
-#define CPU_VZEROUPPER        ((uint64_t)UCONST64(  0x1000000000)) // Vzeroupper instruction
-#define CPU_AVX512_VPOPCNTDQ  ((uint64_t)UCONST64(  0x2000000000)) // Vector popcount
-#define CPU_AVX512_VPCLMULQDQ ((uint64_t)UCONST64(  0x4000000000)) // Vector carryless multiplication
-#define CPU_AVX512_VAES       ((uint64_t)UCONST64(  0x8000000000)) // Vector AES instructions
-#define CPU_AVX512_VNNI       ((uint64_t)UCONST64( 0x10000000000)) // Vector Neural Network Instructions
-#define CPU_FLUSH             ((uint64_t)UCONST64( 0x20000000000)) // flush instruction
-#define CPU_FLUSHOPT          ((uint64_t)UCONST64( 0x40000000000)) // flushopt instruction
-#define CPU_CLWB              ((uint64_t)UCONST64( 0x80000000000)) // clwb instruction
-#define CPU_AVX512_VBMI2      ((uint64_t)UCONST64(0x100000000000)) // VBMI2 shift left double instructions
-#define CPU_AVX512_VBMI       ((uint64_t)UCONST64(0x200000000000)) // Vector BMI instructions
-#define CPU_HV_PRESENT        ((uint64_t)UCONST64(0x400000000000)) // for hypervisor detection
     
-#define CPU_RDTSCP ((uint64_t)UCONST64(0x100000000000)) // RDTSCP instruction
-#define CPU_RDPID  ((uint64_t)UCONST64(0x200000000000)) // RDPID instruction
-#define CPU_FSRM   ((uint64_t)UCONST64(0x400000000000)) // Fast Short REP MOV
-
-// NB! When adding new CPU feature detection consider updating vmStructs_x86.hpp, vmStructs_jvmci.hpp, and VM_Version::get_processor_features().
-=======
 #define FEATURES_NAMES \
     "cx8",          "cmov",             "fxsr",              "ht",          \
     "mmx",          "3dnowpref",        "sse",               "sse2",        \
@@ -405,12 +387,12 @@
     "avx512bw",     "avx512vl",         "sha",               "fma",         \
     "vzeroupper",   "avx512_vpopcntdq", "avx512_vpclmulqdq", "avx512_vaes", \
     "avx512_vnni",  "clflush",          "clflushopt",        "clwb",        \
-    "avx512_vmbi2", "avx512_vmbi",      "hv"
+    "avx512_vmbi2", "avx512_vmbi",                                          \
+    "rdtscp",       "rdpid",            "fsrm",              "hv"
 
   static const char* _features_names[];
 
   // NB! When adding new CPU feature detection consider updating vmStructs_x86.hpp, vmStructs_jvmci.hpp, and VM_Version::get_processor_features().
->>>>>>> e5ba020e
 
 enum Extended_Family {
     // AMD
@@ -901,43 +883,6 @@
   //
   // Feature identification
   //
-<<<<<<< HEAD
-  static bool supports_cpuid()    { return _features  != 0; }
-  static bool supports_cmpxchg8() { return (_features & CPU_CX8) != 0; }
-  static bool supports_cmov()     { return (_features & CPU_CMOV) != 0; }
-  static bool supports_fxsr()     { return (_features & CPU_FXSR) != 0; }
-  static bool supports_ht()       { return (_features & CPU_HT) != 0; }
-  static bool supports_mmx()      { return (_features & CPU_MMX) != 0; }
-  static bool supports_sse()      { return (_features & CPU_SSE) != 0; }
-  static bool supports_sse2()     { return (_features & CPU_SSE2) != 0; }
-  static bool supports_sse3()     { return (_features & CPU_SSE3) != 0; }
-  static bool supports_ssse3()    { return (_features & CPU_SSSE3)!= 0; }
-  static bool supports_sse4_1()   { return (_features & CPU_SSE4_1) != 0; }
-  static bool supports_sse4_2()   { return (_features & CPU_SSE4_2) != 0; }
-  static bool supports_popcnt()   { return (_features & CPU_POPCNT) != 0; }
-  static bool supports_avx()      { return (_features & CPU_AVX) != 0; }
-  static bool supports_avx2()     { return (_features & CPU_AVX2) != 0; }
-  static bool supports_tsc()      { return (_features & CPU_TSC) != 0; }
-  static bool supports_rdtscp()   { return (_features & CPU_RDTSCP) != 0; }
-  static bool supports_rdpid()    { return (_features & CPU_RDPID) != 0; }
-  static bool supports_aes()      { return (_features & CPU_AES) != 0; }
-  static bool supports_erms()     { return (_features & CPU_ERMS) != 0; }
-  static bool supports_fsrm()     { return (_features & CPU_FSRM) != 0; }
-  static bool supports_clmul()    { return (_features & CPU_CLMUL) != 0; }
-  static bool supports_rtm()      { return (_features & CPU_RTM) != 0; }
-  static bool supports_bmi1()     { return (_features & CPU_BMI1) != 0; }
-  static bool supports_bmi2()     { return (_features & CPU_BMI2) != 0; }
-  static bool supports_adx()      { return (_features & CPU_ADX) != 0; }
-  static bool supports_evex()     { return (_features & CPU_AVX512F) != 0; }
-  static bool supports_avx512dq() { return (_features & CPU_AVX512DQ) != 0; }
-  static bool supports_avx512pf() { return (_features & CPU_AVX512PF) != 0; }
-  static bool supports_avx512er() { return (_features & CPU_AVX512ER) != 0; }
-  static bool supports_avx512cd() { return (_features & CPU_AVX512CD) != 0; }
-  static bool supports_avx512bw() { return (_features & CPU_AVX512BW) != 0; }
-  static bool supports_avx512vl() { return (_features & CPU_AVX512VL) != 0; }
-  static bool supports_avx512vlbw() { return (supports_evex() && supports_avx512bw() && supports_avx512vl()); }
-  static bool supports_avx512vldq() { return (supports_evex() && supports_avx512dq() && supports_avx512vl()); }
-=======
   static bool supports_cpuid()        { return _features  != 0; }
   static bool supports_cmpxchg8()     { return (_features & CPU_CX8) != 0; }
   static bool supports_cmov()         { return (_features & CPU_CMOV) != 0; }
@@ -954,8 +899,11 @@
   static bool supports_avx()          { return (_features & CPU_AVX) != 0; }
   static bool supports_avx2()         { return (_features & CPU_AVX2) != 0; }
   static bool supports_tsc()          { return (_features & CPU_TSC) != 0; }
+  static bool supports_rdtscp()       { return (_features & CPU_RDTSCP) != 0; }
+  static bool supports_rdpid()        { return (_features & CPU_RDPID) != 0; }
   static bool supports_aes()          { return (_features & CPU_AES) != 0; }
   static bool supports_erms()         { return (_features & CPU_ERMS) != 0; }
+  static bool supports_fsrm()         { return (_features & CPU_FSRM) != 0; }
   static bool supports_clmul()        { return (_features & CPU_CLMUL) != 0; }
   static bool supports_rtm()          { return (_features & CPU_RTM) != 0; }
   static bool supports_bmi1()         { return (_features & CPU_BMI1) != 0; }
@@ -970,7 +918,6 @@
   static bool supports_avx512vl()     { return (_features & CPU_AVX512VL) != 0; }
   static bool supports_avx512vlbw()   { return (supports_evex() && supports_avx512bw() && supports_avx512vl()); }
   static bool supports_avx512vldq()   { return (supports_evex() && supports_avx512dq() && supports_avx512vl()); }
->>>>>>> e5ba020e
   static bool supports_avx512vlbwdq() { return (supports_evex() && supports_avx512vl() &&
                                                 supports_avx512bw() && supports_avx512dq()); }
   static bool supports_avx512novl()   { return (supports_evex() && !supports_avx512vl()); }
