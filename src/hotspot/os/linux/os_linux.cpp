--- conflicted
+++ resolved
@@ -1473,37 +1473,6 @@
 ////////////////////////////////////////////////////////////////////////////////
 // time support
 
-<<<<<<< HEAD
-void os::Linux::fast_thread_clock_init() {
-  if (Thread::is_revived()) {
-    _pthread_getcpuclockid = 0;
-    _supports_fast_thread_cpu_time = false;
-    return;
-  }
-  clockid_t clockid;
-  struct timespec tp;
-  int (*pthread_getcpuclockid_func)(pthread_t, clockid_t *) =
-      (int(*)(pthread_t, clockid_t *)) dlsym(RTLD_DEFAULT, "pthread_getcpuclockid");
-
-  // Switch to using fast clocks for thread cpu time if
-  // the clock_getres() returns 0 error code.
-  // Note, that some kernels may support the current thread
-  // clock (CLOCK_THREAD_CPUTIME_ID) but not the clocks
-  // returned by the pthread_getcpuclockid().
-  // If the fast POSIX clocks are supported then the clock_getres()
-  // must return at least tp.tv_sec == 0 which means a resolution
-  // better than 1 sec. This is extra check for reliability.
-
-  if (pthread_getcpuclockid_func &&
-      pthread_getcpuclockid_func(_main_thread, &clockid) == 0 &&
-      clock_getres(clockid, &tp) == 0 && tp.tv_sec == 0) {
-    _supports_fast_thread_cpu_time = true;
-    _pthread_getcpuclockid = pthread_getcpuclockid_func;
-  }
-}
-
-=======
->>>>>>> 45642acf
 // thread_id is kernel thread id (similar to Solaris LWP id)
 intx os::current_thread_id() { return os::Linux::gettid(); }
 int os::current_process_id() {
@@ -4454,7 +4423,6 @@
 
 void os::Linux::revive_init(void) {
   os::Posix::init();
-  os::Linux::fast_thread_clock_init();
   init_mallinfo();
 }
 
