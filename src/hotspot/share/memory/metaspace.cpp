/*
 * Copyright (c) 2011, 2019, Oracle and/or its affiliates. All rights reserved.
 * DO NOT ALTER OR REMOVE COPYRIGHT NOTICES OR THIS FILE HEADER.
 *
 * This code is free software; you can redistribute it and/or modify it
 * under the terms of the GNU General Public License version 2 only, as
 * published by the Free Software Foundation.
 *
 * This code is distributed in the hope that it will be useful, but WITHOUT
 * ANY WARRANTY; without even the implied warranty of MERCHANTABILITY or
 * FITNESS FOR A PARTICULAR PURPOSE.  See the GNU General Public License
 * version 2 for more details (a copy is included in the LICENSE file that
 * accompanied this code).
 *
 * You should have received a copy of the GNU General Public License version
 * 2 along with this work; if not, write to the Free Software Foundation,
 * Inc., 51 Franklin St, Fifth Floor, Boston, MA 02110-1301 USA.
 *
 * Please contact Oracle, 500 Oracle Parkway, Redwood Shores, CA 94065 USA
 * or visit www.oracle.com if you need additional information or have any
 * questions.
 *
 */

#include "precompiled.hpp"

#include "aot/aotLoader.hpp"
#include "gc/shared/collectedHeap.hpp"
#include "logging/log.hpp"
#include "logging/logStream.hpp"
#include "memory/filemap.hpp"
#include "memory/metaspace.hpp"
#include "memory/metaspaceShared.hpp"
#include "memory/metaspaceTracer.hpp"
#include "memory/metaspace/chunkManager.hpp"
#include "memory/metaspace/classLoaderMetaspace.hpp"
#include "memory/metaspace/commitLimiter.hpp"
#include "memory/metaspace/metaspaceCommon.hpp"
#include "memory/metaspace/metaspaceEnums.hpp"
#include "memory/metaspace/metaspaceReport.hpp"
#include "memory/metaspace/metaspaceSizesSnapshot.hpp"
#include "memory/metaspace/runningCounters.hpp"
#include "memory/metaspace/settings.hpp"
#include "memory/metaspace/virtualSpaceList.hpp"
#include "memory/universe.hpp"
#include "oops/compressedOops.hpp"
#include "runtime/init.hpp"
#include "runtime/java.hpp"
#include "runtime/orderAccess.hpp"
#include "services/memTracker.hpp"
#include "utilities/copy.hpp"
#include "utilities/debug.hpp"
#include "utilities/formatBuffer.hpp"
#include "utilities/globalDefinitions.hpp"


using metaspace::ChunkManager;
using metaspace::ClassLoaderMetaspace;
using metaspace::CommitLimiter;
using metaspace::MetaspaceType;
using metaspace::MetaspaceReporter;
using metaspace::RunningCounters;
using metaspace::VirtualSpaceList;


// Used by MetaspaceCounters
size_t MetaspaceUtils::free_chunks_total_words(Metaspace::MetadataType mdtype) {
  return metaspace::is_class(mdtype) ? RunningCounters::free_chunks_words_class() : RunningCounters::free_chunks_words_nonclass();
}

size_t MetaspaceUtils::used_words() {
  return RunningCounters::used_words();
}

size_t MetaspaceUtils::used_words(Metaspace::MetadataType mdtype) {
  return metaspace::is_class(mdtype) ? RunningCounters::used_words_class() : RunningCounters::used_words_nonclass();
}

size_t MetaspaceUtils::reserved_words() {
  return RunningCounters::reserved_words();
}

size_t MetaspaceUtils::reserved_words(Metaspace::MetadataType mdtype) {
  return metaspace::is_class(mdtype) ? RunningCounters::reserved_words_class() : RunningCounters::reserved_words_nonclass();
}

size_t MetaspaceUtils::committed_words() {
  return RunningCounters::committed_words();
}

size_t MetaspaceUtils::committed_words(Metaspace::MetadataType mdtype) {
  return metaspace::is_class(mdtype) ? RunningCounters::committed_words_class() : RunningCounters::committed_words_nonclass();
}



void MetaspaceUtils::print_metaspace_change(const metaspace::MetaspaceSizesSnapshot& pre_meta_values) {
  const metaspace::MetaspaceSizesSnapshot meta_values;

  // We print used and committed since these are the most useful at-a-glance vitals for Metaspace:
  // - used tells you how much memory is actually used for metadata
  // - committed tells you how much memory is committed for the purpose of metadata
  // The difference between those two would be waste, which can have various forms (freelists,
  //   unused parts of committed chunks etc)
  //
  // Left out is reserved, since this is not as exciting as the first two values: for class space,
  // it is a constant (to uninformed users, often confusingly large). For non-class space, it would
  // be interesting since free chunks can be uncommitted, but for now it is left out.

  if (Metaspace::using_class_space()) {
    log_info(gc, metaspace)(HEAP_CHANGE_FORMAT" "
                            HEAP_CHANGE_FORMAT" "
                            HEAP_CHANGE_FORMAT,
                            HEAP_CHANGE_FORMAT_ARGS("Metaspace",
                                                    pre_meta_values.used(),
                                                    pre_meta_values.committed(),
                                                    meta_values.used(),
                                                    meta_values.committed()),
                            HEAP_CHANGE_FORMAT_ARGS("NonClass",
                                                    pre_meta_values.non_class_used(),
                                                    pre_meta_values.non_class_committed(),
                                                    meta_values.non_class_used(),
                                                    meta_values.non_class_committed()),
                            HEAP_CHANGE_FORMAT_ARGS("Class",
                                                    pre_meta_values.class_used(),
                                                    pre_meta_values.class_committed(),
                                                    meta_values.class_used(),
                                                    meta_values.class_committed()));
  } else {
    log_info(gc, metaspace)(HEAP_CHANGE_FORMAT,
                            HEAP_CHANGE_FORMAT_ARGS("Metaspace",
                                                    pre_meta_values.used(),
                                                    pre_meta_values.committed(),
                                                    meta_values.used(),
                                                    meta_values.committed()));
  }
}


// Prints an ASCII representation of the given space.
void MetaspaceUtils::print_metaspace_map(outputStream* out, Metaspace::MetadataType mdtype) {
  out->print_cr("-- not yet implemented ---");
}

// This will print out a basic metaspace usage report but
// unlike print_report() is guaranteed not to lock or to walk the CLDG.
void MetaspaceUtils::print_basic_report(outputStream* out, size_t scale) {
  MetaspaceReporter::print_basic_report(out, scale);
}

// Prints a report about the current metaspace state.
// Optional parts can be enabled via flags.
// Function will walk the CLDG and will lock the expand lock; if that is not
// convenient, use print_basic_report() instead.
void MetaspaceUtils::print_full_report(outputStream* out, size_t scale) {
  const int flags =
      MetaspaceReporter::rf_show_loaders |
      MetaspaceReporter::rf_break_down_by_chunktype |
      MetaspaceReporter::rf_show_classes;
  MetaspaceReporter::print_report(out, scale, flags);
}

void MetaspaceUtils::print_on(outputStream* out) {

  // Used from all GCs. It first prints out totals, then, separately, the class space portion.

  out->print_cr(" Metaspace       "
                "used "      SIZE_FORMAT "K, "
                "committed " SIZE_FORMAT "K, "
                "reserved "  SIZE_FORMAT "K",
                used_bytes()/K,
                committed_bytes()/K,
                reserved_bytes()/K);

  if (Metaspace::using_class_space()) {
    const Metaspace::MetadataType ct = Metaspace::ClassType;
    out->print_cr("  class space    "
                  "used "      SIZE_FORMAT "K, "
                  "committed " SIZE_FORMAT "K, "
                  "reserved "  SIZE_FORMAT "K",
                  used_bytes(ct)/K,
                  committed_bytes(ct)/K,
                  reserved_bytes(ct)/K);
  }
}

#ifdef ASSERT
void MetaspaceUtils::verify(bool slow) {
  if (Metaspace::initialized()) {

    // Verify non-class chunkmanager...
    ChunkManager* cm = ChunkManager::chunkmanager_nonclass();
    cm->verify(slow);

    // ... and space list.
    VirtualSpaceList* vsl = VirtualSpaceList::vslist_nonclass();
    vsl->verify(slow);

    if (Metaspace::using_class_space()) {
      // If we use compressed class pointers, verify class chunkmanager...
      cm = ChunkManager::chunkmanager_class();
      assert(cm != NULL, "Sanity");
      cm->verify(slow);

      // ... and class spacelist.
      VirtualSpaceList* vsl = VirtualSpaceList::vslist_nonclass();
      assert(vsl != NULL, "Sanity");
      vsl->verify(slow);
    }

  }
}
#endif

////////////////////////////////7
// MetaspaceGC methods

volatile size_t MetaspaceGC::_capacity_until_GC = 0;
uint MetaspaceGC::_shrink_factor = 0;

// VM_CollectForMetadataAllocation is the vm operation used to GC.
// Within the VM operation after the GC the attempt to allocate the metadata
// should succeed.  If the GC did not free enough space for the metaspace
// allocation, the HWM is increased so that another virtualspace will be
// allocated for the metadata.  With perm gen the increase in the perm
// gen had bounds, MinMetaspaceExpansion and MaxMetaspaceExpansion.  The
// metaspace policy uses those as the small and large steps for the HWM.
//
// After the GC the compute_new_size() for MetaspaceGC is called to
// resize the capacity of the metaspaces.  The current implementation
// is based on the flags MinMetaspaceFreeRatio and MaxMetaspaceFreeRatio used
// to resize the Java heap by some GC's.  New flags can be implemented
// if really needed.  MinMetaspaceFreeRatio is used to calculate how much
// free space is desirable in the metaspace capacity to decide how much
// to increase the HWM.  MaxMetaspaceFreeRatio is used to decide how much
// free space is desirable in the metaspace capacity before decreasing
// the HWM.

// Calculate the amount to increase the high water mark (HWM).
// Increase by a minimum amount (MinMetaspaceExpansion) so that
// another expansion is not requested too soon.  If that is not
// enough to satisfy the allocation, increase by MaxMetaspaceExpansion.
// If that is still not enough, expand by the size of the allocation
// plus some.
size_t MetaspaceGC::delta_capacity_until_GC(size_t bytes) {
  size_t min_delta = MinMetaspaceExpansion;
  size_t max_delta = MaxMetaspaceExpansion;
  size_t delta = align_up(bytes, Metaspace::commit_alignment());

  if (delta <= min_delta) {
    delta = min_delta;
  } else if (delta <= max_delta) {
    // Don't want to hit the high water mark on the next
    // allocation so make the delta greater than just enough
    // for this allocation.
    delta = max_delta;
  } else {
    // This allocation is large but the next ones are probably not
    // so increase by the minimum.
    delta = delta + min_delta;
  }

  assert_is_aligned(delta, Metaspace::commit_alignment());

  return delta;
}

size_t MetaspaceGC::capacity_until_GC() {
  size_t value = OrderAccess::load_acquire(&_capacity_until_GC);
  assert(value >= MetaspaceSize, "Not initialized properly?");
  return value;
}

// Try to increase the _capacity_until_GC limit counter by v bytes.
// Returns true if it succeeded. It may fail if either another thread
// concurrently increased the limit or the new limit would be larger
// than MaxMetaspaceSize.
// On success, optionally returns new and old metaspace capacity in
// new_cap_until_GC and old_cap_until_GC respectively.
// On error, optionally sets can_retry to indicate whether if there is
// actually enough space remaining to satisfy the request.
bool MetaspaceGC::inc_capacity_until_GC(size_t v, size_t* new_cap_until_GC, size_t* old_cap_until_GC, bool* can_retry) {
  assert_is_aligned(v, Metaspace::commit_alignment());

  size_t old_capacity_until_GC = _capacity_until_GC;
  size_t new_value = old_capacity_until_GC + v;

  if (new_value < old_capacity_until_GC) {
    // The addition wrapped around, set new_value to aligned max value.
    new_value = align_down(max_uintx, Metaspace::commit_alignment());
  }

  if (new_value > MaxMetaspaceSize) {
    if (can_retry != NULL) {
      *can_retry = false;
    }
    return false;
  }

  if (can_retry != NULL) {
    *can_retry = true;
  }
  size_t prev_value = Atomic::cmpxchg(new_value, &_capacity_until_GC, old_capacity_until_GC);

  if (old_capacity_until_GC != prev_value) {
    return false;
  }

  if (new_cap_until_GC != NULL) {
    *new_cap_until_GC = new_value;
  }
  if (old_cap_until_GC != NULL) {
    *old_cap_until_GC = old_capacity_until_GC;
  }
  return true;
}

size_t MetaspaceGC::dec_capacity_until_GC(size_t v) {
  assert_is_aligned(v, Metaspace::commit_alignment());

  return Atomic::sub(v, &_capacity_until_GC);
}

void MetaspaceGC::initialize() {
  // Set the high-water mark to MaxMetapaceSize during VM initializaton since
  // we can't do a GC during initialization.
  _capacity_until_GC = MaxMetaspaceSize;
}

void MetaspaceGC::post_initialize() {
  // Reset the high-water mark once the VM initialization is done.
  _capacity_until_GC = MAX2(MetaspaceUtils::committed_bytes(), MetaspaceSize);
}

bool MetaspaceGC::can_expand(size_t word_size, bool is_class) {
  // Check if the compressed class space is full.
  if (is_class && Metaspace::using_class_space()) {
    size_t class_committed = MetaspaceUtils::committed_bytes(Metaspace::ClassType);
    if (class_committed + word_size * BytesPerWord > CompressedClassSpaceSize) {
      log_trace(gc, metaspace, freelist)("Cannot expand %s metaspace by " SIZE_FORMAT " words (CompressedClassSpaceSize = " SIZE_FORMAT " words)",
                (is_class ? "class" : "non-class"), word_size, CompressedClassSpaceSize / sizeof(MetaWord));
      return false;
    }
  }

  // Check if the user has imposed a limit on the metaspace memory.
  size_t committed_bytes = MetaspaceUtils::committed_bytes();
  if (committed_bytes + word_size * BytesPerWord > MaxMetaspaceSize) {
    log_trace(gc, metaspace, freelist)("Cannot expand %s metaspace by " SIZE_FORMAT " words (MaxMetaspaceSize = " SIZE_FORMAT " words)",
              (is_class ? "class" : "non-class"), word_size, MaxMetaspaceSize / sizeof(MetaWord));
    return false;
  }

  return true;
}

size_t MetaspaceGC::allowed_expansion() {
  size_t committed_bytes = MetaspaceUtils::committed_bytes();
  size_t capacity_until_gc = capacity_until_GC();

  assert(capacity_until_gc >= committed_bytes,
         "capacity_until_gc: " SIZE_FORMAT " < committed_bytes: " SIZE_FORMAT,
         capacity_until_gc, committed_bytes);

  size_t left_until_max  = MaxMetaspaceSize - committed_bytes;
  size_t left_until_GC = capacity_until_gc - committed_bytes;
  size_t left_to_commit = MIN2(left_until_GC, left_until_max);
  log_trace(gc, metaspace, freelist)("allowed expansion words: " SIZE_FORMAT
            " (left_until_max: " SIZE_FORMAT ", left_until_GC: " SIZE_FORMAT ".",
            left_to_commit / BytesPerWord, left_until_max / BytesPerWord, left_until_GC / BytesPerWord);

  return left_to_commit / BytesPerWord;
}

void MetaspaceGC::compute_new_size() {
  assert(_shrink_factor <= 100, "invalid shrink factor");
  uint current_shrink_factor = _shrink_factor;
  _shrink_factor = 0;

  // Using committed_bytes() for used_after_gc is an overestimation, since the
  // chunk free lists are included in committed_bytes() and the memory in an
  // un-fragmented chunk free list is available for future allocations.
  // However, if the chunk free lists becomes fragmented, then the memory may
  // not be available for future allocations and the memory is therefore "in use".
  // Including the chunk free lists in the definition of "in use" is therefore
  // necessary. Not including the chunk free lists can cause capacity_until_GC to
  // shrink below committed_bytes() and this has caused serious bugs in the past.
  const size_t used_after_gc = MetaspaceUtils::committed_bytes();
  const size_t capacity_until_GC = MetaspaceGC::capacity_until_GC();

  const double minimum_free_percentage = MinMetaspaceFreeRatio / 100.0;
  const double maximum_used_percentage = 1.0 - minimum_free_percentage;

  const double min_tmp = used_after_gc / maximum_used_percentage;
  size_t minimum_desired_capacity =
    (size_t)MIN2(min_tmp, double(MaxMetaspaceSize));
  // Don't shrink less than the initial generation size
  minimum_desired_capacity = MAX2(minimum_desired_capacity,
                                  MetaspaceSize);

  log_trace(gc, metaspace)("MetaspaceGC::compute_new_size: ");
  log_trace(gc, metaspace)("    minimum_free_percentage: %6.2f  maximum_used_percentage: %6.2f",
                           minimum_free_percentage, maximum_used_percentage);
  log_trace(gc, metaspace)("     used_after_gc       : %6.1fKB", used_after_gc / (double) K);


  size_t shrink_bytes = 0;
  if (capacity_until_GC < minimum_desired_capacity) {
    // If we have less capacity below the metaspace HWM, then
    // increment the HWM.
    size_t expand_bytes = minimum_desired_capacity - capacity_until_GC;
    expand_bytes = align_up(expand_bytes, Metaspace::commit_alignment());
    // Don't expand unless it's significant
    if (expand_bytes >= MinMetaspaceExpansion) {
      size_t new_capacity_until_GC = 0;
      bool succeeded = MetaspaceGC::inc_capacity_until_GC(expand_bytes, &new_capacity_until_GC);
      assert(succeeded, "Should always succesfully increment HWM when at safepoint");

      Metaspace::tracer()->report_gc_threshold(capacity_until_GC,
                                               new_capacity_until_GC,
                                               MetaspaceGCThresholdUpdater::ComputeNewSize);
      log_trace(gc, metaspace)("    expanding:  minimum_desired_capacity: %6.1fKB  expand_bytes: %6.1fKB  MinMetaspaceExpansion: %6.1fKB  new metaspace HWM:  %6.1fKB",
                               minimum_desired_capacity / (double) K,
                               expand_bytes / (double) K,
                               MinMetaspaceExpansion / (double) K,
                               new_capacity_until_GC / (double) K);
    }
    return;
  }

  // No expansion, now see if we want to shrink
  // We would never want to shrink more than this
  assert(capacity_until_GC >= minimum_desired_capacity,
         SIZE_FORMAT " >= " SIZE_FORMAT,
         capacity_until_GC, minimum_desired_capacity);
  size_t max_shrink_bytes = capacity_until_GC - minimum_desired_capacity;

  // Should shrinking be considered?
  if (MaxMetaspaceFreeRatio < 100) {
    const double maximum_free_percentage = MaxMetaspaceFreeRatio / 100.0;
    const double minimum_used_percentage = 1.0 - maximum_free_percentage;
    const double max_tmp = used_after_gc / minimum_used_percentage;
    size_t maximum_desired_capacity = (size_t)MIN2(max_tmp, double(MaxMetaspaceSize));
    maximum_desired_capacity = MAX2(maximum_desired_capacity,
                                    MetaspaceSize);
    log_trace(gc, metaspace)("    maximum_free_percentage: %6.2f  minimum_used_percentage: %6.2f",
                             maximum_free_percentage, minimum_used_percentage);
    log_trace(gc, metaspace)("    minimum_desired_capacity: %6.1fKB  maximum_desired_capacity: %6.1fKB",
                             minimum_desired_capacity / (double) K, maximum_desired_capacity / (double) K);

    assert(minimum_desired_capacity <= maximum_desired_capacity,
           "sanity check");

    if (capacity_until_GC > maximum_desired_capacity) {
      // Capacity too large, compute shrinking size
      shrink_bytes = capacity_until_GC - maximum_desired_capacity;
      // We don't want shrink all the way back to initSize if people call
      // System.gc(), because some programs do that between "phases" and then
      // we'd just have to grow the heap up again for the next phase.  So we
      // damp the shrinking: 0% on the first call, 10% on the second call, 40%
      // on the third call, and 100% by the fourth call.  But if we recompute
      // size without shrinking, it goes back to 0%.
      shrink_bytes = shrink_bytes / 100 * current_shrink_factor;

      shrink_bytes = align_down(shrink_bytes, Metaspace::commit_alignment());

      assert(shrink_bytes <= max_shrink_bytes,
             "invalid shrink size " SIZE_FORMAT " not <= " SIZE_FORMAT,
             shrink_bytes, max_shrink_bytes);
      if (current_shrink_factor == 0) {
        _shrink_factor = 10;
      } else {
        _shrink_factor = MIN2(current_shrink_factor * 4, (uint) 100);
      }
      log_trace(gc, metaspace)("    shrinking:  initThreshold: %.1fK  maximum_desired_capacity: %.1fK",
                               MetaspaceSize / (double) K, maximum_desired_capacity / (double) K);
      log_trace(gc, metaspace)("    shrink_bytes: %.1fK  current_shrink_factor: %d  new shrink factor: %d  MinMetaspaceExpansion: %.1fK",
                               shrink_bytes / (double) K, current_shrink_factor, _shrink_factor, MinMetaspaceExpansion / (double) K);
    }
  }

  // Don't shrink unless it's significant
  if (shrink_bytes >= MinMetaspaceExpansion &&
      ((capacity_until_GC - shrink_bytes) >= MetaspaceSize)) {
    size_t new_capacity_until_GC = MetaspaceGC::dec_capacity_until_GC(shrink_bytes);
    Metaspace::tracer()->report_gc_threshold(capacity_until_GC,
                                             new_capacity_until_GC,
                                             MetaspaceGCThresholdUpdater::ComputeNewSize);
  }
}



//////  Metaspace methods /////



MetaWord* Metaspace::_compressed_class_space_base = NULL;
size_t Metaspace::_compressed_class_space_size = 0;
const MetaspaceTracer* Metaspace::_tracer = NULL;
bool Metaspace::_initialized = false;
size_t Metaspace::_commit_alignment = 0;
size_t Metaspace::_reserve_alignment = 0;

DEBUG_ONLY(bool Metaspace::_frozen = false;)


#ifdef _LP64
static const uint64_t UnscaledClassSpaceMax = (uint64_t(max_juint) + 1);

void Metaspace::set_narrow_klass_base_and_shift(ReservedSpace metaspace_rs, address cds_base) {
  assert(!DumpSharedSpaces, "narrow_klass is set by MetaspaceShared class.");
  // Figure out the narrow_klass_base and the narrow_klass_shift.  The
  // narrow_klass_base is the lower of the metaspace base and the cds base
  // (if cds is enabled).  The narrow_klass_shift depends on the distance
  // between the lower base and higher address.
  address lower_base = (address)metaspace_rs.base();
  address higher_address = (address)metaspace_rs.end();
  if (cds_base != NULL) {
    assert(UseSharedSpaces, "must be");
    lower_base = MIN2(lower_base, cds_base);
  } else {
    uint64_t klass_encoding_max = UnscaledClassSpaceMax << LogKlassAlignmentInBytes;
    // If compressed class space fits in lower 32G, we don't need a base.
    if (higher_address <= (address)klass_encoding_max) {
      lower_base = 0; // Effectively lower base is zero.
    }
  }

  // We must prevent any metaspace object from being allocated directly at
  // CompressedKlassPointers::base() - that would translate to a narrow Klass
  // pointer of 0, which has a special meaning (invalid) (Note: that was
  // never a problem in old metaspace, since every chunk was prefixed by its
  // header, so allocation at position 0 in a chunk was never possible).
  if (lower_base == metaspace_base) {
    lower_base -= os::vm_page_size();
  }

  CompressedKlassPointers::set_base(lower_base);

  // CDS uses LogKlassAlignmentInBytes for narrow_klass_shift. See
  // MetaspaceShared::initialize_dumptime_shared_and_meta_spaces() for
  // how dump time narrow_klass_shift is set. Although, CDS can work
  // with zero-shift mode also, to be consistent with AOT it uses
  // LogKlassAlignmentInBytes for klass shift so archived java heap objects
  // can be used at same time as AOT code.
  if (!UseSharedSpaces
      && (uint64_t)(higher_address - lower_base) <= UnscaledClassSpaceMax) {
    CompressedKlassPointers::set_shift(0);
  } else {
    CompressedKlassPointers::set_shift(LogKlassAlignmentInBytes);
  }
  AOTLoader::set_narrow_klass_shift();
}

// Try to allocate the metaspace at the requested addr.
void Metaspace::allocate_metaspace_compressed_klass_ptrs(ReservedSpace metaspace_rs, char* requested_addr, address cds_base) {
  assert(!DumpSharedSpaces, "compress klass space is allocated by MetaspaceShared class.");
  assert(using_class_space(), "called improperly");
  assert(UseCompressedClassPointers, "Only use with CompressedKlassPtrs");
  assert(compressed_class_space_size() < KlassEncodingMetaspaceMax,
         "Metaspace size is too big");
  assert_is_aligned(requested_addr, _reserve_alignment);
  assert_is_aligned(cds_base, _reserve_alignment);
  assert_is_aligned(compressed_class_space_size(), _reserve_alignment);

  // Don't use large pages for the class space.
  bool large_pages = false;

 if (metaspace_rs.is_reserved()) {
   // CDS should have already reserved the space.
   assert(requested_addr == NULL, "not used");
   assert(cds_base != NULL, "CDS should have already reserved the memory space");
 } else {
   assert(cds_base == NULL, "must be");
#if !(defined(AARCH64) || defined(AIX))
  metaspace_rs = ReservedSpace(compressed_class_space_size(), _reserve_alignment,
                               large_pages, requested_addr);
#else // AARCH64
  // Our compressed klass pointers may fit nicely into the lower 32
  // bits.
  if ((uint64_t)requested_addr + compressed_class_space_size() < 4*G) {
    metaspace_rs = ReservedSpace(compressed_class_space_size(),
                                 _reserve_alignment,
                                 large_pages,
                                 requested_addr);
  }

  if (! metaspace_rs.is_reserved()) {
    // Aarch64: Try to align metaspace so that we can decode a compressed
    // klass with a single MOVK instruction.  We can do this iff the
    // compressed class base is a multiple of 4G.
    // Aix: Search for a place where we can find memory. If we need to load
    // the base, 4G alignment is helpful, too.
    size_t increment = AARCH64_ONLY(4*)G;
    for (char *a = align_up(requested_addr, increment);
         a < (char*)(1024*G);
         a += increment) {
      if (a == (char *)(32*G)) {
        // Go faster from here on. Zero-based is no longer possible.
        increment = 4*G;
      }

      metaspace_rs = ReservedSpace(compressed_class_space_size(),
                                   _reserve_alignment,
                                   large_pages,
                                   a);
      if (metaspace_rs.is_reserved())
        break;
    }
  }
#endif // AARCH64
 }

  if (!metaspace_rs.is_reserved()) {
    assert(cds_base == NULL, "CDS should have already reserved the memory space");
    // If no successful allocation then try to allocate the space anywhere.  If
    // that fails then OOM doom.  At this point we cannot try allocating the
    // metaspace as if UseCompressedClassPointers is off because too much
    // initialization has happened that depends on UseCompressedClassPointers.
    // So, UseCompressedClassPointers cannot be turned off at this point.
    metaspace_rs = ReservedSpace(compressed_class_space_size(),
                                 _reserve_alignment, large_pages);
    if (!metaspace_rs.is_reserved()) {
      vm_exit_during_initialization(err_msg("Could not allocate metaspace: " SIZE_FORMAT " bytes",
                                            compressed_class_space_size()));
    }
  }

<<<<<<< HEAD
  // If we got here then the metaspace got allocated.
  MemTracker::record_virtual_memory_type((address)metaspace_rs.base(), mtClass);

  _compressed_class_space_base = (MetaWord*)metaspace_rs.base();

#if INCLUDE_CDS
  // Verify that we can use shared spaces.  Otherwise, turn off CDS.
  if (UseSharedSpaces && !can_use_cds_with_metaspace_addr(metaspace_rs.base(), cds_base)) {
    FileMapInfo::stop_sharing_and_unmap(
        "Could not allocate metaspace at a compatible address");
=======
  if (cds_base == NULL) {
    // If we got here then the metaspace got allocated.
    MemTracker::record_virtual_memory_type((address)metaspace_rs.base(), mtClass);
>>>>>>> 5678f98a
  }

  set_narrow_klass_base_and_shift(metaspace_rs, cds_base);

  initialize_class_space(metaspace_rs);

  LogTarget(Trace, gc, metaspace) lt;
  if (lt.is_enabled()) {
    ResourceMark rm;
    LogStream ls(lt);
    print_compressed_class_space(&ls, requested_addr);
  }
}

// For UseCompressedClassPointers the class space is reserved above the top of
// the Java heap.  The argument passed in is at the base of the compressed space.
void Metaspace::initialize_class_space(ReservedSpace rs) {

  // The reserved space size may be bigger because of alignment, esp with UseLargePages
  assert(rs.size() >= CompressedClassSpaceSize,
         SIZE_FORMAT " != " SIZE_FORMAT, rs.size(), CompressedClassSpaceSize);
  assert(using_class_space(), "Must be using class space");

  VirtualSpaceList* vsl = new VirtualSpaceList("class space list", rs, CommitLimiter::globalLimiter());
  VirtualSpaceList::set_vslist_class(vsl);
  ChunkManager* cm = new ChunkManager("class space chunk manager", vsl);
  ChunkManager::set_chunkmanager_class(cm);

}


void Metaspace::print_compressed_class_space(outputStream* st, const char* requested_addr) {
  st->print_cr("Narrow klass base: " PTR_FORMAT ", Narrow klass shift: %d",
               p2i(CompressedKlassPointers::base()), CompressedKlassPointers::shift());
  if (Metaspace::using_class_space()) {
    st->print("Compressed class space size: " SIZE_FORMAT " Address: " PTR_FORMAT,
                 compressed_class_space_size(), p2i(compressed_class_space_base()));
    if (requested_addr != 0) {
      st->print(" Req Addr: " PTR_FORMAT, p2i(requested_addr));
    }
    st->cr();
  }
}

#endif

void Metaspace::ergo_initialize() {

  // Must happen before using any setting from Settings::---
  metaspace::Settings::ergo_initialize();

  if (DumpSharedSpaces) {
    // Using large pages when dumping the shared archive is currently not implemented.
    FLAG_SET_ERGO(UseLargePagesInMetaspace, false);
  }

  size_t page_size = os::vm_page_size();
  if (UseLargePages && UseLargePagesInMetaspace) {
    page_size = os::large_page_size();
  }

  // Commit alignment: (I would rather hide this since this is an implementation detail but we need it
  // when calculating the gc threshold).
  _commit_alignment  = metaspace::Settings::commit_granule_bytes();

  // Reserve alignment: all Metaspace memory mappings are to be aligned to the size of a root chunk.
  _reserve_alignment = MAX2(page_size, (size_t)metaspace::chklvl::MAX_CHUNK_BYTE_SIZE);

  assert(is_aligned(_reserve_alignment, os::vm_allocation_granularity()),
         "root chunk size must be a multiple of alloc granularity");

  // Do not use FLAG_SET_ERGO to update MaxMetaspaceSize, since this will
  // override if MaxMetaspaceSize was set on the command line or not.
  // This information is needed later to conform to the specification of the
  // java.lang.management.MemoryUsage API.
  //
  // Ideally, we would be able to set the default value of MaxMetaspaceSize in
  // globals.hpp to the aligned value, but this is not possible, since the
  // alignment depends on other flags being parsed.
  MaxMetaspaceSize = align_down_bounded(MaxMetaspaceSize, _reserve_alignment);

  if (MetaspaceSize > MaxMetaspaceSize) {
    MetaspaceSize = MaxMetaspaceSize;
  }

  MetaspaceSize = align_down_bounded(MetaspaceSize, _commit_alignment);

  assert(MetaspaceSize <= MaxMetaspaceSize, "MetaspaceSize should be limited by MaxMetaspaceSize");

  MinMetaspaceExpansion = align_down_bounded(MinMetaspaceExpansion, _commit_alignment);
  MaxMetaspaceExpansion = align_down_bounded(MaxMetaspaceExpansion, _commit_alignment);

  CompressedClassSpaceSize = align_down_bounded(CompressedClassSpaceSize, _reserve_alignment);

  // Note: InitialBootClassLoaderMetaspaceSize is an old parameter which is used to determine the chunk size
  // of the first non-class chunk handed to the boot class loader. See metaspace/chunkAllocSequence.hpp.
  size_t min_metaspace_sz = align_up(InitialBootClassLoaderMetaspaceSize, _reserve_alignment);
  if (UseCompressedClassPointers) {
    if (min_metaspace_sz >= MaxMetaspaceSize) {
      vm_exit_during_initialization("MaxMetaspaceSize is too small.");
    } else if ((min_metaspace_sz + CompressedClassSpaceSize) >  MaxMetaspaceSize) {
      FLAG_SET_ERGO(CompressedClassSpaceSize, MaxMetaspaceSize - min_metaspace_sz);
    }
  } else if (min_metaspace_sz >= MaxMetaspaceSize) {
    FLAG_SET_ERGO(InitialBootClassLoaderMetaspaceSize,
                  min_metaspace_sz);
  }

  _compressed_class_space_size = CompressedClassSpaceSize;

}

void Metaspace::global_initialize() {
  MetaspaceGC::initialize(); // <- since we do not prealloc init chunks anymore is this still needed?

  bool class_space_inited = false;
#if INCLUDE_CDS
  if (DumpSharedSpaces) {
    MetaspaceShared::initialize_dumptime_shared_and_meta_spaces();
    class_space_inited = true;
  } else if (UseSharedSpaces) {
    // If any of the archived space fails to map, UseSharedSpaces
    // is reset to false.
    MetaspaceShared::initialize_runtime_shared_and_meta_spaces();
    class_space_inited = UseSharedSpaces;
  }

  if (DynamicDumpSharedSpaces && !UseSharedSpaces) {
    vm_exit_during_initialization("DynamicDumpSharedSpaces is unsupported when base CDS archive is not loaded", NULL);
  }
#endif // INCLUDE_CDS

<<<<<<< HEAD
  // Initialize class space:
  if (CDS_ONLY(!DumpSharedSpaces && !UseSharedSpaces) NOT_CDS(true)) {
#ifdef _LP64
    if (using_class_space()) {
      char* base = (char*)align_up(CompressedOops::end(), _reserve_alignment);
      if (ForceCompressedClassSpaceStartAddress != 0) {
        base = (char*)ForceCompressedClassSpaceStartAddress;
        log_debug(gc, metaspace)("Forcing class space start address to " PTR_FORMAT ".", p2i(base));
      }
      allocate_metaspace_compressed_klass_ptrs(base, 0);
    }
#endif // _LP64
=======
#ifdef _LP64
  if (using_class_space() && !class_space_inited) {
    char* base = (char*)align_up(CompressedOops::end(), _reserve_alignment);
    ReservedSpace dummy;
    allocate_metaspace_compressed_klass_ptrs(dummy, base, 0);
>>>>>>> 5678f98a
  }
#endif

  // Initialize non-class virtual space list, and its chunk manager:
  VirtualSpaceList* vsl = new VirtualSpaceList("non-class virtualspacelist", CommitLimiter::globalLimiter());
  VirtualSpaceList::set_vslist_nonclass(vsl);
  ChunkManager* cm = new ChunkManager("non-class chunkmanager", vsl);
  ChunkManager::set_chunkmanager_nonclass(cm);

  _tracer = new MetaspaceTracer();

  _initialized = true;

}

void Metaspace::post_initialize() {
  MetaspaceGC::post_initialize();
}

MetaWord* Metaspace::allocate(ClassLoaderData* loader_data, size_t word_size,
                              MetaspaceObj::Type type, TRAPS) {
  assert(!_frozen, "sanity");
  assert(!(DumpSharedSpaces && THREAD->is_VM_thread()), "sanity");

  if (HAS_PENDING_EXCEPTION) {
    assert(false, "Should not allocate with exception pending");
    return NULL;  // caller does a CHECK_NULL too
  }

  assert(loader_data != NULL, "Should never pass around a NULL loader_data. "
        "ClassLoaderData::the_null_class_loader_data() should have been used.");

  Metaspace::MetadataType mdtype = (type == MetaspaceObj::ClassType) ? Metaspace::ClassType : Metaspace::NonClassType;

  // Try to allocate metadata.
  MetaWord* result = loader_data->metaspace_non_null()->allocate(word_size, mdtype);

  if (result == NULL) {
    tracer()->report_metaspace_allocation_failure(loader_data, word_size, type, mdtype);

    // Allocation failed.
    if (is_init_completed()) {
      // Only start a GC if the bootstrapping has completed.
      // Try to clean out some heap memory and retry. This can prevent premature
      // expansion of the metaspace.
      result = Universe::heap()->satisfy_failed_metadata_allocation(loader_data, word_size, mdtype);
    }
  }

  if (result == NULL) {
    if (DumpSharedSpaces) {
      // CDS dumping keeps loading classes, so if we hit an OOM we probably will keep hitting OOM.
      // We should abort to avoid generating a potentially bad archive.
      vm_exit_during_cds_dumping(err_msg("Failed allocating metaspace object type %s of size " SIZE_FORMAT ". CDS dump aborted.",
          MetaspaceObj::type_name(type), word_size * BytesPerWord),
        err_msg("Please increase MaxMetaspaceSize (currently " SIZE_FORMAT " bytes).", MaxMetaspaceSize));
    }
    report_metadata_oome(loader_data, word_size, type, mdtype, THREAD);
    assert(HAS_PENDING_EXCEPTION, "sanity");
    return NULL;
  }

  // Zero initialize.
  Copy::fill_to_words((HeapWord*)result, word_size, 0);

  log_trace(metaspace)("Metaspace::allocate: type %d return " PTR_FORMAT ".", (int)type, p2i(result));

  return result;
}

void Metaspace::report_metadata_oome(ClassLoaderData* loader_data, size_t word_size, MetaspaceObj::Type type, MetadataType mdtype, TRAPS) {
  tracer()->report_metadata_oom(loader_data, word_size, type, mdtype);

  // If result is still null, we are out of memory.
  Log(gc, metaspace, freelist, oom) log;
  if (log.is_info()) {
    log.info("Metaspace (%s) allocation failed for size " SIZE_FORMAT,
             metaspace::is_class(mdtype) ? "class" : "data", word_size);
    ResourceMark rm;
    if (log.is_debug()) {
      if (loader_data->metaspace_or_null() != NULL) {
        LogStream ls(log.debug());
        loader_data->print_value_on(&ls);
      }
    }
    LogStream ls(log.info());
    // In case of an OOM, log out a short but still useful report.
    MetaspaceUtils::print_basic_report(&ls, 0);
  }

  // Which limit did we hit? CompressedClassSpaceSize or MaxMetaspaceSize?
  bool out_of_compressed_class_space = false;
  if (metaspace::is_class(mdtype)) {
    ClassLoaderMetaspace* metaspace = loader_data->metaspace_non_null();
    out_of_compressed_class_space =
      MetaspaceUtils::committed_bytes(Metaspace::ClassType) +
      // TODO: Okay this is just cheesy.
      // Of course this may fail and return incorrect results.
      // Think this over - we need some clean way to remember which limit
      // exactly we hit during an allocation. Some sort of allocation context structure?
      align_up(word_size * BytesPerWord, 4 * M) >
      CompressedClassSpaceSize;
  }

  // -XX:+HeapDumpOnOutOfMemoryError and -XX:OnOutOfMemoryError support
  const char* space_string = out_of_compressed_class_space ?
    "Compressed class space" : "Metaspace";

  report_java_out_of_memory(space_string);

  if (JvmtiExport::should_post_resource_exhausted()) {
    JvmtiExport::post_resource_exhausted(
        JVMTI_RESOURCE_EXHAUSTED_OOM_ERROR,
        space_string);
  }

  if (!is_init_completed()) {
    vm_exit_during_initialization("OutOfMemoryError", space_string);
  }

  if (out_of_compressed_class_space) {
    THROW_OOP(Universe::out_of_memory_error_class_metaspace());
  } else {
    THROW_OOP(Universe::out_of_memory_error_metaspace());
  }
}

void Metaspace::purge() {
  ChunkManager* cm = ChunkManager::chunkmanager_nonclass();
  if (cm != NULL) {
    cm->wholesale_reclaim();
  }
  if (using_class_space()) {
    cm = ChunkManager::chunkmanager_class();
    if (cm != NULL) {
      cm->wholesale_reclaim();
    }
  }
}

bool Metaspace::contains(const void* ptr) {
  if (MetaspaceShared::is_in_shared_metaspace(ptr)) {
    return true;
  }
  return contains_non_shared(ptr);
}

bool Metaspace::contains_non_shared(const void* ptr) {
  if (using_class_space() && VirtualSpaceList::vslist_class()->contains((MetaWord*)ptr)) {
     return true;
  }

  return VirtualSpaceList::vslist_nonclass()->contains((MetaWord*)ptr);
}<|MERGE_RESOLUTION|>--- conflicted
+++ resolved
@@ -627,25 +627,13 @@
     }
   }
 
-<<<<<<< HEAD
-  // If we got here then the metaspace got allocated.
-  MemTracker::record_virtual_memory_type((address)metaspace_rs.base(), mtClass);
-
-  _compressed_class_space_base = (MetaWord*)metaspace_rs.base();
-
-#if INCLUDE_CDS
-  // Verify that we can use shared spaces.  Otherwise, turn off CDS.
-  if (UseSharedSpaces && !can_use_cds_with_metaspace_addr(metaspace_rs.base(), cds_base)) {
-    FileMapInfo::stop_sharing_and_unmap(
-        "Could not allocate metaspace at a compatible address");
-=======
   if (cds_base == NULL) {
     // If we got here then the metaspace got allocated.
     MemTracker::record_virtual_memory_type((address)metaspace_rs.base(), mtClass);
->>>>>>> 5678f98a
   }
 
   set_narrow_klass_base_and_shift(metaspace_rs, cds_base);
+
 
   initialize_class_space(metaspace_rs);
 
@@ -775,26 +763,15 @@
   }
 #endif // INCLUDE_CDS
 
-<<<<<<< HEAD
-  // Initialize class space:
-  if (CDS_ONLY(!DumpSharedSpaces && !UseSharedSpaces) NOT_CDS(true)) {
-#ifdef _LP64
-    if (using_class_space()) {
-      char* base = (char*)align_up(CompressedOops::end(), _reserve_alignment);
-      if (ForceCompressedClassSpaceStartAddress != 0) {
-        base = (char*)ForceCompressedClassSpaceStartAddress;
-        log_debug(gc, metaspace)("Forcing class space start address to " PTR_FORMAT ".", p2i(base));
-      }
-      allocate_metaspace_compressed_klass_ptrs(base, 0);
-    }
-#endif // _LP64
-=======
 #ifdef _LP64
   if (using_class_space() && !class_space_inited) {
     char* base = (char*)align_up(CompressedOops::end(), _reserve_alignment);
+    if (ForceCompressedClassSpaceStartAddress != 0) {
+      base = (char*)ForceCompressedClassSpaceStartAddress;
+      log_debug(gc, metaspace)("Forcing class space start address to " PTR_FORMAT ".", p2i(base));
+    }
     ReservedSpace dummy;
     allocate_metaspace_compressed_klass_ptrs(dummy, base, 0);
->>>>>>> 5678f98a
   }
 #endif
 
