/*
 * Copyright (c) 2020, Oracle and/or its affiliates. All rights reserved.
 * DO NOT ALTER OR REMOVE COPYRIGHT NOTICES OR THIS FILE HEADER.
 *
 * This code is free software; you can redistribute it and/or modify it
 * under the terms of the GNU General Public License version 2 only, as
 * published by the Free Software Foundation.
 *
 * This code is distributed in the hope that it will be useful, but WITHOUT
 * ANY WARRANTY; without even the implied warranty of MERCHANTABILITY or
 * FITNESS FOR A PARTICULAR PURPOSE.  See the GNU General Public License
 * version 2 for more details (a copy is included in the LICENSE file that
 * accompanied this code).
 *
 * You should have received a copy of the GNU General Public License version
 * 2 along with this work; if not, write to the Free Software Foundation,
 * Inc., 51 Franklin St, Fifth Floor, Boston, MA 02110-1301 USA.
 *
 * Please contact Oracle, 500 Oracle Parkway, Redwood Shores, CA 94065 USA
 * or visit www.oracle.com if you need additional information or have any
 * questions.
 *
 */

#include "ci/ciMethod.hpp"
#include "classfile/javaClasses.hpp"
#include "opto/callGenerator.hpp"
#include "opto/graphKit.hpp"
#include "opto/castnode.hpp"
#include "opto/convertnode.hpp"
#include "opto/intrinsicnode.hpp"
#include "opto/movenode.hpp"

class LibraryIntrinsic : public InlineCallGenerator {
  // Extend the set of intrinsics known to the runtime:
 public:
 private:
  bool             _is_virtual;
  bool             _does_virtual_dispatch;
  int8_t           _predicates_count;  // Intrinsic is predicated by several conditions
  int8_t           _last_predicate; // Last generated predicate
  vmIntrinsics::ID _intrinsic_id;

 public:
  LibraryIntrinsic(ciMethod* m, bool is_virtual, int predicates_count, bool does_virtual_dispatch, vmIntrinsics::ID id)
    : InlineCallGenerator(m),
      _is_virtual(is_virtual),
      _does_virtual_dispatch(does_virtual_dispatch),
      _predicates_count((int8_t)predicates_count),
      _last_predicate((int8_t)-1),
      _intrinsic_id(id)
  {
  }
  virtual bool is_intrinsic() const { return true; }
  virtual bool is_virtual()   const { return _is_virtual; }
  virtual bool is_predicated() const { return _predicates_count > 0; }
  virtual int  predicates_count() const { return _predicates_count; }
  virtual bool does_virtual_dispatch()   const { return _does_virtual_dispatch; }
  virtual JVMState* generate(JVMState* jvms);
  virtual Node* generate_predicate(JVMState* jvms, int predicate);
  vmIntrinsics::ID intrinsic_id() const { return _intrinsic_id; }
};


// Local helper class for LibraryIntrinsic:
class LibraryCallKit : public GraphKit {
 private:
  LibraryIntrinsic* _intrinsic;     // the library intrinsic being called
  Node*             _result;        // the result node, if any
  int               _reexecute_sp;  // the stack pointer when bytecode needs to be reexecuted

  const TypeOopPtr* sharpen_unsafe_type(Compile::AliasType* alias_type, const TypePtr *adr_type);

 public:
  LibraryCallKit(JVMState* jvms, LibraryIntrinsic* intrinsic)
    : GraphKit(jvms),
      _intrinsic(intrinsic),
      _result(NULL)
  {
    // Check if this is a root compile.  In that case we don't have a caller.
    if (!jvms->has_method()) {
      _reexecute_sp = sp();
    } else {
      // Find out how many arguments the interpreter needs when deoptimizing
      // and save the stack pointer value so it can used by uncommon_trap.
      // We find the argument count by looking at the declared signature.
      bool ignored_will_link;
      ciSignature* declared_signature = NULL;
      ciMethod* ignored_callee = caller()->get_method_at_bci(bci(), ignored_will_link, &declared_signature);
      const int nargs = declared_signature->arg_size_for_bc(caller()->java_code_at_bci(bci()));
      _reexecute_sp = sp() + nargs;  // "push" arguments back on stack
    }
  }

  virtual LibraryCallKit* is_LibraryCallKit() const { return (LibraryCallKit*)this; }

  ciMethod*         caller()    const    { return jvms()->method(); }
  int               bci()       const    { return jvms()->bci(); }
  LibraryIntrinsic* intrinsic() const    { return _intrinsic; }
  vmIntrinsics::ID  intrinsic_id() const { return _intrinsic->intrinsic_id(); }
  ciMethod*         callee()    const    { return _intrinsic->method(); }

  bool  try_to_inline(int predicate);
  Node* try_to_predicate(int predicate);

  void push_result() {
    // Push the result onto the stack.
    if (!stopped() && result() != NULL) {
      BasicType bt = result()->bottom_type()->basic_type();
      push_node(bt, result());
    }
  }

 private:
  void fatal_unexpected_iid(vmIntrinsics::ID iid) {
    fatal("unexpected intrinsic %d: %s", vmIntrinsics::as_int(iid), vmIntrinsics::name_at(iid));
  }

  void  set_result(Node* n) { assert(_result == NULL, "only set once"); _result = n; }
  void  set_result(RegionNode* region, PhiNode* value);
  Node*     result() { return _result; }

  virtual int reexecute_sp() { return _reexecute_sp; }

  // Helper functions to inline natives
  Node* generate_guard(Node* test, RegionNode* region, float true_prob);
  Node* generate_slow_guard(Node* test, RegionNode* region);
  Node* generate_fair_guard(Node* test, RegionNode* region);
  Node* generate_negative_guard(Node* index, RegionNode* region,
                                // resulting CastII of index:
                                Node* *pos_index = NULL);
  Node* generate_limit_guard(Node* offset, Node* subseq_length,
                             Node* array_length,
                             RegionNode* region);
  void  generate_string_range_check(Node* array, Node* offset,
                                    Node* length, bool char_count);
  Node* current_thread_helper(Node* &tls_output, ByteSize handle_offset,
                              bool is_immutable);
  Node* generate_current_thread(Node* &tls_output);
  Node* generate_virtual_thread(Node* threadObj);
  Node* load_mirror_from_klass(Node* klass);
  Node* load_klass_from_mirror_common(Node* mirror, bool never_see_null,
                                      RegionNode* region, int null_path,
                                      int offset);
  Node* load_klass_from_mirror(Node* mirror, bool never_see_null,
                               RegionNode* region, int null_path) {
    int offset = java_lang_Class::klass_offset();
    return load_klass_from_mirror_common(mirror, never_see_null,
                                         region, null_path,
                                         offset);
  }
  Node* load_array_klass_from_mirror(Node* mirror, bool never_see_null,
                                     RegionNode* region, int null_path) {
    int offset = java_lang_Class::array_klass_offset();
    return load_klass_from_mirror_common(mirror, never_see_null,
                                         region, null_path,
                                         offset);
  }
  Node* generate_access_flags_guard(Node* kls,
                                    int modifier_mask, int modifier_bits,
                                    RegionNode* region);
  Node* generate_interface_guard(Node* kls, RegionNode* region);
  Node* generate_hidden_class_guard(Node* kls, RegionNode* region);
  Node* generate_array_guard(Node* kls, RegionNode* region) {
    return generate_array_guard_common(kls, region, false, false);
  }
  Node* generate_non_array_guard(Node* kls, RegionNode* region) {
    return generate_array_guard_common(kls, region, false, true);
  }
  Node* generate_objArray_guard(Node* kls, RegionNode* region) {
    return generate_array_guard_common(kls, region, true, false);
  }
  Node* generate_non_objArray_guard(Node* kls, RegionNode* region) {
    return generate_array_guard_common(kls, region, true, true);
  }
  Node* generate_array_guard_common(Node* kls, RegionNode* region,
                                    bool obj_array, bool not_array);
  Node* generate_virtual_guard(Node* obj_klass, RegionNode* slow_region);
  CallJavaNode* generate_method_call(vmIntrinsics::ID method_id,
                                     bool is_virtual = false, bool is_static = false);
  CallJavaNode* generate_method_call_static(vmIntrinsics::ID method_id) {
    return generate_method_call(method_id, false, true);
  }
  CallJavaNode* generate_method_call_virtual(vmIntrinsics::ID method_id) {
    return generate_method_call(method_id, true, false);
  }
<<<<<<< HEAD
  Node * load_field_from_object(Node * fromObj, const char * fieldName, const char * fieldTypeString, bool is_exact = true, bool is_static = false, ciInstanceKlass * fromKls = NULL);
  Node * field_address_from_object(Node * fromObj, const char * fieldName, const char * fieldTypeString, bool is_exact = true, bool is_static = false, ciInstanceKlass * fromKls = NULL);
=======
  Node* load_field_from_object(Node* fromObj, const char* fieldName, const char* fieldTypeString, DecoratorSet decorators, bool is_static, ciInstanceKlass* fromKls);
  Node* field_address_from_object(Node* fromObj, const char* fieldName, const char* fieldTypeString, bool is_exact, bool is_static, ciInstanceKlass* fromKls);
>>>>>>> 93b6ab56

  Node* make_string_method_node(int opcode, Node* str1_start, Node* cnt1, Node* str2_start, Node* cnt2, StrIntrinsicNode::ArgEnc ae);
  bool inline_string_compareTo(StrIntrinsicNode::ArgEnc ae);
  bool inline_string_indexOf(StrIntrinsicNode::ArgEnc ae);
  bool inline_string_indexOfI(StrIntrinsicNode::ArgEnc ae);
  Node* make_indexOf_node(Node* src_start, Node* src_count, Node* tgt_start, Node* tgt_count,
                          RegionNode* region, Node* phi, StrIntrinsicNode::ArgEnc ae);
  bool inline_string_indexOfChar(StrIntrinsicNode::ArgEnc ae);
  bool inline_string_equals(StrIntrinsicNode::ArgEnc ae);
  bool inline_string_toBytesU();
  bool inline_string_getCharsU();
  bool inline_string_copy(bool compress);
  bool inline_string_char_access(bool is_store);
  Node* round_double_node(Node* n);
  bool runtime_math(const TypeFunc* call_type, address funcAddr, const char* funcName);
  bool inline_math_native(vmIntrinsics::ID id);
  bool inline_math(vmIntrinsics::ID id);
  bool inline_double_math(vmIntrinsics::ID id);
  template <typename OverflowOp>
  bool inline_math_overflow(Node* arg1, Node* arg2);
  void inline_math_mathExact(Node* math, Node* test);
  bool inline_math_addExactI(bool is_increment);
  bool inline_math_addExactL(bool is_increment);
  bool inline_math_multiplyExactI();
  bool inline_math_multiplyExactL();
  bool inline_math_multiplyHigh();
  bool inline_math_negateExactI();
  bool inline_math_negateExactL();
  bool inline_math_subtractExactI(bool is_decrement);
  bool inline_math_subtractExactL(bool is_decrement);
  bool inline_min_max(vmIntrinsics::ID id);
  bool inline_notify(vmIntrinsics::ID id);
  Node* generate_min_max(vmIntrinsics::ID id, Node* x, Node* y);
  // This returns Type::AnyPtr, RawPtr, or OopPtr.
  int classify_unsafe_addr(Node* &base, Node* &offset, BasicType type);
  Node* make_unsafe_address(Node*& base, Node* offset, DecoratorSet decorators, BasicType type = T_ILLEGAL, bool can_cast = false);

  typedef enum { Relaxed, Opaque, Volatile, Acquire, Release } AccessKind;
  DecoratorSet mo_decorator_for_access_kind(AccessKind kind);
  bool inline_unsafe_access(bool is_store, BasicType type, AccessKind kind, bool is_unaligned);
  static bool klass_needs_init_guard(Node* kls);
  bool inline_unsafe_allocate();
  bool inline_unsafe_newArray(bool uninitialized);
  bool inline_unsafe_writeback0();
  bool inline_unsafe_writebackSync0(bool is_pre);
  bool inline_unsafe_copyMemory();
  bool inline_native_currentThread0();
  bool inline_native_scopedCache();
  Node* scopedCache_helper();
  bool inline_native_setScopedCache();
  bool inline_native_currentThread();
  bool inline_native_setCurrentThread();

  bool inline_native_time_funcs(address method, const char* funcName);
#ifdef JFR_HAVE_INTRINSICS
  bool inline_native_classID();
  bool inline_native_getEventWriter();
#endif
  bool inline_native_Class_query(vmIntrinsics::ID id);
  bool inline_native_subtype_check();
  bool inline_native_getLength();
  bool inline_array_copyOf(bool is_copyOfRange);
  bool inline_array_equals(StrIntrinsicNode::ArgEnc ae);
  bool inline_preconditions_checkIndex(BasicType bt);
  void copy_to_clone(Node* obj, Node* alloc_obj, Node* obj_size, bool is_array);
  bool inline_native_clone(bool is_virtual);
  bool inline_native_Reflection_getCallerClass();
  // Helper function for inlining native object hash method
  bool inline_native_hashcode(bool is_virtual, bool is_static);
  bool inline_native_getClass();

  // Helper functions for inlining arraycopy
  bool inline_arraycopy();
  AllocateArrayNode* tightly_coupled_allocation(Node* ptr,
                                                RegionNode* slow_region);
  JVMState* arraycopy_restore_alloc_state(AllocateArrayNode* alloc, int& saved_reexecute_sp);
  void arraycopy_move_allocation_here(AllocateArrayNode* alloc, Node* dest, JVMState* saved_jvms, int saved_reexecute_sp,
                                      uint new_idx);

  typedef enum { LS_get_add, LS_get_set, LS_cmp_swap, LS_cmp_swap_weak, LS_cmp_exchange } LoadStoreKind;
  bool inline_unsafe_load_store(BasicType type,  LoadStoreKind kind, AccessKind access_kind);
  bool inline_unsafe_fence(vmIntrinsics::ID id);
  bool inline_onspinwait();
  bool inline_fp_conversions(vmIntrinsics::ID id);
  bool inline_number_methods(vmIntrinsics::ID id);
  bool inline_reference_get();
  bool inline_reference_refersTo0(bool is_phantom);
  bool inline_Class_cast();
  bool inline_aescrypt_Block(vmIntrinsics::ID id);
  bool inline_cipherBlockChaining_AESCrypt(vmIntrinsics::ID id);
  bool inline_electronicCodeBook_AESCrypt(vmIntrinsics::ID id);
  bool inline_counterMode_AESCrypt(vmIntrinsics::ID id);
  Node* inline_cipherBlockChaining_AESCrypt_predicate(bool decrypting);
  Node* inline_electronicCodeBook_AESCrypt_predicate(bool decrypting);
  Node* inline_counterMode_AESCrypt_predicate();
  Node* get_key_start_from_aescrypt_object(Node* aescrypt_object);
  bool inline_ghash_processBlocks();
  bool inline_base64_encodeBlock();
  bool inline_base64_decodeBlock();
  bool inline_digestBase_implCompress(vmIntrinsics::ID id);
  bool inline_digestBase_implCompressMB(int predicate);
  bool inline_digestBase_implCompressMB(Node* digestBaseObj, ciInstanceKlass* instklass,
                                        const char* state_type, address stubAddr, const char *stubName,
                                        Node* src_start, Node* ofs, Node* limit);
  Node* get_state_from_digest_object(Node *digestBase_object, const char* state_type);
  Node* get_digest_length_from_digest_object(Node *digestBase_object);
  Node* inline_digestBase_implCompressMB_predicate(int predicate);
  bool inline_encodeISOArray();
  bool inline_updateCRC32();
  bool inline_updateBytesCRC32();
  bool inline_updateByteBufferCRC32();
  Node* get_table_from_crc32c_class(ciInstanceKlass *crc32c_class);
  bool inline_updateBytesCRC32C();
  bool inline_updateDirectByteBufferCRC32C();
  bool inline_updateBytesAdler32();
  bool inline_updateByteBufferAdler32();
  bool inline_multiplyToLen();
  bool inline_hasNegatives();
  bool inline_squareToLen();
  bool inline_mulAdd();
  bool inline_montgomeryMultiply();
  bool inline_montgomerySquare();
  bool inline_bigIntegerShift(bool isRightShift);
  bool inline_vectorizedMismatch();
  bool inline_fma(vmIntrinsics::ID id);
  bool inline_character_compare(vmIntrinsics::ID id);
  bool inline_fp_min_max(vmIntrinsics::ID id);

  bool inline_profileBoolean();
  bool inline_isCompileConstant();

  bool inline_continuation_do_yield();

  // Vector API support
  bool inline_vector_nary_operation(int n);
  bool inline_vector_broadcast_coerced();
  bool inline_vector_shuffle_to_vector();
  bool inline_vector_shuffle_iota();
  bool inline_vector_mem_operation(bool is_store);
  bool inline_vector_gather_scatter(bool is_scatter);
  bool inline_vector_reduction();
  bool inline_vector_test();
  bool inline_vector_blend();
  bool inline_vector_rearrange();
  bool inline_vector_compare();
  bool inline_vector_broadcast_int();
  bool inline_vector_convert();
  bool inline_vector_extract();
  bool inline_vector_insert();

  enum VectorMaskUseType {
    VecMaskUseLoad,
    VecMaskUseStore,
    VecMaskUseAll,
    VecMaskNotUsed
  };

  bool arch_supports_vector(int op, int num_elem, BasicType type, VectorMaskUseType mask_use_type, bool has_scalar_args = false);

  void clear_upper_avx() {
#ifdef X86
    if (UseAVX >= 2) {
      C->set_clear_upper_avx(true);
    }
#endif
  }

  bool inline_getObjectSize();
};
<|MERGE_RESOLUTION|>--- conflicted
+++ resolved
@@ -184,13 +184,8 @@
   CallJavaNode* generate_method_call_virtual(vmIntrinsics::ID method_id) {
     return generate_method_call(method_id, true, false);
   }
-<<<<<<< HEAD
-  Node * load_field_from_object(Node * fromObj, const char * fieldName, const char * fieldTypeString, bool is_exact = true, bool is_static = false, ciInstanceKlass * fromKls = NULL);
-  Node * field_address_from_object(Node * fromObj, const char * fieldName, const char * fieldTypeString, bool is_exact = true, bool is_static = false, ciInstanceKlass * fromKls = NULL);
-=======
-  Node* load_field_from_object(Node* fromObj, const char* fieldName, const char* fieldTypeString, DecoratorSet decorators, bool is_static, ciInstanceKlass* fromKls);
-  Node* field_address_from_object(Node* fromObj, const char* fieldName, const char* fieldTypeString, bool is_exact, bool is_static, ciInstanceKlass* fromKls);
->>>>>>> 93b6ab56
+  Node* load_field_from_object(Node* fromObj, const char* fieldName, const char* fieldTypeString, DecoratorSet decorators = IN_HEAP, bool is_static = false, ciInstanceKlass* fromKls = NULL);
+  Node* field_address_from_object(Node* fromObj, const char* fieldName, const char* fieldTypeString, bool is_exact = true, bool is_static = false, ciInstanceKlass* fromKls = NULL);
 
   Node* make_string_method_node(int opcode, Node* str1_start, Node* cnt1, Node* str2_start, Node* cnt2, StrIntrinsicNode::ArgEnc ae);
   bool inline_string_compareTo(StrIntrinsicNode::ArgEnc ae);
