--- conflicted
+++ resolved
@@ -1588,17 +1588,6 @@
 
 class java_lang_StackTraceElement: AllStatic {
  private:
-<<<<<<< HEAD
-  static int declaringClassObject_offset;
-  static int classLoaderName_offset;
-  static int moduleName_offset;
-  static int moduleVersion_offset;
-  static int declaringClass_offset;
-  static int methodName_offset;
-  static int fileName_offset;
-  static int lineNumber_offset;
-  static int contScope_offset;
-=======
   static int _declaringClassObject_offset;
   static int _classLoaderName_offset;
   static int _moduleName_offset;
@@ -1607,7 +1596,7 @@
   static int _methodName_offset;
   static int _fileName_offset;
   static int _lineNumber_offset;
->>>>>>> d9fc4454
+  static int _contScopeName_offset;
 
   // Setters
   static void set_classLoaderName(oop element, oop value);
@@ -1626,7 +1615,7 @@
 
  public:
   // Create an instance of StackTraceElement
-  static oop create(const methodHandle& method, int bci, Handle contScope, TRAPS);
+  static oop create(const methodHandle& method, int bci, Handle contScopeName, TRAPS);
 
   static void fill_in(Handle element, InstanceKlass* holder, const methodHandle& method,
                       int version, int bci, Symbol* name, Handle contScopeName, TRAPS);
