/*
 * Copyright (c) 1997, 2020, Oracle and/or its affiliates. All rights reserved.
 * DO NOT ALTER OR REMOVE COPYRIGHT NOTICES OR THIS FILE HEADER.
 *
 * This code is free software; you can redistribute it and/or modify it
 * under the terms of the GNU General Public License version 2 only, as
 * published by the Free Software Foundation.
 *
 * This code is distributed in the hope that it will be useful, but WITHOUT
 * ANY WARRANTY; without even the implied warranty of MERCHANTABILITY or
 * FITNESS FOR A PARTICULAR PURPOSE.  See the GNU General Public License
 * version 2 for more details (a copy is included in the LICENSE file that
 * accompanied this code).
 *
 * You should have received a copy of the GNU General Public License version
 * 2 along with this work; if not, write to the Free Software Foundation,
 * Inc., 51 Franklin St, Fifth Floor, Boston, MA 02110-1301 USA.
 *
 * Please contact Oracle, 500 Oracle Parkway, Redwood Shores, CA 94065 USA
 * or visit www.oracle.com if you need additional information or have any
 * questions.
 *
 */

#include "precompiled.hpp"
#include "jvm.h"
#include "classfile/altHashing.hpp"
#include "classfile/classLoaderData.inline.hpp"
#include "classfile/javaClasses.inline.hpp"
#include "classfile/javaThreadStatus.hpp"
#include "classfile/moduleEntry.hpp"
#include "classfile/stringTable.hpp"
#include "classfile/symbolTable.hpp"
#include "classfile/systemDictionary.hpp"
#include "classfile/vmClasses.hpp"
#include "classfile/vmSymbols.hpp"
#include "code/debugInfo.hpp"
#include "code/dependencyContext.hpp"
#include "code/pcDesc.hpp"
#include "interpreter/interpreter.hpp"
#include "interpreter/linkResolver.hpp"
#include "logging/log.hpp"
#include "logging/logStream.hpp"
#include "memory/heapShared.inline.hpp"
#include "memory/metaspaceShared.hpp"
#include "memory/oopFactory.hpp"
#include "memory/resourceArea.hpp"
#include "memory/universe.hpp"
#include "oops/fieldStreams.inline.hpp"
#include "oops/instanceKlass.inline.hpp"
#include "oops/instanceMirrorKlass.hpp"
#include "oops/klass.hpp"
#include "oops/klass.inline.hpp"
#include "oops/method.inline.hpp"
#include "oops/objArrayOop.inline.hpp"
#include "oops/oop.inline.hpp"
#include "oops/symbol.hpp"
#include "oops/recordComponent.hpp"
#include "oops/typeArrayOop.inline.hpp"
#include "prims/jvmtiExport.hpp"
#include "prims/methodHandles.hpp"
#include "prims/resolvedMethodTable.hpp"
#include "runtime/fieldDescriptor.inline.hpp"
#include "runtime/frame.inline.hpp"
#include "runtime/handles.inline.hpp"
#include "runtime/init.hpp"
#include "runtime/interfaceSupport.inline.hpp"
#include "runtime/java.hpp"
#include "runtime/javaCalls.hpp"
#include "runtime/jniHandles.inline.hpp"
#include "runtime/reflectionUtils.hpp"
#include "runtime/safepoint.hpp"
#include "runtime/safepointVerifiers.hpp"
#include "runtime/thread.inline.hpp"
#include "runtime/vframe.inline.hpp"
#include "runtime/vm_version.hpp"
#include "utilities/align.hpp"
#include "utilities/preserveException.hpp"
#include "utilities/utf8.hpp"
#if INCLUDE_JVMCI
#include "jvmci/jvmciJavaClasses.hpp"
#endif

#define INJECTED_FIELD_COMPUTE_OFFSET(klass, name, signature, may_be_java)    \
  klass::_##name##_offset = JavaClasses::compute_injected_offset(JavaClasses::klass##_##name##_enum);

#if INCLUDE_CDS
#define INJECTED_FIELD_SERIALIZE_OFFSET(klass, name, signature, may_be_java) \
  f->do_u4((u4*)&_##name##_offset);
#endif

#define DECLARE_INJECTED_FIELD(klass, name, signature, may_be_java)           \
  { VM_CLASS_ID(klass), VM_SYMBOL_ENUM_NAME(name##_name), VM_SYMBOL_ENUM_NAME(signature), may_be_java },

InjectedField JavaClasses::_injected_fields[] = {
  ALL_INJECTED_FIELDS(DECLARE_INJECTED_FIELD)
};

// Register native methods of Object
void java_lang_Object::register_natives(TRAPS) {
  InstanceKlass* obj = vmClasses::Object_klass();
  Method::register_native(obj, vmSymbols::hashCode_name(),
                          vmSymbols::void_int_signature(), (address) &JVM_IHashCode, CHECK);
  Method::register_native(obj, vmSymbols::wait_name(),
                          vmSymbols::long_void_signature(), (address) &JVM_MonitorWait, CHECK);
  Method::register_native(obj, vmSymbols::notify_name(),
                          vmSymbols::void_method_signature(), (address) &JVM_MonitorNotify, CHECK);
  Method::register_native(obj, vmSymbols::notifyAll_name(),
                          vmSymbols::void_method_signature(), (address) &JVM_MonitorNotifyAll, CHECK);
  Method::register_native(obj, vmSymbols::clone_name(),
                          vmSymbols::void_object_signature(), (address) &JVM_Clone, THREAD);
}

int JavaClasses::compute_injected_offset(InjectedFieldID id) {
  return _injected_fields[id].compute_offset();
}

InjectedField* JavaClasses::get_injected(Symbol* class_name, int* field_count) {
  *field_count = 0;

  vmSymbolID sid = vmSymbols::find_sid(class_name);
  if (sid == vmSymbolID::NO_SID) {
    // Only well known classes can inject fields
    return NULL;
  }

  int count = 0;
  int start = -1;

#define LOOKUP_INJECTED_FIELD(klass, name, signature, may_be_java) \
  if (sid == VM_SYMBOL_ENUM_NAME(klass)) {                         \
    count++;                                                       \
    if (start == -1) start = klass##_##name##_enum;                \
  }
  ALL_INJECTED_FIELDS(LOOKUP_INJECTED_FIELD);
#undef LOOKUP_INJECTED_FIELD

  if (start != -1) {
    *field_count = count;
    return _injected_fields + start;
  }
  return NULL;
}


// Helpful routine for computing field offsets at run time rather than hardcoding them
// Finds local fields only, including static fields.  Static field offsets are from the
// beginning of the mirror.
static void compute_offset(int &dest_offset,
                           InstanceKlass* ik, Symbol* name_symbol, Symbol* signature_symbol,
                           bool is_static = false) {
  fieldDescriptor fd;
  if (ik == NULL) {
    ResourceMark rm;
    log_error(class)("Mismatch JDK version for field: %s type: %s", name_symbol->as_C_string(), signature_symbol->as_C_string());
    vm_exit_during_initialization("Invalid layout of well-known class");
  }

  if (!ik->find_local_field(name_symbol, signature_symbol, &fd) || fd.is_static() != is_static) {
    ResourceMark rm;
    log_error(class)("Invalid layout of %s field: %s type: %s", ik->external_name(),
                     name_symbol->as_C_string(), signature_symbol->as_C_string());
#ifndef PRODUCT
    // Prints all fields and offsets
    Log(class) lt;
    LogStream ls(lt.error());
    ik->print_on(&ls);
#endif //PRODUCT
    vm_exit_during_initialization("Invalid layout of well-known class: use -Xlog:class+load=info to see the origin of the problem class");
  }
  dest_offset = fd.offset();
}

// Overloading to pass name as a string.
static void compute_offset(int& dest_offset, InstanceKlass* ik,
                           const char* name_string, Symbol* signature_symbol,
                           bool is_static = false) {
  TempNewSymbol name = SymbolTable::probe(name_string, (int)strlen(name_string));
  if (name == NULL) {
    ResourceMark rm;
    log_error(class)("Name %s should be in the SymbolTable since its class is loaded", name_string);
    vm_exit_during_initialization("Invalid layout of well-known class", ik->external_name());
  }
  compute_offset(dest_offset, ik, name, signature_symbol, is_static);
}


#if INCLUDE_CDS
#define FIELD_SERIALIZE_OFFSET(offset, klass, name, signature, is_static) \
  f->do_u4((u4*)&offset)
#endif

#define FIELD_COMPUTE_OFFSET(offset, klass, name, signature, is_static) \
  compute_offset(offset, klass, name, vmSymbols::signature(), is_static)

// This class provides a simple wrapper over the internal structure of
// exception backtrace to insulate users of the backtrace from needing
// to know what it looks like.
// The code of this class is not GC safe. Allocations can only happen
// in expand().
class BacktraceBuilder: public StackObj {
 friend class BacktraceIterator;
 private:
  Handle          _backtrace;
  objArrayOop     _head;
  typeArrayOop    _methods;
  typeArrayOop    _bcis;
  objArrayOop     _mirrors;
  typeArrayOop    _names; // Needed to insulate method name against redefinition.
  objArrayOop     _conts;
  // True if the top frame of the backtrace is omitted because it shall be hidden.
  bool            _has_hidden_top_frame;
  int             _index;
  NoSafepointVerifier _nsv;

  enum {
    trace_methods_offset = java_lang_Throwable::trace_methods_offset,
    trace_bcis_offset    = java_lang_Throwable::trace_bcis_offset,
    trace_mirrors_offset = java_lang_Throwable::trace_mirrors_offset,
    trace_names_offset   = java_lang_Throwable::trace_names_offset,
    trace_conts_offset   = java_lang_Throwable::trace_conts_offset,
    trace_next_offset    = java_lang_Throwable::trace_next_offset,
    trace_hidden_offset  = java_lang_Throwable::trace_hidden_offset,
    trace_size           = java_lang_Throwable::trace_size,
    trace_chunk_size     = java_lang_Throwable::trace_chunk_size
  };

  // get info out of chunks
  static typeArrayOop get_methods(objArrayHandle chunk) {
    typeArrayOop methods = typeArrayOop(chunk->obj_at(trace_methods_offset));
    assert(methods != NULL, "method array should be initialized in backtrace");
    return methods;
  }
  static typeArrayOop get_bcis(objArrayHandle chunk) {
    typeArrayOop bcis = typeArrayOop(chunk->obj_at(trace_bcis_offset));
    assert(bcis != NULL, "bci array should be initialized in backtrace");
    return bcis;
  }
  static objArrayOop get_mirrors(objArrayHandle chunk) {
    objArrayOop mirrors = objArrayOop(chunk->obj_at(trace_mirrors_offset));
    assert(mirrors != NULL, "mirror array should be initialized in backtrace");
    return mirrors;
  }
  static typeArrayOop get_names(objArrayHandle chunk) {
    typeArrayOop names = typeArrayOop(chunk->obj_at(trace_names_offset));
    assert(names != NULL, "names array should be initialized in backtrace");
    return names;
  }
  static objArrayOop get_conts(objArrayHandle chunk) {
    objArrayOop conts = objArrayOop(chunk->obj_at(trace_conts_offset));
    assert(conts != NULL, "conts array should be initialized in backtrace");
    return conts;
  }
  static bool has_hidden_top_frame(objArrayHandle chunk) {
    oop hidden = chunk->obj_at(trace_hidden_offset);
    return hidden != NULL;
  }

 public:

  // constructor for new backtrace
  BacktraceBuilder(TRAPS): _head(NULL), _methods(NULL), _bcis(NULL), _mirrors(NULL), _names(NULL), _conts(NULL), _has_hidden_top_frame(false) {
    expand(CHECK);
    _backtrace = Handle(THREAD, _head);
    _index = 0;
  }

  BacktraceBuilder(Thread* thread, objArrayHandle backtrace) {
    _methods = get_methods(backtrace);
    _bcis = get_bcis(backtrace);
    _mirrors = get_mirrors(backtrace);
    _names = get_names(backtrace);
    _conts = get_conts(backtrace);
    _has_hidden_top_frame = has_hidden_top_frame(backtrace);
    assert(_methods->length() == _bcis->length() &&
           _methods->length() == _mirrors->length() &&
           _mirrors->length() == _names->length() &&
           _names->length() == _conts->length(),
           "method and source information arrays should match");

    // head is the preallocated backtrace
    _head = backtrace();
    _backtrace = Handle(thread, _head);
    _index = 0;
  }

  void expand(TRAPS) {
    objArrayHandle old_head(THREAD, _head);
    PauseNoSafepointVerifier pnsv(&_nsv);

    objArrayOop head = oopFactory::new_objectArray(trace_size, CHECK);
    objArrayHandle new_head(THREAD, head);

    typeArrayOop methods = oopFactory::new_shortArray(trace_chunk_size, CHECK);
    typeArrayHandle new_methods(THREAD, methods);

    typeArrayOop bcis = oopFactory::new_intArray(trace_chunk_size, CHECK);
    typeArrayHandle new_bcis(THREAD, bcis);

    objArrayOop mirrors = oopFactory::new_objectArray(trace_chunk_size, CHECK);
    objArrayHandle new_mirrors(THREAD, mirrors);

    typeArrayOop names = oopFactory::new_symbolArray(trace_chunk_size, CHECK);
    typeArrayHandle new_names(THREAD, names);

    objArrayOop conts = oopFactory::new_objectArray(trace_chunk_size, CHECK);
    objArrayHandle new_conts(THREAD, conts);

    if (!old_head.is_null()) {
      old_head->obj_at_put(trace_next_offset, new_head());
    }
    new_head->obj_at_put(trace_methods_offset, new_methods());
    new_head->obj_at_put(trace_bcis_offset, new_bcis());
    new_head->obj_at_put(trace_mirrors_offset, new_mirrors());
    new_head->obj_at_put(trace_names_offset, new_names());
    new_head->obj_at_put(trace_conts_offset, new_conts());
    new_head->obj_at_put(trace_hidden_offset, NULL);

    _head    = new_head();
    _methods = new_methods();
    _bcis = new_bcis();
    _mirrors = new_mirrors();
    _names  = new_names();
    _conts  = new_conts();
    _index = 0;
  }

  oop backtrace() {
    return _backtrace();
  }

  inline void push(Method* method, int bci, oop contScopeName, TRAPS) {
    // Smear the -1 bci to 0 since the array only holds unsigned
    // shorts.  The later line number lookup would just smear the -1
    // to a 0 even if it could be recorded.
    if (bci == SynchronizationEntryBCI) bci = 0;

    if (_index >= trace_chunk_size) {
      methodHandle mhandle(THREAD, method);
      Handle chandle(THREAD, contScopeName);
      expand(CHECK);
      method = mhandle();
      contScopeName = chandle();
    }

    _methods->ushort_at_put(_index, method->orig_method_idnum());
    _bcis->int_at_put(_index, Backtrace::merge_bci_and_version(bci, method->constants()->version()));

    // Note:this doesn't leak symbols because the mirror in the backtrace keeps the
    // klass owning the symbols alive so their refcounts aren't decremented.
    Symbol* name = method->name();
    _names->symbol_at_put(_index, name);

    // We need to save the mirrors in the backtrace to keep the class
    // from being unloaded while we still have this stack trace.
    assert(method->method_holder()->java_mirror() != NULL, "never push null for mirror");
    _mirrors->obj_at_put(_index, method->method_holder()->java_mirror());

    _conts->obj_at_put(_index, contScopeName);

    _index++;
  }

  void set_has_hidden_top_frame(TRAPS) {
    if (!_has_hidden_top_frame) {
      // It would be nice to add java/lang/Boolean::TRUE here
      // to indicate that this backtrace has a hidden top frame.
      // But this code is used before TRUE is allocated.
      // Therefore let's just use an arbitrary legal oop
      // available right here. _methods is a short[].
      assert(_methods != NULL, "we need a legal oop");
      _has_hidden_top_frame = true;
      _head->obj_at_put(trace_hidden_offset, _methods);
    }
  }
};

struct BacktraceElement : public StackObj {
  int _method_id;
  int _bci;
  int _version;
  Symbol* _name;
  Handle _mirror;
  Handle _cont; // the continuation scope name (String)
  BacktraceElement(Handle mirror, int mid, int version, int bci, Symbol* name, Handle cont) :
                   _method_id(mid), _bci(bci), _version(version), _name(name), _mirror(mirror), _cont(cont) {}
};

class BacktraceIterator : public StackObj {
  int _index;
  objArrayHandle  _result;
  objArrayHandle  _mirrors;
  typeArrayHandle _methods;
  typeArrayHandle _bcis;
  typeArrayHandle _names;
  objArrayHandle  _conts;

  void init(objArrayHandle result, Thread* thread) {
    // Get method id, bci, version and mirror from chunk
    _result = result;
    if (_result.not_null()) {
      _methods = typeArrayHandle(thread, BacktraceBuilder::get_methods(_result));
      _bcis = typeArrayHandle(thread, BacktraceBuilder::get_bcis(_result));
      _mirrors = objArrayHandle(thread, BacktraceBuilder::get_mirrors(_result));
      _names = typeArrayHandle(thread, BacktraceBuilder::get_names(_result));
      _conts = objArrayHandle(thread, BacktraceBuilder::get_conts(_result));
      _index = 0;
    }
  }
 public:
  BacktraceIterator(objArrayHandle result, Thread* thread) {
    init(result, thread);
    assert(_methods.is_null() || _methods->length() == java_lang_Throwable::trace_chunk_size, "lengths don't match");
  }

  BacktraceElement next(Thread* thread) {
    BacktraceElement e (Handle(thread, _mirrors->obj_at(_index)),
                        _methods->ushort_at(_index),
                        Backtrace::version_at(_bcis->int_at(_index)),
                        Backtrace::bci_at(_bcis->int_at(_index)),
                        _names->symbol_at(_index),
                        Handle(thread, _conts->obj_at(_index)));
    _index++;

    if (_index >= java_lang_Throwable::trace_chunk_size) {
      int next_offset = java_lang_Throwable::trace_next_offset;
      // Get next chunk
      objArrayHandle result (thread, objArrayOop(_result->obj_at(next_offset)));
      init(result, thread);
    }
    return e;
  }

  bool repeat() {
    return _result.not_null() && _mirrors->obj_at(_index) != NULL;
  }
};

// java_lang_String

int java_lang_String::_value_offset;
int java_lang_String::_hash_offset;
int java_lang_String::_hashIsZero_offset;
int java_lang_String::_coder_offset;

bool java_lang_String::_initialized;

bool java_lang_String::is_instance(oop obj) {
  return is_instance_inlined(obj);
}

#define STRING_FIELDS_DO(macro) \
  macro(_value_offset, k, vmSymbols::value_name(), byte_array_signature, false); \
  macro(_hash_offset,  k, "hash",                  int_signature,        false); \
  macro(_hashIsZero_offset, k, "hashIsZero",       bool_signature,       false); \
  macro(_coder_offset, k, "coder",                 byte_signature,       false);

void java_lang_String::compute_offsets() {
  if (_initialized) {
    return;
  }

  InstanceKlass* k = vmClasses::String_klass();
  STRING_FIELDS_DO(FIELD_COMPUTE_OFFSET);

  _initialized = true;
}

#if INCLUDE_CDS
void java_lang_String::serialize_offsets(SerializeClosure* f) {
  STRING_FIELDS_DO(FIELD_SERIALIZE_OFFSET);
  f->do_bool(&_initialized);
}
#endif

class CompactStringsFixup : public FieldClosure {
private:
  bool _value;

public:
  CompactStringsFixup(bool value) : _value(value) {}

  void do_field(fieldDescriptor* fd) {
    if (fd->name() == vmSymbols::compact_strings_name()) {
      oop mirror = fd->field_holder()->java_mirror();
      assert(fd->field_holder() == vmClasses::String_klass(), "Should be String");
      assert(mirror != NULL, "String must have mirror already");
      mirror->bool_field_put(fd->offset(), _value);
    }
  }
};

void java_lang_String::set_compact_strings(bool value) {
  CompactStringsFixup fix(value);
  vmClasses::String_klass()->do_local_static_fields(&fix);
}

Handle java_lang_String::basic_create(int length, bool is_latin1, TRAPS) {
  assert(_initialized, "Must be initialized");
  assert(CompactStrings || !is_latin1, "Must be UTF16 without CompactStrings");

  // Create the String object first, so there's a chance that the String
  // and the char array it points to end up in the same cache line.
  oop obj;
  obj = vmClasses::String_klass()->allocate_instance(CHECK_NH);

  // Create the char array.  The String object must be handlized here
  // because GC can happen as a result of the allocation attempt.
  Handle h_obj(THREAD, obj);
  int arr_length = is_latin1 ? length : length << 1; // 2 bytes per UTF16.
  typeArrayOop buffer = oopFactory::new_byteArray(arr_length, CHECK_NH);;

  // Point the String at the char array
  obj = h_obj();
  set_value(obj, buffer);
  // No need to zero the offset, allocation zero'ed the entire String object
  set_coder(obj, is_latin1 ? CODER_LATIN1 : CODER_UTF16);
  return h_obj;
}

Handle java_lang_String::create_from_unicode(const jchar* unicode, int length, TRAPS) {
  bool is_latin1 = CompactStrings && UNICODE::is_latin1(unicode, length);
  Handle h_obj = basic_create(length, is_latin1, CHECK_NH);
  typeArrayOop buffer = value(h_obj());
  assert(TypeArrayKlass::cast(buffer->klass())->element_type() == T_BYTE, "only byte[]");
  if (is_latin1) {
    for (int index = 0; index < length; index++) {
      buffer->byte_at_put(index, (jbyte)unicode[index]);
    }
  } else {
    for (int index = 0; index < length; index++) {
      buffer->char_at_put(index, unicode[index]);
    }
  }

#ifdef ASSERT
  {
    ResourceMark rm;
    char* expected = UNICODE::as_utf8(unicode, length);
    char* actual = as_utf8_string(h_obj());
    if (strcmp(expected, actual) != 0) {
      fatal("Unicode conversion failure: %s --> %s", expected, actual);
    }
  }
#endif

  return h_obj;
}

oop java_lang_String::create_oop_from_unicode(const jchar* unicode, int length, TRAPS) {
  Handle h_obj = create_from_unicode(unicode, length, CHECK_NULL);
  return h_obj();
}

Handle java_lang_String::create_from_str(const char* utf8_str, TRAPS) {
  if (utf8_str == NULL) {
    return Handle();
  }
  bool has_multibyte, is_latin1;
  int length = UTF8::unicode_length(utf8_str, is_latin1, has_multibyte);
  if (!CompactStrings) {
    has_multibyte = true;
    is_latin1 = false;
  }

  Handle h_obj = basic_create(length, is_latin1, CHECK_NH);
  if (length > 0) {
    if (!has_multibyte) {
      const jbyte* src = reinterpret_cast<const jbyte*>(utf8_str);
      ArrayAccess<>::arraycopy_from_native(src, value(h_obj()), typeArrayOopDesc::element_offset<jbyte>(0), length);
    } else if (is_latin1) {
      UTF8::convert_to_unicode(utf8_str, value(h_obj())->byte_at_addr(0), length);
    } else {
      UTF8::convert_to_unicode(utf8_str, value(h_obj())->char_at_addr(0), length);
    }
  }

#ifdef ASSERT
  // This check is too strict when the input string is not a valid UTF8.
  // For example, it may be created with arbitrary content via jni_NewStringUTF.
  if (UTF8::is_legal_utf8((const unsigned char*)utf8_str, (int)strlen(utf8_str), false)) {
    ResourceMark rm;
    const char* expected = utf8_str;
    char* actual = as_utf8_string(h_obj());
    if (strcmp(expected, actual) != 0) {
      fatal("String conversion failure: %s --> %s", expected, actual);
    }
  }
#endif

  return h_obj;
}

oop java_lang_String::create_oop_from_str(const char* utf8_str, TRAPS) {
  Handle h_obj = create_from_str(utf8_str, CHECK_NULL);
  return h_obj();
}

Handle java_lang_String::create_from_symbol(Symbol* symbol, TRAPS) {
  const char* utf8_str = (char*)symbol->bytes();
  int utf8_len = symbol->utf8_length();

  bool has_multibyte, is_latin1;
  int length = UTF8::unicode_length(utf8_str, utf8_len, is_latin1, has_multibyte);
  if (!CompactStrings) {
    has_multibyte = true;
    is_latin1 = false;
  }

  Handle h_obj = basic_create(length, is_latin1, CHECK_NH);
  if (length > 0) {
    if (!has_multibyte) {
      const jbyte* src = reinterpret_cast<const jbyte*>(utf8_str);
      ArrayAccess<>::arraycopy_from_native(src, value(h_obj()), typeArrayOopDesc::element_offset<jbyte>(0), length);
    } else if (is_latin1) {
      UTF8::convert_to_unicode(utf8_str, value(h_obj())->byte_at_addr(0), length);
    } else {
      UTF8::convert_to_unicode(utf8_str, value(h_obj())->char_at_addr(0), length);
    }
  }

#ifdef ASSERT
  {
    ResourceMark rm;
    const char* expected = symbol->as_utf8();
    char* actual = as_utf8_string(h_obj());
    if (strncmp(expected, actual, utf8_len) != 0) {
      fatal("Symbol conversion failure: %s --> %s", expected, actual);
    }
  }
#endif

  return h_obj;
}

// Converts a C string to a Java String based on current encoding
Handle java_lang_String::create_from_platform_dependent_str(const char* str, TRAPS) {
  assert(str != NULL, "bad arguments");

  typedef jstring (JNICALL *to_java_string_fn_t)(JNIEnv*, const char *);
  static to_java_string_fn_t _to_java_string_fn = NULL;

  if (_to_java_string_fn == NULL) {
    void *lib_handle = os::native_java_library();
    _to_java_string_fn = CAST_TO_FN_PTR(to_java_string_fn_t, os::dll_lookup(lib_handle, "JNU_NewStringPlatform"));
#if defined(_WIN32) && !defined(_WIN64)
    if (_to_java_string_fn == NULL) {
      // On 32 bit Windows, also try __stdcall decorated name
      _to_java_string_fn = CAST_TO_FN_PTR(to_java_string_fn_t, os::dll_lookup(lib_handle, "_JNU_NewStringPlatform@8"));
    }
#endif
    if (_to_java_string_fn == NULL) {
      fatal("JNU_NewStringPlatform missing");
    }
  }

  jstring js = NULL;
  {
    JavaThread* thread = THREAD->as_Java_thread();
    HandleMark hm(thread);
    ThreadToNativeFromVM ttn(thread);
    js = (_to_java_string_fn)(thread->jni_environment(), str);
  }

  Handle native_platform_string(THREAD, JNIHandles::resolve(js));
  JNIHandles::destroy_local(js);  // destroy local JNIHandle.
  return native_platform_string;
}

// Converts a Java String to a native C string that can be used for
// native OS calls.
char* java_lang_String::as_platform_dependent_str(Handle java_string, TRAPS) {
  typedef char* (*to_platform_string_fn_t)(JNIEnv*, jstring, bool*);
  static to_platform_string_fn_t _to_platform_string_fn = NULL;

  if (_to_platform_string_fn == NULL) {
    void *lib_handle = os::native_java_library();
    _to_platform_string_fn = CAST_TO_FN_PTR(to_platform_string_fn_t, os::dll_lookup(lib_handle, "GetStringPlatformChars"));
    if (_to_platform_string_fn == NULL) {
      fatal("GetStringPlatformChars missing");
    }
  }

  char *native_platform_string;
  { JavaThread* thread = THREAD->as_Java_thread();
    jstring js = (jstring) JNIHandles::make_local(thread, java_string());
    bool is_copy;
    HandleMark hm(thread);
    ThreadToNativeFromVM ttn(thread);
    JNIEnv *env = thread->jni_environment();
    native_platform_string = (_to_platform_string_fn)(env, js, &is_copy);
    assert(is_copy == JNI_TRUE, "is_copy value changed");
    JNIHandles::destroy_local(js);
  }
  return native_platform_string;
}

Handle java_lang_String::char_converter(Handle java_string, jchar from_char, jchar to_char, TRAPS) {
  oop          obj    = java_string();
  // Typical usage is to convert all '/' to '.' in string.
  typeArrayOop value  = java_lang_String::value(obj);
  int          length = java_lang_String::length(obj, value);
  bool      is_latin1 = java_lang_String::is_latin1(obj);

  // First check if any from_char exist
  int index; // Declared outside, used later
  for (index = 0; index < length; index++) {
    jchar c = !is_latin1 ? value->char_at(index) :
                  ((jchar) value->byte_at(index)) & 0xff;
    if (c == from_char) {
      break;
    }
  }
  if (index == length) {
    // No from_char, so do not copy.
    return java_string;
  }

  // Check if result string will be latin1
  bool to_is_latin1 = false;

  // Replacement char must be latin1
  if (CompactStrings && UNICODE::is_latin1(to_char)) {
    if (is_latin1) {
      // Source string is latin1 as well
      to_is_latin1 = true;
    } else if (!UNICODE::is_latin1(from_char)) {
      // We are replacing an UTF16 char. Scan string to
      // check if result can be latin1 encoded.
      to_is_latin1 = true;
      for (index = 0; index < length; index++) {
        jchar c = value->char_at(index);
        if (c != from_char && !UNICODE::is_latin1(c)) {
          to_is_latin1 = false;
          break;
        }
      }
    }
  }

  // Create new UNICODE (or byte) buffer. Must handlize value because GC
  // may happen during String and char array creation.
  typeArrayHandle h_value(THREAD, value);
  Handle string = basic_create(length, to_is_latin1, CHECK_NH);
  typeArrayOop from_buffer = h_value();
  typeArrayOop to_buffer = java_lang_String::value(string());

  // Copy contents
  for (index = 0; index < length; index++) {
    jchar c = (!is_latin1) ? from_buffer->char_at(index) :
                    ((jchar) from_buffer->byte_at(index)) & 0xff;
    if (c == from_char) {
      c = to_char;
    }
    if (!to_is_latin1) {
      to_buffer->char_at_put(index, c);
    } else {
      to_buffer->byte_at_put(index, (jbyte) c);
    }
  }
  return string;
}

jchar* java_lang_String::as_unicode_string(oop java_string, int& length, TRAPS) {
  typeArrayOop value  = java_lang_String::value(java_string);
               length = java_lang_String::length(java_string, value);
  bool      is_latin1 = java_lang_String::is_latin1(java_string);

  jchar* result = NEW_RESOURCE_ARRAY_RETURN_NULL(jchar, length);
  if (result != NULL) {
    if (!is_latin1) {
      for (int index = 0; index < length; index++) {
        result[index] = value->char_at(index);
      }
    } else {
      for (int index = 0; index < length; index++) {
        result[index] = ((jchar) value->byte_at(index)) & 0xff;
      }
    }
  } else {
    THROW_MSG_0(vmSymbols::java_lang_OutOfMemoryError(), "could not allocate Unicode string");
  }
  return result;
}

unsigned int java_lang_String::hash_code(oop java_string) {
  // The hash and hashIsZero fields are subject to a benign data race,
  // making it crucial to ensure that any observable result of the
  // calculation in this method stays correct under any possible read of
  // these fields. Necessary restrictions to allow this to be correct
  // without explicit memory fences or similar concurrency primitives is
  // that we can ever only write to one of these two fields for a given
  // String instance, and that the computation is idempotent and derived
  // from immutable state
  assert(_initialized && (_hash_offset > 0) && (_hashIsZero_offset > 0), "Must be initialized");
  if (java_lang_String::hash_is_set(java_string)) {
    return java_string->int_field(_hash_offset);
  }

  typeArrayOop value = java_lang_String::value(java_string);
  int         length = java_lang_String::length(java_string, value);
  bool     is_latin1 = java_lang_String::is_latin1(java_string);

  unsigned int hash = 0;
  if (length > 0) {
    if (is_latin1) {
      hash = java_lang_String::hash_code(value->byte_at_addr(0), length);
    } else {
      hash = java_lang_String::hash_code(value->char_at_addr(0), length);
    }
  }

  if (hash != 0) {
    java_string->int_field_put(_hash_offset, hash);
  } else {
    java_string->bool_field_put(_hashIsZero_offset, true);
  }
  return hash;
}

char* java_lang_String::as_quoted_ascii(oop java_string) {
  typeArrayOop value  = java_lang_String::value(java_string);
  int          length = java_lang_String::length(java_string, value);
  bool      is_latin1 = java_lang_String::is_latin1(java_string);

  if (length == 0) return NULL;

  char* result;
  int result_length;
  if (!is_latin1) {
    jchar* base = value->char_at_addr(0);
    result_length = UNICODE::quoted_ascii_length(base, length) + 1;
    result = NEW_RESOURCE_ARRAY(char, result_length);
    UNICODE::as_quoted_ascii(base, length, result, result_length);
  } else {
    jbyte* base = value->byte_at_addr(0);
    result_length = UNICODE::quoted_ascii_length(base, length) + 1;
    result = NEW_RESOURCE_ARRAY(char, result_length);
    UNICODE::as_quoted_ascii(base, length, result, result_length);
  }
  assert(result_length >= length + 1, "must not be shorter");
  assert(result_length == (int)strlen(result) + 1, "must match");
  return result;
}

Symbol* java_lang_String::as_symbol(oop java_string) {
  typeArrayOop value  = java_lang_String::value(java_string);
  int          length = java_lang_String::length(java_string, value);
  bool      is_latin1 = java_lang_String::is_latin1(java_string);
  if (!is_latin1) {
    jchar* base = (length == 0) ? NULL : value->char_at_addr(0);
    Symbol* sym = SymbolTable::new_symbol(base, length);
    return sym;
  } else {
    ResourceMark rm;
    jbyte* position = (length == 0) ? NULL : value->byte_at_addr(0);
    const char* base = UNICODE::as_utf8(position, length);
    Symbol* sym = SymbolTable::new_symbol(base, length);
    return sym;
  }
}

Symbol* java_lang_String::as_symbol_or_null(oop java_string) {
  typeArrayOop value  = java_lang_String::value(java_string);
  int          length = java_lang_String::length(java_string, value);
  bool      is_latin1 = java_lang_String::is_latin1(java_string);
  if (!is_latin1) {
    jchar* base = (length == 0) ? NULL : value->char_at_addr(0);
    return SymbolTable::probe_unicode(base, length);
  } else {
    ResourceMark rm;
    jbyte* position = (length == 0) ? NULL : value->byte_at_addr(0);
    const char* base = UNICODE::as_utf8(position, length);
    return SymbolTable::probe(base, length);
  }
}

int java_lang_String::utf8_length(oop java_string, typeArrayOop value) {
  assert(value_equals(value, java_lang_String::value(java_string)),
         "value must be same as java_lang_String::value(java_string)");
  int length = java_lang_String::length(java_string, value);
  if (length == 0) {
    return 0;
  }
  if (!java_lang_String::is_latin1(java_string)) {
    return UNICODE::utf8_length(value->char_at_addr(0), length);
  } else {
    return UNICODE::utf8_length(value->byte_at_addr(0), length);
  }
}

int java_lang_String::utf8_length(oop java_string) {
  typeArrayOop value = java_lang_String::value(java_string);
  return utf8_length(java_string, value);
}

char* java_lang_String::as_utf8_string(oop java_string) {
  int length;
  return as_utf8_string(java_string, length);
}

char* java_lang_String::as_utf8_string(oop java_string, int& length) {
  typeArrayOop value = java_lang_String::value(java_string);
  length             = java_lang_String::length(java_string, value);
  bool     is_latin1 = java_lang_String::is_latin1(java_string);
  if (!is_latin1) {
    jchar* position = (length == 0) ? NULL : value->char_at_addr(0);
    return UNICODE::as_utf8(position, length);
  } else {
    jbyte* position = (length == 0) ? NULL : value->byte_at_addr(0);
    return UNICODE::as_utf8(position, length);
  }
}

// Uses a provided buffer if it's sufficiently large, otherwise allocates
// a resource array to fit
char* java_lang_String::as_utf8_string_full(oop java_string, char* buf, int buflen, int& utf8_len) {
  typeArrayOop value = java_lang_String::value(java_string);
  int            len = java_lang_String::length(java_string, value);
  bool     is_latin1 = java_lang_String::is_latin1(java_string);
  if (!is_latin1) {
    jchar *position = (len == 0) ? NULL : value->char_at_addr(0);
    utf8_len = UNICODE::utf8_length(position, len);
    if (utf8_len >= buflen) {
      buf = NEW_RESOURCE_ARRAY(char, utf8_len + 1);
    }
    return UNICODE::as_utf8(position, len, buf, utf8_len + 1);
  } else {
    jbyte *position = (len == 0) ? NULL : value->byte_at_addr(0);
    utf8_len = UNICODE::utf8_length(position, len);
    if (utf8_len >= buflen) {
      buf = NEW_RESOURCE_ARRAY(char, utf8_len + 1);
    }
    return UNICODE::as_utf8(position, len, buf, utf8_len + 1);
  }
}

char* java_lang_String::as_utf8_string(oop java_string, typeArrayOop value, char* buf, int buflen) {
  assert(value_equals(value, java_lang_String::value(java_string)),
         "value must be same as java_lang_String::value(java_string)");
  int     length = java_lang_String::length(java_string, value);
  bool is_latin1 = java_lang_String::is_latin1(java_string);
  if (!is_latin1) {
    jchar* position = (length == 0) ? NULL : value->char_at_addr(0);
    return UNICODE::as_utf8(position, length, buf, buflen);
  } else {
    jbyte* position = (length == 0) ? NULL : value->byte_at_addr(0);
    return UNICODE::as_utf8(position, length, buf, buflen);
  }
}

char* java_lang_String::as_utf8_string(oop java_string, char* buf, int buflen) {
  typeArrayOop value = java_lang_String::value(java_string);
  return as_utf8_string(java_string, value, buf, buflen);
}

char* java_lang_String::as_utf8_string(oop java_string, int start, int len) {
  typeArrayOop value  = java_lang_String::value(java_string);
  bool      is_latin1 = java_lang_String::is_latin1(java_string);
  assert(start + len <= java_lang_String::length(java_string), "just checking");
  if (!is_latin1) {
    jchar* position = value->char_at_addr(start);
    return UNICODE::as_utf8(position, len);
  } else {
    jbyte* position = value->byte_at_addr(start);
    return UNICODE::as_utf8(position, len);
  }
}

char* java_lang_String::as_utf8_string(oop java_string, typeArrayOop value, int start, int len, char* buf, int buflen) {
  assert(value_equals(value, java_lang_String::value(java_string)),
         "value must be same as java_lang_String::value(java_string)");
  assert(start + len <= java_lang_String::length(java_string), "just checking");
  bool is_latin1 = java_lang_String::is_latin1(java_string);
  if (!is_latin1) {
    jchar* position = value->char_at_addr(start);
    return UNICODE::as_utf8(position, len, buf, buflen);
  } else {
    jbyte* position = value->byte_at_addr(start);
    return UNICODE::as_utf8(position, len, buf, buflen);
  }
}

bool java_lang_String::equals(oop java_string, const jchar* chars, int len) {
  assert(java_string->klass() == vmClasses::String_klass(),
         "must be java_string");
  typeArrayOop value = java_lang_String::value_no_keepalive(java_string);
  int length = java_lang_String::length(java_string, value);
  if (length != len) {
    return false;
  }
  bool is_latin1 = java_lang_String::is_latin1(java_string);
  if (!is_latin1) {
    for (int i = 0; i < len; i++) {
      if (value->char_at(i) != chars[i]) {
        return false;
      }
    }
  } else {
    for (int i = 0; i < len; i++) {
      if ((((jchar) value->byte_at(i)) & 0xff) != chars[i]) {
        return false;
      }
    }
  }
  return true;
}

bool java_lang_String::equals(oop str1, oop str2) {
  assert(str1->klass() == vmClasses::String_klass(),
         "must be java String");
  assert(str2->klass() == vmClasses::String_klass(),
         "must be java String");
  typeArrayOop value1    = java_lang_String::value_no_keepalive(str1);
  bool         is_latin1 = java_lang_String::is_latin1(str1);
  typeArrayOop value2    = java_lang_String::value_no_keepalive(str2);
  bool         is_latin2 = java_lang_String::is_latin1(str2);

  if (is_latin1 != is_latin2) {
    // Strings with different coders are never equal.
    return false;
  }
  return value_equals(value1, value2);
}

void java_lang_String::print(oop java_string, outputStream* st) {
  assert(java_string->klass() == vmClasses::String_klass(), "must be java_string");
  typeArrayOop value  = java_lang_String::value_no_keepalive(java_string);

  if (value == NULL) {
    // This can happen if, e.g., printing a String
    // object before its initializer has been called
    st->print("NULL");
    return;
  }

  int length = java_lang_String::length(java_string, value);
  bool is_latin1 = java_lang_String::is_latin1(java_string);

  st->print("\"");
  for (int index = 0; index < length; index++) {
    st->print("%c", (!is_latin1) ?  value->char_at(index) :
                           ((jchar) value->byte_at(index)) & 0xff );
  }
  st->print("\"");
}

// java_lang_Class

int java_lang_Class::_klass_offset;
int java_lang_Class::_array_klass_offset;
int java_lang_Class::_oop_size_offset;
int java_lang_Class::_static_oop_field_count_offset;
int java_lang_Class::_class_loader_offset;
int java_lang_Class::_module_offset;
int java_lang_Class::_protection_domain_offset;
int java_lang_Class::_component_mirror_offset;
int java_lang_Class::_init_lock_offset;
int java_lang_Class::_signers_offset;
int java_lang_Class::_name_offset;
int java_lang_Class::_source_file_offset;
int java_lang_Class::_classData_offset;
int java_lang_Class::_classRedefinedCount_offset;

bool java_lang_Class::_offsets_computed = false;
GrowableArray<Klass*>* java_lang_Class::_fixup_mirror_list = NULL;
GrowableArray<Klass*>* java_lang_Class::_fixup_module_field_list = NULL;

static void initialize_static_field(fieldDescriptor* fd, Handle mirror, TRAPS) {
  assert(mirror.not_null() && fd->is_static(), "just checking");
  if (fd->has_initial_value()) {
    BasicType t = fd->field_type();
    switch (t) {
      case T_BYTE:
        mirror()->byte_field_put(fd->offset(), fd->int_initial_value());
              break;
      case T_BOOLEAN:
        mirror()->bool_field_put(fd->offset(), fd->int_initial_value());
              break;
      case T_CHAR:
        mirror()->char_field_put(fd->offset(), fd->int_initial_value());
              break;
      case T_SHORT:
        mirror()->short_field_put(fd->offset(), fd->int_initial_value());
              break;
      case T_INT:
        mirror()->int_field_put(fd->offset(), fd->int_initial_value());
        break;
      case T_FLOAT:
        mirror()->float_field_put(fd->offset(), fd->float_initial_value());
        break;
      case T_DOUBLE:
        mirror()->double_field_put(fd->offset(), fd->double_initial_value());
        break;
      case T_LONG:
        mirror()->long_field_put(fd->offset(), fd->long_initial_value());
        break;
      case T_OBJECT:
        {
          assert(fd->signature() == vmSymbols::string_signature(),
                 "just checking");
          if (DumpSharedSpaces && HeapShared::is_archived_object(mirror())) {
            // Archive the String field and update the pointer.
            oop s = mirror()->obj_field(fd->offset());
            oop archived_s = StringTable::create_archived_string(s, CHECK);
            mirror()->obj_field_put(fd->offset(), archived_s);
          } else {
            oop string = fd->string_initial_value(CHECK);
            mirror()->obj_field_put(fd->offset(), string);
          }
        }
        break;
      default:
        THROW_MSG(vmSymbols::java_lang_ClassFormatError(),
                  "Illegal ConstantValue attribute in class file");
    }
  }
}


void java_lang_Class::fixup_mirror(Klass* k, TRAPS) {
  assert(InstanceMirrorKlass::offset_of_static_fields() != 0, "must have been computed already");

  // If the offset was read from the shared archive, it was fixed up already
  if (!k->is_shared()) {
    if (k->is_instance_klass()) {
      // During bootstrap, java.lang.Class wasn't loaded so static field
      // offsets were computed without the size added it.  Go back and
      // update all the static field offsets to included the size.
      for (JavaFieldStream fs(InstanceKlass::cast(k)); !fs.done(); fs.next()) {
        if (fs.access_flags().is_static()) {
          int real_offset = fs.offset() + InstanceMirrorKlass::offset_of_static_fields();
          fs.set_offset(real_offset);
        }
      }
    }
  }

  if (k->is_shared() && k->has_archived_mirror_index()) {
    if (HeapShared::open_archive_heap_region_mapped()) {
      bool present = restore_archived_mirror(k, Handle(), Handle(), Handle(), CHECK);
      assert(present, "Missing archived mirror for %s", k->external_name());
      return;
    } else {
      k->clear_java_mirror_handle();
      k->clear_archived_mirror_index();
    }
  }
  create_mirror(k, Handle(), Handle(), Handle(), Handle(), CHECK);
}

void java_lang_Class::initialize_mirror_fields(Klass* k,
                                               Handle mirror,
                                               Handle protection_domain,
                                               Handle classData,
                                               TRAPS) {
  // Allocate a simple java object for a lock.
  // This needs to be a java object because during class initialization
  // it can be held across a java call.
  typeArrayOop r = oopFactory::new_typeArray(T_INT, 0, CHECK);
  set_init_lock(mirror(), r);

  // Set protection domain also
  set_protection_domain(mirror(), protection_domain());

  // Initialize static fields
  InstanceKlass::cast(k)->do_local_static_fields(&initialize_static_field, mirror, CHECK);

 // Set classData
  set_class_data(mirror(), classData());
}

// Set the java.lang.Module module field in the java_lang_Class mirror
void java_lang_Class::set_mirror_module_field(Klass* k, Handle mirror, Handle module, TRAPS) {
  if (module.is_null()) {
    // During startup, the module may be NULL only if java.base has not been defined yet.
    // Put the class on the fixup_module_list to patch later when the java.lang.Module
    // for java.base is known. But note that since we captured the NULL module another
    // thread may have completed that initialization.

    bool javabase_was_defined = false;
    {
      MutexLocker m1(THREAD, Module_lock);
      // Keep list of classes needing java.base module fixup
      if (!ModuleEntryTable::javabase_defined()) {
        assert(k->java_mirror() != NULL, "Class's mirror is null");
        k->class_loader_data()->inc_keep_alive();
        assert(fixup_module_field_list() != NULL, "fixup_module_field_list not initialized");
        fixup_module_field_list()->push(k);
      } else {
        javabase_was_defined = true;
      }
    }

    // If java.base was already defined then patch this particular class with java.base.
    if (javabase_was_defined) {
      ModuleEntry *javabase_entry = ModuleEntryTable::javabase_moduleEntry();
      assert(javabase_entry != NULL && javabase_entry->module() != NULL,
             "Setting class module field, " JAVA_BASE_NAME " should be defined");
      Handle javabase_handle(THREAD, javabase_entry->module());
      set_module(mirror(), javabase_handle());
    }
  } else {
    assert(Universe::is_module_initialized() ||
           (ModuleEntryTable::javabase_defined() &&
            (module() == ModuleEntryTable::javabase_moduleEntry()->module())),
           "Incorrect java.lang.Module specification while creating mirror");
    set_module(mirror(), module());
  }
}

// Statically allocate fixup lists because they always get created.
void java_lang_Class::allocate_fixup_lists() {
  GrowableArray<Klass*>* mirror_list =
    new (ResourceObj::C_HEAP, mtClass) GrowableArray<Klass*>(40, mtClass);
  set_fixup_mirror_list(mirror_list);

  GrowableArray<Klass*>* module_list =
    new (ResourceObj::C_HEAP, mtModule) GrowableArray<Klass*>(500, mtModule);
  set_fixup_module_field_list(module_list);
}

void java_lang_Class::create_mirror(Klass* k, Handle class_loader,
                                    Handle module, Handle protection_domain,
                                    Handle classData, TRAPS) {
  assert(k != NULL, "Use create_basic_type_mirror for primitive types");
  assert(k->java_mirror() == NULL, "should only assign mirror once");

  // Use this moment of initialization to cache modifier_flags also,
  // to support Class.getModifiers().  Instance classes recalculate
  // the cached flags after the class file is parsed, but before the
  // class is put into the system dictionary.
  int computed_modifiers = k->compute_modifier_flags(CHECK);
  k->set_modifier_flags(computed_modifiers);
  // Class_klass has to be loaded because it is used to allocate
  // the mirror.
  if (vmClasses::Class_klass_loaded()) {
    // Allocate mirror (java.lang.Class instance)
    oop mirror_oop = InstanceMirrorKlass::cast(vmClasses::Class_klass())->allocate_instance(k, CHECK);
    Handle mirror(THREAD, mirror_oop);
    Handle comp_mirror;

    // Setup indirection from mirror->klass
    java_lang_Class::set_klass(mirror(), k);

    InstanceMirrorKlass* mk = InstanceMirrorKlass::cast(mirror->klass());
    assert(oop_size(mirror()) == mk->instance_size(k), "should have been set");

    java_lang_Class::set_static_oop_field_count(mirror(), mk->compute_static_oop_field_count(mirror()));

    // It might also have a component mirror.  This mirror must already exist.
    if (k->is_array_klass()) {
      if (k->is_typeArray_klass()) {
        BasicType type = TypeArrayKlass::cast(k)->element_type();
        comp_mirror = Handle(THREAD, Universe::java_mirror(type));
      } else {
        assert(k->is_objArray_klass(), "Must be");
        Klass* element_klass = ObjArrayKlass::cast(k)->element_klass();
        assert(element_klass != NULL, "Must have an element klass");
        comp_mirror = Handle(THREAD, element_klass->java_mirror());
      }
      assert(comp_mirror() != NULL, "must have a mirror");

      // Two-way link between the array klass and its component mirror:
      // (array_klass) k -> mirror -> component_mirror -> array_klass -> k
      set_component_mirror(mirror(), comp_mirror());
      // See below for ordering dependencies between field array_klass in component mirror
      // and java_mirror in this klass.
    } else {
      assert(k->is_instance_klass(), "Must be");

      initialize_mirror_fields(k, mirror, protection_domain, classData, THREAD);
      if (HAS_PENDING_EXCEPTION) {
        // If any of the fields throws an exception like OOM remove the klass field
        // from the mirror so GC doesn't follow it after the klass has been deallocated.
        // This mirror looks like a primitive type, which logically it is because it
        // it represents no class.
        java_lang_Class::set_klass(mirror(), NULL);
        return;
      }
    }

    // set the classLoader field in the java_lang_Class instance
    assert(class_loader() == k->class_loader(), "should be same");
    set_class_loader(mirror(), class_loader());

    // Setup indirection from klass->mirror
    // after any exceptions can happen during allocations.
    k->set_java_mirror(mirror);

    // Set the module field in the java_lang_Class instance.  This must be done
    // after the mirror is set.
    set_mirror_module_field(k, mirror, module, THREAD);

    if (comp_mirror() != NULL) {
      // Set after k->java_mirror() is published, because compiled code running
      // concurrently doesn't expect a k to have a null java_mirror.
      release_set_array_klass(comp_mirror(), k);
    }
  } else {
    assert(fixup_mirror_list() != NULL, "fixup_mirror_list not initialized");
    fixup_mirror_list()->push(k);
  }
}

#if INCLUDE_CDS_JAVA_HEAP
// Clears mirror fields. Static final fields with initial values are reloaded
// from constant pool. The object identity hash is in the object header and is
// not affected.
class ResetMirrorField: public FieldClosure {
 private:
  Handle _m;

 public:
  ResetMirrorField(Handle mirror) : _m(mirror) {}

  void do_field(fieldDescriptor* fd) {
    assert(DumpSharedSpaces, "dump time only");
    assert(_m.not_null(), "Mirror cannot be NULL");

    if (fd->is_static() && fd->has_initial_value()) {
      initialize_static_field(fd, _m, Thread::current());
      return;
    }

    BasicType ft = fd->field_type();
    switch (ft) {
      case T_BYTE:
        _m()->byte_field_put(fd->offset(), 0);
        break;
      case T_CHAR:
        _m()->char_field_put(fd->offset(), 0);
        break;
      case T_DOUBLE:
        _m()->double_field_put(fd->offset(), 0);
        break;
      case T_FLOAT:
        _m()->float_field_put(fd->offset(), 0);
        break;
      case T_INT:
        _m()->int_field_put(fd->offset(), 0);
        break;
      case T_LONG:
        _m()->long_field_put(fd->offset(), 0);
        break;
      case T_SHORT:
        _m()->short_field_put(fd->offset(), 0);
        break;
      case T_BOOLEAN:
        _m()->bool_field_put(fd->offset(), false);
        break;
      case T_ARRAY:
      case T_OBJECT: {
        // It might be useful to cache the String field, but
        // for now just clear out any reference field
        oop o = _m()->obj_field(fd->offset());
        _m()->obj_field_put(fd->offset(), NULL);
        break;
      }
      default:
        ShouldNotReachHere();
        break;
     }
  }
};

void java_lang_Class::archive_basic_type_mirrors(TRAPS) {
  assert(HeapShared::is_heap_object_archiving_allowed(),
         "HeapShared::is_heap_object_archiving_allowed() must be true");

  for (int t = T_BOOLEAN; t < T_VOID+1; t++) {
    BasicType bt = (BasicType)t;
    oop m = Universe::_mirrors[t].resolve();
    if (m != NULL) {
      // Update the field at _array_klass_offset to point to the relocated array klass.
      oop archived_m = HeapShared::archive_heap_object(m, THREAD);
      assert(archived_m != NULL, "sanity");
      Klass *ak = (Klass*)(archived_m->metadata_field(_array_klass_offset));
      assert(ak != NULL || t == T_VOID, "should not be NULL");
      if (ak != NULL) {
        Klass *reloc_ak = MetaspaceShared::get_relocated_klass(ak, true);
        archived_m->metadata_field_put(_array_klass_offset, reloc_ak);
      }

      // Clear the fields. Just to be safe
      Klass *k = m->klass();
      Handle archived_mirror_h(THREAD, archived_m);
      ResetMirrorField reset(archived_mirror_h);
      InstanceKlass::cast(k)->do_nonstatic_fields(&reset);

      log_trace(cds, heap, mirror)(
        "Archived %s mirror object from " PTR_FORMAT " ==> " PTR_FORMAT,
        type2name(bt), p2i(m), p2i(archived_m));

      Universe::replace_mirror(bt, archived_m);
    }
  }
}
//
// After the mirror object is successfully archived, the archived
// klass is set with _has_archived_raw_mirror flag.
//
// The _has_archived_raw_mirror flag is cleared at runtime when the
// archived mirror is restored. If archived java heap data cannot
// be used at runtime, new mirror object is created for the shared
// class. The _has_archived_raw_mirror is cleared also during the process.
oop java_lang_Class::archive_mirror(Klass* k, TRAPS) {
  assert(HeapShared::is_heap_object_archiving_allowed(),
         "HeapShared::is_heap_object_archiving_allowed() must be true");

  // Mirror is already archived
  if (k->has_archived_mirror_index()) {
    assert(k->archived_java_mirror() != NULL, "no archived mirror");
    return k->archived_java_mirror();
  }

  // No mirror
  oop mirror = k->java_mirror();
  if (mirror == NULL) {
    return NULL;
  }

  if (k->is_instance_klass()) {
    InstanceKlass *ik = InstanceKlass::cast(k);
    assert(ik->signers() == NULL, "class with signer should have been excluded");

    if (!(ik->is_shared_boot_class() || ik->is_shared_platform_class() ||
          ik->is_shared_app_class())) {
      // Archiving mirror for classes from non-builtin loaders is not
      // supported.
      return NULL;
    }
  }

  // Now start archiving the mirror object
  oop archived_mirror = HeapShared::archive_heap_object(mirror, THREAD);
  if (archived_mirror == NULL) {
    return NULL;
  }

  archived_mirror = process_archived_mirror(k, mirror, archived_mirror, THREAD);
  if (archived_mirror == NULL) {
    return NULL;
  }

  k->set_archived_java_mirror(archived_mirror);

  ResourceMark rm;
  log_trace(cds, heap, mirror)(
    "Archived %s mirror object from " PTR_FORMAT " ==> " PTR_FORMAT,
    k->external_name(), p2i(mirror), p2i(archived_mirror));

  return archived_mirror;
}

// The process is based on create_mirror().
oop java_lang_Class::process_archived_mirror(Klass* k, oop mirror,
                                             oop archived_mirror,
                                             Thread *THREAD) {
  // Clear nonstatic fields in archived mirror. Some of the fields will be set
  // to archived metadata and objects below.
  Klass *c = archived_mirror->klass();
  Handle archived_mirror_h(THREAD, archived_mirror);
  ResetMirrorField reset(archived_mirror_h);
  InstanceKlass::cast(c)->do_nonstatic_fields(&reset);

  if (k->is_array_klass()) {
    oop archived_comp_mirror;
    if (k->is_typeArray_klass()) {
      // The primitive type mirrors are already archived. Get the archived mirror.
      oop comp_mirror = java_lang_Class::component_mirror(mirror);
      archived_comp_mirror = HeapShared::find_archived_heap_object(comp_mirror);
      assert(archived_comp_mirror != NULL, "Must be");
    } else {
      assert(k->is_objArray_klass(), "Must be");
      Klass* element_klass = ObjArrayKlass::cast(k)->element_klass();
      assert(element_klass != NULL, "Must have an element klass");
      archived_comp_mirror = archive_mirror(element_klass, THREAD);
      if (archived_comp_mirror == NULL) {
        return NULL;
      }
    }
    java_lang_Class::set_component_mirror(archived_mirror, archived_comp_mirror);
  } else {
    assert(k->is_instance_klass(), "Must be");

    // Reset local static fields in the mirror
    InstanceKlass::cast(k)->do_local_static_fields(&reset);

    java_lang_Class:set_init_lock(archived_mirror, NULL);

    set_protection_domain(archived_mirror, NULL);
    set_signers(archived_mirror, NULL);
    set_source_file(archived_mirror, NULL);
  }

  // clear class loader and mirror_module_field
  set_class_loader(archived_mirror, NULL);
  set_module(archived_mirror, NULL);

  // The archived mirror's field at _klass_offset is still pointing to the original
  // klass. Updated the field in the archived mirror to point to the relocated
  // klass in the archive.
  Klass *reloc_k = MetaspaceShared::get_relocated_klass(as_Klass(mirror), true);
  log_debug(cds, heap, mirror)(
    "Relocate mirror metadata field at _klass_offset from " PTR_FORMAT " ==> " PTR_FORMAT,
    p2i(as_Klass(mirror)), p2i(reloc_k));
  archived_mirror->metadata_field_put(_klass_offset, reloc_k);

  // The field at _array_klass_offset is pointing to the original one dimension
  // higher array klass if exists. Relocate the pointer.
  Klass *arr = array_klass_acquire(mirror);
  if (arr != NULL) {
    Klass *reloc_arr = MetaspaceShared::get_relocated_klass(arr, true);
    log_debug(cds, heap, mirror)(
      "Relocate mirror metadata field at _array_klass_offset from " PTR_FORMAT " ==> " PTR_FORMAT,
      p2i(arr), p2i(reloc_arr));
    archived_mirror->metadata_field_put(_array_klass_offset, reloc_arr);
  }
  return archived_mirror;
}

void java_lang_Class::update_archived_primitive_mirror_native_pointers(oop archived_mirror) {
  if (MetaspaceShared::relocation_delta() != 0) {
    assert(archived_mirror->metadata_field(_klass_offset) == NULL, "must be for primitive class");

    Klass* ak = ((Klass*)archived_mirror->metadata_field(_array_klass_offset));
    if (ak != NULL) {
      archived_mirror->metadata_field_put(_array_klass_offset,
          (Klass*)(address(ak) + MetaspaceShared::relocation_delta()));
    }
  }
}

void java_lang_Class::update_archived_mirror_native_pointers(oop archived_mirror) {
  assert(MetaspaceShared::relocation_delta() != 0, "must be");

  Klass* k = ((Klass*)archived_mirror->metadata_field(_klass_offset));
  archived_mirror->metadata_field_put(_klass_offset,
      (Klass*)(address(k) + MetaspaceShared::relocation_delta()));

  Klass* ak = ((Klass*)archived_mirror->metadata_field(_array_klass_offset));
  if (ak != NULL) {
    archived_mirror->metadata_field_put(_array_klass_offset,
        (Klass*)(address(ak) + MetaspaceShared::relocation_delta()));
  }
}


// Returns true if the mirror is updated, false if no archived mirror
// data is present. After the archived mirror object is restored, the
// shared klass' _has_raw_archived_mirror flag is cleared.
bool java_lang_Class::restore_archived_mirror(Klass *k,
                                              Handle class_loader, Handle module,
                                              Handle protection_domain, TRAPS) {
  // Postpone restoring archived mirror until java.lang.Class is loaded. Please
  // see more details in vmClasses::resolve_all().
  if (!vmClasses::Class_klass_loaded()) {
    assert(fixup_mirror_list() != NULL, "fixup_mirror_list not initialized");
    fixup_mirror_list()->push(k);
    return true;
  }

  oop m = k->archived_java_mirror();
  assert(m != NULL, "must have stored non-null archived mirror");

  // Sanity: clear it now to prevent re-initialization if any of the following fails
  k->clear_archived_mirror_index();

  // mirror is archived, restore
  log_debug(cds, mirror)("Archived mirror is: " PTR_FORMAT, p2i(m));
  assert(HeapShared::is_archived_object(m), "must be archived mirror object");
  assert(as_Klass(m) == k, "must be");
  Handle mirror(THREAD, m);

  if (!k->is_array_klass()) {
    // - local static final fields with initial values were initialized at dump time

    // create the init_lock
    typeArrayOop r = oopFactory::new_typeArray(T_INT, 0, CHECK_(false));
    set_init_lock(mirror(), r);

    if (protection_domain.not_null()) {
      set_protection_domain(mirror(), protection_domain());
    }
  }

  assert(class_loader() == k->class_loader(), "should be same");
  if (class_loader.not_null()) {
    set_class_loader(mirror(), class_loader());
  }

  k->set_java_mirror(mirror);

  set_mirror_module_field(k, mirror, module, THREAD);

  if (log_is_enabled(Trace, cds, heap, mirror)) {
    ResourceMark rm(THREAD);
    log_trace(cds, heap, mirror)(
        "Restored %s archived mirror " PTR_FORMAT, k->external_name(), p2i(mirror()));
  }

  return true;
}
#endif // INCLUDE_CDS_JAVA_HEAP

void java_lang_Class::fixup_module_field(Klass* k, Handle module) {
  assert(_module_offset != 0, "must have been computed already");
  java_lang_Class::set_module(k->java_mirror(), module());
}

int  java_lang_Class::oop_size(oop java_class) {
  assert(_oop_size_offset != 0, "must be set");
  int size = java_class->int_field(_oop_size_offset);
  assert(size > 0, "Oop size must be greater than zero, not %d", size);
  return size;
}


void java_lang_Class::set_oop_size(HeapWord* java_class, int size) {
  assert(_oop_size_offset != 0, "must be set");
  assert(size > 0, "Oop size must be greater than zero, not %d", size);
  *(int*)(((char*)java_class) + _oop_size_offset) = size;
}

int  java_lang_Class::static_oop_field_count(oop java_class) {
  assert(_static_oop_field_count_offset != 0, "must be set");
  return java_class->int_field(_static_oop_field_count_offset);
}

int  java_lang_Class::static_oop_field_count_raw(oop java_class) {
  assert(_static_oop_field_count_offset != 0, "must be set");
  return java_class->int_field_raw(_static_oop_field_count_offset);
}

void java_lang_Class::set_static_oop_field_count(oop java_class, int size) {
  assert(_static_oop_field_count_offset != 0, "must be set");
  java_class->int_field_put(_static_oop_field_count_offset, size);
}

oop java_lang_Class::protection_domain(oop java_class) {
  assert(_protection_domain_offset != 0, "must be set");
  return java_class->obj_field(_protection_domain_offset);
}
void java_lang_Class::set_protection_domain(oop java_class, oop pd) {
  assert(_protection_domain_offset != 0, "must be set");
  java_class->obj_field_put(_protection_domain_offset, pd);
}

void java_lang_Class::set_component_mirror(oop java_class, oop comp_mirror) {
  assert(_component_mirror_offset != 0, "must be set");
    java_class->obj_field_put(_component_mirror_offset, comp_mirror);
  }
oop java_lang_Class::component_mirror(oop java_class) {
  assert(_component_mirror_offset != 0, "must be set");
  return java_class->obj_field(_component_mirror_offset);
}

oop java_lang_Class::init_lock(oop java_class) {
  assert(_init_lock_offset != 0, "must be set");
  return java_class->obj_field(_init_lock_offset);
}
void java_lang_Class::set_init_lock(oop java_class, oop init_lock) {
  assert(_init_lock_offset != 0, "must be set");
  java_class->obj_field_put(_init_lock_offset, init_lock);
}

objArrayOop java_lang_Class::signers(oop java_class) {
  assert(_signers_offset != 0, "must be set");
  return (objArrayOop)java_class->obj_field(_signers_offset);
}
void java_lang_Class::set_signers(oop java_class, objArrayOop signers) {
  assert(_signers_offset != 0, "must be set");
  java_class->obj_field_put(_signers_offset, (oop)signers);
}

oop java_lang_Class::class_data(oop java_class) {
  assert(_classData_offset != 0, "must be set");
  return java_class->obj_field(_classData_offset);
}
void java_lang_Class::set_class_data(oop java_class, oop class_data) {
  assert(_classData_offset != 0, "must be set");
  java_class->obj_field_put(_classData_offset, class_data);
}

void java_lang_Class::set_class_loader(oop java_class, oop loader) {
  assert(_class_loader_offset != 0, "offsets should have been initialized");
  java_class->obj_field_put(_class_loader_offset, loader);
}

oop java_lang_Class::class_loader(oop java_class) {
  assert(_class_loader_offset != 0, "must be set");
  return java_class->obj_field(_class_loader_offset);
}

oop java_lang_Class::module(oop java_class) {
  assert(_module_offset != 0, "must be set");
  return java_class->obj_field(_module_offset);
}

void java_lang_Class::set_module(oop java_class, oop module) {
  assert(_module_offset != 0, "must be set");
  java_class->obj_field_put(_module_offset, module);
}

oop java_lang_Class::name(Handle java_class, TRAPS) {
  assert(_name_offset != 0, "must be set");
  oop o = java_class->obj_field(_name_offset);
  if (o == NULL) {
    o = StringTable::intern(java_lang_Class::as_external_name(java_class()), THREAD);
    java_class->obj_field_put(_name_offset, o);
  }
  return o;
}

oop java_lang_Class::source_file(oop java_class) {
  assert(_source_file_offset != 0, "must be set");
  return java_class->obj_field(_source_file_offset);
}

void java_lang_Class::set_source_file(oop java_class, oop source_file) {
  assert(_source_file_offset != 0, "must be set");
  java_class->obj_field_put(_source_file_offset, source_file);
}

oop java_lang_Class::create_basic_type_mirror(const char* basic_type_name, BasicType type, TRAPS) {
  // This should be improved by adding a field at the Java level or by
  // introducing a new VM klass (see comment in ClassFileParser)
  oop java_class = InstanceMirrorKlass::cast(vmClasses::Class_klass())->allocate_instance(NULL, CHECK_NULL);
  if (type != T_VOID) {
    Klass* aklass = Universe::typeArrayKlassObj(type);
    assert(aklass != NULL, "correct bootstrap");
    release_set_array_klass(java_class, aklass);
  }
#ifdef ASSERT
  InstanceMirrorKlass* mk = InstanceMirrorKlass::cast(vmClasses::Class_klass());
  assert(java_lang_Class::static_oop_field_count(java_class) == 0, "should have been zeroed by allocation");
#endif
  return java_class;
}


Klass* java_lang_Class::as_Klass_raw(oop java_class) {
  //%note memory_2
  assert(java_lang_Class::is_instance(java_class), "must be a Class object");
  Klass* k = ((Klass*)java_class->metadata_field_raw(_klass_offset));
  assert(k == NULL || k->is_klass(), "type check");
  return k;
}


void java_lang_Class::set_klass(oop java_class, Klass* klass) {
  assert(java_lang_Class::is_instance(java_class), "must be a Class object");
  java_class->metadata_field_put(_klass_offset, klass);
}


void java_lang_Class::print_signature(oop java_class, outputStream* st) {
  assert(java_lang_Class::is_instance(java_class), "must be a Class object");
  Symbol* name = NULL;
  bool is_instance = false;
  if (is_primitive(java_class)) {
    name = vmSymbols::type_signature(primitive_type(java_class));
  } else {
    Klass* k = as_Klass(java_class);
    is_instance = k->is_instance_klass();
    name = k->name();
  }
  if (name == NULL) {
    st->print("<null>");
    return;
  }
  if (is_instance)  st->print("L");
  st->write((char*) name->base(), (int) name->utf8_length());
  if (is_instance)  st->print(";");
}

Symbol* java_lang_Class::as_signature(oop java_class, bool intern_if_not_found) {
  assert(java_lang_Class::is_instance(java_class), "must be a Class object");
  Symbol* name;
  if (is_primitive(java_class)) {
    name = vmSymbols::type_signature(primitive_type(java_class));
    // Because this can create a new symbol, the caller has to decrement
    // the refcount, so make adjustment here and below for symbols returned
    // that are not created or incremented due to a successful lookup.
    name->increment_refcount();
  } else {
    Klass* k = as_Klass(java_class);
    if (!k->is_instance_klass()) {
      name = k->name();
      name->increment_refcount();
    } else {
      ResourceMark rm;
      const char* sigstr = k->signature_name();
      int         siglen = (int) strlen(sigstr);
      if (!intern_if_not_found) {
        name = SymbolTable::probe(sigstr, siglen);
      } else {
        name = SymbolTable::new_symbol(sigstr, siglen);
      }
    }
  }
  return name;
}

// Returns the Java name for this Java mirror (Resource allocated)
// See Klass::external_name().
// For primitive type Java mirrors, its type name is returned.
const char* java_lang_Class::as_external_name(oop java_class) {
  assert(java_lang_Class::is_instance(java_class), "must be a Class object");
  const char* name = NULL;
  if (is_primitive(java_class)) {
    name = type2name(primitive_type(java_class));
  } else {
    name = as_Klass(java_class)->external_name();
  }
  if (name == NULL) {
    name = "<null>";
  }
  return name;
}

Klass* java_lang_Class::array_klass_acquire(oop java_class) {
  Klass* k = ((Klass*)java_class->metadata_field_acquire(_array_klass_offset));
  assert(k == NULL || k->is_klass() && k->is_array_klass(), "should be array klass");
  return k;
}


void java_lang_Class::release_set_array_klass(oop java_class, Klass* klass) {
  assert(klass->is_klass() && klass->is_array_klass(), "should be array klass");
  java_class->release_metadata_field_put(_array_klass_offset, klass);
}


BasicType java_lang_Class::primitive_type(oop java_class) {
  assert(java_lang_Class::is_primitive(java_class), "just checking");
  Klass* ak = ((Klass*)java_class->metadata_field(_array_klass_offset));
  BasicType type = T_VOID;
  if (ak != NULL) {
    // Note: create_basic_type_mirror above initializes ak to a non-null value.
    type = ArrayKlass::cast(ak)->element_type();
  } else {
    assert(java_class == Universe::void_mirror(), "only valid non-array primitive");
  }
  assert(Universe::java_mirror(type) == java_class, "must be consistent");
  return type;
}

BasicType java_lang_Class::as_BasicType(oop java_class, Klass** reference_klass) {
  assert(java_lang_Class::is_instance(java_class), "must be a Class object");
  if (is_primitive(java_class)) {
    if (reference_klass != NULL)
      (*reference_klass) = NULL;
    return primitive_type(java_class);
  } else {
    if (reference_klass != NULL)
      (*reference_klass) = as_Klass(java_class);
    return T_OBJECT;
  }
}


oop java_lang_Class::primitive_mirror(BasicType t) {
  oop mirror = Universe::java_mirror(t);
  assert(mirror != NULL && mirror->is_a(vmClasses::Class_klass()), "must be a Class");
  assert(java_lang_Class::is_primitive(mirror), "must be primitive");
  return mirror;
}

#define CLASS_FIELDS_DO(macro) \
  macro(_classRedefinedCount_offset, k, "classRedefinedCount", int_signature,         false); \
  macro(_class_loader_offset,        k, "classLoader",         classloader_signature, false); \
  macro(_component_mirror_offset,    k, "componentType",       class_signature,       false); \
  macro(_module_offset,              k, "module",              module_signature,      false); \
  macro(_name_offset,                k, "name",                string_signature,      false); \
  macro(_classData_offset,           k, "classData",           object_signature,      false);

void java_lang_Class::compute_offsets() {
  if (_offsets_computed) {
    return;
  }

  _offsets_computed = true;

  InstanceKlass* k = vmClasses::Class_klass();
  CLASS_FIELDS_DO(FIELD_COMPUTE_OFFSET);

  // Init lock is a C union with component_mirror.  Only instanceKlass mirrors have
  // init_lock and only ArrayKlass mirrors have component_mirror.  Since both are oops
  // GC treats them the same.
  _init_lock_offset = _component_mirror_offset;

  CLASS_INJECTED_FIELDS(INJECTED_FIELD_COMPUTE_OFFSET);
}

#if INCLUDE_CDS
void java_lang_Class::serialize_offsets(SerializeClosure* f) {
  f->do_bool(&_offsets_computed);
  f->do_u4((u4*)&_init_lock_offset);

  CLASS_FIELDS_DO(FIELD_SERIALIZE_OFFSET);

  CLASS_INJECTED_FIELDS(INJECTED_FIELD_SERIALIZE_OFFSET);
}
#endif

int java_lang_Class::classRedefinedCount(oop the_class_mirror) {
  assert(_classRedefinedCount_offset != 0, "offsets should have been initialized");
  return the_class_mirror->int_field(_classRedefinedCount_offset);
}

void java_lang_Class::set_classRedefinedCount(oop the_class_mirror, int value) {
  assert(_classRedefinedCount_offset != 0, "offsets should have been initialized");
  the_class_mirror->int_field_put(_classRedefinedCount_offset, value);
}


// Note: JDK1.1 and before had a privateInfo_offset field which was used for the
//       platform thread structure, and a eetop offset which was used for thread
//       local storage (and unused by the HotSpot VM). In JDK1.2 the two structures
//       merged, so in the HotSpot VM we just use the eetop field for the thread
//       instead of the privateInfo_offset.
//
// Note: The stackSize field is only present starting in 1.4.

int java_lang_Thread_FieldHolder::_group_offset;
int java_lang_Thread_FieldHolder::_priority_offset;
int java_lang_Thread_FieldHolder::_stackSize_offset;
int java_lang_Thread_FieldHolder::_stillborn_offset;
int java_lang_Thread_FieldHolder::_daemon_offset;
int java_lang_Thread_FieldHolder::_thread_status_offset;

#define THREAD_FIELD_HOLDER_FIELDS_DO(macro) \
  macro(_group_offset,         k, vmSymbols::group_name(), threadgroup_signature, false); \
  macro(_priority_offset,      k, vmSymbols::priority_name(), int_signature, false); \
  macro(_stackSize_offset,     k, "stackSize", long_signature, false); \
  macro(_stillborn_offset,     k, "stillborn", bool_signature, false); \
  macro(_daemon_offset,        k, vmSymbols::daemon_name(), bool_signature, false); \
  macro(_thread_status_offset, k, "threadStatus", int_signature, false)

void java_lang_Thread_FieldHolder::compute_offsets() {
  assert(_group_offset == 0, "offsets should be initialized only once");

  InstanceKlass* k = SystemDictionary::Thread_FieldHolder_klass();
  THREAD_FIELD_HOLDER_FIELDS_DO(FIELD_COMPUTE_OFFSET);
}

#if INCLUDE_CDS
void java_lang_Thread_FieldHolder::serialize_offsets(SerializeClosure* f) {
  THREAD_FIELD_HOLDER_FIELDS_DO(FIELD_SERIALIZE_OFFSET);
}
#endif

oop java_lang_Thread_FieldHolder::threadGroup(oop holder) {
  return holder->obj_field(_group_offset);
}

ThreadPriority java_lang_Thread_FieldHolder::priority(oop holder) {
  return (ThreadPriority)holder->int_field(_priority_offset);
}

void java_lang_Thread_FieldHolder::set_priority(oop holder, ThreadPriority priority) {
  holder->int_field_put(_priority_offset, priority);
}

jlong java_lang_Thread_FieldHolder::stackSize(oop holder) {
  return holder->long_field(_stackSize_offset);
}

bool java_lang_Thread_FieldHolder::is_stillborn(oop holder) {
  return holder->bool_field(_stillborn_offset) != 0;
}

void java_lang_Thread_FieldHolder::set_stillborn(oop holder) {
  holder->bool_field_put(_stillborn_offset, true);
}

bool java_lang_Thread_FieldHolder::is_daemon(oop holder) {
  return holder->bool_field(_daemon_offset) != 0;
}

void java_lang_Thread_FieldHolder::set_daemon(oop holder) {
  holder->bool_field_put(_daemon_offset, true);
}

void java_lang_Thread_FieldHolder::set_thread_status(oop holder, JavaThreadStatus status) {
  holder->int_field_put(_thread_status_offset, static_cast<int>(status));
}

JavaThreadStatus java_lang_Thread_FieldHolder::get_thread_status(oop holder) {
  return static_cast<JavaThreadStatus>(holder->int_field(_thread_status_offset));
}


int java_lang_Thread_VirtualThreads::_static_THREAD_GROUP_offset = 0;

#define THREAD_VIRTUAL_THREADS_STATIC_FIELDS_DO(macro) \
  macro(_static_THREAD_GROUP_offset, k, "THREAD_GROUP", threadgroup_signature, true);

void java_lang_Thread_VirtualThreads::compute_offsets() {
  assert(_static_THREAD_GROUP_offset == 0, "offsets should be initialized only once");

  InstanceKlass* k = SystemDictionary::Thread_VirtualThreads_klass();
  THREAD_VIRTUAL_THREADS_STATIC_FIELDS_DO(FIELD_COMPUTE_OFFSET);
}

#if INCLUDE_CDS
void java_lang_Thread_VirtualThreads::serialize_offsets(SerializeClosure* f) {
  THREAD_VIRTUAL_THREADS_STATIC_FIELDS_DO(FIELD_SERIALIZE_OFFSET);
}
#endif

oop java_lang_Thread_VirtualThreads::get_THREAD_GROUP() {
  InstanceKlass* k = SystemDictionary::Thread_VirtualThreads_klass();
  oop base = k->static_field_base_raw();
  return base->obj_field(_static_THREAD_GROUP_offset);
}


int java_lang_Thread::_holder_offset;
int java_lang_Thread::_name_offset;
int java_lang_Thread::_contextClassLoader_offset;
int java_lang_Thread::_inheritedAccessControlContext_offset;
int java_lang_Thread::_eetop_offset;
int java_lang_Thread::_jvmti_thread_state_offset;
int java_lang_Thread::_interrupted_offset;
int java_lang_Thread::_tid_offset;
int java_lang_Thread::_continuation_offset;
int java_lang_Thread::_park_blocker_offset;

#define THREAD_FIELDS_DO(macro) \
  macro(_holder_offset,        k, "holder", thread_fieldholder_signature, false); \
  macro(_name_offset,          k, vmSymbols::name_name(), string_signature, false); \
  macro(_contextClassLoader_offset, k, vmSymbols::contextClassLoader_name(), classloader_signature, false); \
  macro(_inheritedAccessControlContext_offset, k, vmSymbols::inheritedAccessControlContext_name(), accesscontrolcontext_signature, false); \
  macro(_eetop_offset,         k, "eetop", long_signature, false); \
  macro(_jvmti_thread_state_offset,  k, "jvmtiThreadState", long_signature, false); \
  macro(_interrupted_offset,   k, "interrupted", bool_signature, false); \
  macro(_tid_offset,           k, "tid", long_signature, false); \
  macro(_park_blocker_offset,  k, "parkBlocker", object_signature, false); \
  macro(_continuation_offset,  k, "cont", continuation_signature, false); \

void java_lang_Thread::compute_offsets() {
  assert(_holder_offset == 0, "offsets should be initialized only once");

  InstanceKlass* k = vmClasses::Thread_klass();
  THREAD_FIELDS_DO(FIELD_COMPUTE_OFFSET);
}

#if INCLUDE_CDS
void java_lang_Thread::serialize_offsets(SerializeClosure* f) {
  THREAD_FIELDS_DO(FIELD_SERIALIZE_OFFSET);
}
#endif

JavaThread* java_lang_Thread::thread(oop java_thread) {
  return (JavaThread*)java_thread->address_field(_eetop_offset);
}

void java_lang_Thread::set_thread(oop java_thread, JavaThread* thread) {
  java_thread->address_field_put(_eetop_offset, (address)thread);
}

JvmtiThreadState* java_lang_Thread::jvmti_thread_state(oop java_thread) {
  return (JvmtiThreadState*)java_thread->address_field(_jvmti_thread_state_offset);
}

void java_lang_Thread::set_jvmti_thread_state(oop java_thread, JvmtiThreadState* state) {
  java_thread->address_field_put(_jvmti_thread_state_offset, (address)state);
}

oop java_lang_Thread::holder(oop java_thread) {
    return java_thread->obj_field(_holder_offset);
}

bool java_lang_Thread::interrupted(oop java_thread) {
  // Make sure the caller can safely access oops.
  assert(Thread::current()->is_VM_thread() ||
         (JavaThread::current()->thread_state() != _thread_blocked &&
          JavaThread::current()->thread_state() != _thread_in_native),
         "Unsafe access to oop");
  return java_thread->bool_field_volatile(_interrupted_offset);
}

void java_lang_Thread::set_interrupted(oop java_thread, bool val) {
  // Make sure the caller can safely access oops.
  assert(Thread::current()->is_VM_thread() ||
         (JavaThread::current()->thread_state() != _thread_blocked &&
          JavaThread::current()->thread_state() != _thread_in_native),
         "Unsafe access to oop");
  java_thread->bool_field_put_volatile(_interrupted_offset, val);
}


oop java_lang_Thread::name(oop java_thread) {
  return java_thread->obj_field(_name_offset);
}


void java_lang_Thread::set_name(oop java_thread, oop name) {
  java_thread->obj_field_put(_name_offset, name);
}


ThreadPriority java_lang_Thread::priority(oop java_thread) {
  oop holder = java_lang_Thread::holder(java_thread);
  return java_lang_Thread_FieldHolder::priority(holder);
}


void java_lang_Thread::set_priority(oop java_thread, ThreadPriority priority) {
  oop holder = java_lang_Thread::holder(java_thread);
  java_lang_Thread_FieldHolder::set_priority(holder, priority);
}


oop java_lang_Thread::threadGroup(oop java_thread) {
  oop holder = java_lang_Thread::holder(java_thread);
  return java_lang_Thread_FieldHolder::threadGroup(holder);
}


bool java_lang_Thread::is_stillborn(oop java_thread) {
  oop holder = java_lang_Thread::holder(java_thread);
  return java_lang_Thread_FieldHolder::is_stillborn(holder);
}


// We never have reason to turn the stillborn bit off
void java_lang_Thread::set_stillborn(oop java_thread) {
  oop holder = java_lang_Thread::holder(java_thread);
  java_lang_Thread_FieldHolder::set_stillborn(holder);
}


bool java_lang_Thread::is_alive(oop java_thread) {
  JavaThread* thr = java_lang_Thread::thread(java_thread);
  return (thr != NULL);
}


bool java_lang_Thread::is_daemon(oop java_thread) {
  oop holder = java_lang_Thread::holder(java_thread);
  return java_lang_Thread_FieldHolder::is_daemon(holder);
}

void java_lang_Thread::set_daemon(oop java_thread) {
  oop holder = java_lang_Thread::holder(java_thread);
  java_lang_Thread_FieldHolder::set_daemon(holder);
}

oop java_lang_Thread::context_class_loader(oop java_thread) {
  return java_thread->obj_field(_contextClassLoader_offset);
}

oop java_lang_Thread::inherited_access_control_context(oop java_thread) {
  return java_thread->obj_field(_inheritedAccessControlContext_offset);
}


jlong java_lang_Thread::stackSize(oop java_thread) {
  oop holder = java_lang_Thread::holder(java_thread);
  return java_lang_Thread_FieldHolder::stackSize(holder);
}

// Write the thread status value to threadStatus field in java.lang.Thread java class.
void java_lang_Thread::set_thread_status(oop java_thread, JavaThreadStatus status) {
  oop holder = java_lang_Thread::holder(java_thread);
  java_lang_Thread_FieldHolder::set_thread_status(holder, status);
}

// Read thread status value from threadStatus field in java.lang.Thread java class.
JavaThreadStatus java_lang_Thread::get_thread_status(oop java_thread) {
  // Make sure the caller is operating on behalf of the VM or is
  // running VM code (state == _thread_in_vm).
  assert(Threads_lock->owned_by_self() || Thread::current()->is_VM_thread() ||
         JavaThread::current()->thread_state() == _thread_in_vm,
         "Java Thread is not running in vm");
  oop holder = java_lang_Thread::holder(java_thread);
  return java_lang_Thread_FieldHolder::get_thread_status(holder);
}

jlong java_lang_Thread::thread_id(oop java_thread) {
  // The 16 most significant bits can be used for tracing
  // so these bits are excluded using a mask.
  static const jlong tid_mask = (((jlong)1) << 48) - 1;
  return java_thread->long_field(_tid_offset) & tid_mask;
}

ByteSize java_lang_Thread::thread_id_offset() {
  return in_ByteSize(_tid_offset);
}

oop java_lang_Thread::park_blocker(oop java_thread) {
  return java_thread->obj_field(_park_blocker_offset);
}

oop java_lang_Thread::async_get_stack_trace(oop java_thread, TRAPS) {
  JavaThread* thread;
  bool is_virtual = java_lang_VirtualThread::is_instance(java_thread);
  if (is_virtual) {
    oop carrier_thread = java_lang_VirtualThread::carrier_thread(java_thread);
    if (carrier_thread == (oop)NULL) {
      return (oop)NULL;
    }
    thread = java_lang_Thread::thread(carrier_thread);
  } else {
    thread = java_lang_Thread::thread(java_thread);
  }

  class GetStackTraceClosure : public HandshakeClosure {
  public:
    const Handle _java_thread;
    Handle _result;
    Handle _exception;
    int _depth;

    GetStackTraceClosure(Handle java_thread, Handle result, Handle exception) : 
      HandshakeClosure("GetStackTraceClosure"), 
      _java_thread(java_thread), _result(result), _exception(exception), _depth(0) {}

    bool can_be_processed_by(Thread* thread) {
      return thread->is_Java_thread();
    }

    void do_thread(Thread* thread) {
      Thread* THREAD = Thread::current();

      do_thread0(thread);

      if (THREAD == thread) { // we're running in the target thread
        if (THREAD->has_pending_exception()) {
          *_exception.raw_value() = THREAD->pending_exception();
          THREAD->clear_pending_exception();
        }
      }
    }

    void do_thread0(Thread* th) {
      assert (th->is_Java_thread(), "");
      JavaThread* thread = (JavaThread*)th;
      JavaThread* THREAD = (JavaThread*)Thread::current();

      if (!thread->has_last_Java_frame()) {
        return;
      }
      ResourceMark rm(THREAD);

      bool carrier = false;
      if (java_lang_VirtualThread::is_instance(_java_thread())) {
        // if (thread->vthread() != _java_thread()) // We might be inside a System.executeOnCarrierThread
        if (thread->last_continuation(java_lang_VirtualThread::vthread_scope())->cont_oop() != java_lang_VirtualThread::continuation(_java_thread())) {
          return; // not mounted
        }
      } else {
        if (thread->last_continuation(java_lang_VirtualThread::vthread_scope()) != NULL)
          carrier = true;
      }
      
      const int max_depth = MaxJavaStackTraceDepth;
      const bool skip_hidden = !ShowHiddenFrames;

      HandleMark hm(THREAD);
      BacktraceBuilder bt(CHECK);

      int total_count = 0;
      for (vframeStream vfst(thread, false, false, carrier); !vfst.at_end() && (max_depth == 0 || max_depth != total_count); vfst.next()) {
        if (skip_hidden && (vfst.method()->is_hidden() || vfst.method()->is_continuation_enter_intrinsic())) continue;
        bt.push(vfst.method(), vfst.bci(), contScopeName(vfst.continuation()), CHECK);
        total_count++;
      }

      _depth = total_count;
      *_result.raw_value() = bt.backtrace();
    }

    oop contScopeName(oop cont) {
      return cont != (oop)NULL ? java_lang_ContinuationScope::name(Continuation::continuation_scope(cont)) : (oop)NULL;
    }
  };

  // handhsake with target
  Handle backtrace(THREAD, java_thread); // we need to allocate a handle with an arbitrary non-null oop
  *backtrace.raw_value() = (oop)NULL;
  Handle exception(THREAD, java_thread); // we need to allocate a handle with an arbitrary non-null oop
  *exception.raw_value() = (oop)NULL;
  GetStackTraceClosure gstc(Handle(THREAD, java_thread), backtrace, exception);
  Handshake::execute(&gstc, thread);

  if (exception() != (oop)NULL) {
    THROW_OOP_(exception(), (oop)NULL);
  }
  if (backtrace() == (oop)NULL) {
    return (oop)NULL;
  }

  // convert to StackTraceElement array
  InstanceKlass* k = SystemDictionary::StackTraceElement_klass();
  assert(k != NULL, "must be loaded in 1.4+");
  if (k->should_be_initialized()) k->initialize(CHECK_NULL);
  objArrayHandle trace = oopFactory::new_objArray_handle(k, gstc._depth, CHECK_NULL);
  for (int i=0; i < gstc._depth; i++) {
    oop element = k->allocate_instance(CHECK_NULL);
    trace->obj_at_put(i, element);
  }
  java_lang_Throwable::get_stack_trace_elements(gstc._depth, backtrace, trace, CHECK_NULL);

  return trace();
}

const char* java_lang_Thread::thread_status_name(oop java_thread) {
  oop holder = java_lang_Thread::holder(java_thread);
  JavaThreadStatus status = java_lang_Thread_FieldHolder::get_thread_status(holder);
  switch (status) {
    case JavaThreadStatus::NEW                      : return "NEW";
    case JavaThreadStatus::RUNNABLE                 : return "RUNNABLE";
    case JavaThreadStatus::SLEEPING                 : return "TIMED_WAITING (sleeping)";
    case JavaThreadStatus::IN_OBJECT_WAIT           : return "WAITING (on object monitor)";
    case JavaThreadStatus::IN_OBJECT_WAIT_TIMED     : return "TIMED_WAITING (on object monitor)";
    case JavaThreadStatus::PARKED                   : return "WAITING (parking)";
    case JavaThreadStatus::PARKED_TIMED             : return "TIMED_WAITING (parking)";
    case JavaThreadStatus::BLOCKED_ON_MONITOR_ENTER : return "BLOCKED (on object monitor)";
    case JavaThreadStatus::TERMINATED               : return "TERMINATED";
    default                       : return "UNKNOWN";
  };
}
int java_lang_ThreadGroup::_parent_offset;
int java_lang_ThreadGroup::_name_offset;
int java_lang_ThreadGroup::_maxPriority_offset;
int java_lang_ThreadGroup::_ngroups_offset;
int java_lang_ThreadGroup::_groups_offset;
int java_lang_ThreadGroup::_nweaks_offset;
int java_lang_ThreadGroup::_weaks_offset;

oop  java_lang_ThreadGroup::parent(oop java_thread_group) {
  assert(oopDesc::is_oop(java_thread_group), "thread group must be oop");
  return java_thread_group->obj_field(_parent_offset);
}

// ("name as oop" accessor is not necessary)

const char* java_lang_ThreadGroup::name(oop java_thread_group) {
  oop name = java_thread_group->obj_field(_name_offset);
  // ThreadGroup.name can be null
  if (name != NULL) {
    return java_lang_String::as_utf8_string(name);
  }
  return NULL;
}

ThreadPriority java_lang_ThreadGroup::maxPriority(oop java_thread_group) {
  assert(oopDesc::is_oop(java_thread_group), "thread group must be oop");
  return (ThreadPriority) java_thread_group->int_field(_maxPriority_offset);
}

int java_lang_ThreadGroup::ngroups(oop java_thread_group) {
  assert(oopDesc::is_oop(java_thread_group), "thread group must be oop");
  return java_thread_group->int_field(_ngroups_offset);
}

objArrayOop java_lang_ThreadGroup::groups(oop java_thread_group) {
  oop groups = java_thread_group->obj_field(_groups_offset);
  assert(groups == NULL || groups->is_objArray(), "just checking"); // Todo: Add better type checking code
  return objArrayOop(groups);
}

int java_lang_ThreadGroup::nweaks(oop java_thread_group) {
  assert(oopDesc::is_oop(java_thread_group), "thread group must be oop");
  return java_thread_group->int_field(_nweaks_offset);
}

objArrayOop java_lang_ThreadGroup::weaks(oop java_thread_group) {
  oop weaks = java_thread_group->obj_field(_weaks_offset);
  assert(weaks == NULL || weaks->is_objArray(), "just checking");
  return objArrayOop(weaks);
}

#define THREADGROUP_FIELDS_DO(macro) \
  macro(_parent_offset,      k, vmSymbols::parent_name(),      threadgroup_signature,       false); \
  macro(_name_offset,        k, vmSymbols::name_name(),        string_signature,            false); \
  macro(_maxPriority_offset, k, vmSymbols::maxPriority_name(), int_signature,               false); \
  macro(_ngroups_offset,     k, vmSymbols::ngroups_name(),     int_signature,               false); \
  macro(_groups_offset,      k, vmSymbols::groups_name(),      threadgroup_array_signature, false); \
  macro(_nweaks_offset,      k, vmSymbols::nweaks_name(),      int_signature,               false); \
  macro(_weaks_offset,       k, vmSymbols::weaks_name(),       weakreference_array_signature, false);

void java_lang_ThreadGroup::compute_offsets() {
  assert(_parent_offset == 0, "offsets should be initialized only once");

  InstanceKlass* k = vmClasses::ThreadGroup_klass();
  THREADGROUP_FIELDS_DO(FIELD_COMPUTE_OFFSET);
}

#if INCLUDE_CDS
void java_lang_ThreadGroup::serialize_offsets(SerializeClosure* f) {
  THREADGROUP_FIELDS_DO(FIELD_SERIALIZE_OFFSET);
}
#endif


// java_lang_VirtualThread

int java_lang_VirtualThread::static_notify_jvmti_events_offset;
int java_lang_VirtualThread::static_vthread_scope_offset;
int java_lang_VirtualThread::_carrierThread_offset;
int java_lang_VirtualThread::_continuation_offset;
int java_lang_VirtualThread::_state_offset;

<<<<<<< HEAD
#define VTHREAD_FIELDS_DO(macro) \
  macro(static_notify_jvmti_events_offset,  k, "notifyJvmtiEvents",  bool_signature, true); \
  macro(static_vthread_scope_offset,  k, "VTHREAD_SCOPE",  continuationscope_signature, true); \
  macro(_carrierThread_offset,  k, "carrierThread",  thread_signature, false); \
  macro(_continuation_offset,  k, "cont",  continuation_signature, false); \
  macro(_state_offset,  k, "state",  int_signature, false)
=======
void java_lang_Throwable::compute_offsets() {
  InstanceKlass* k = vmClasses::Throwable_klass();
  THROWABLE_FIELDS_DO(FIELD_COMPUTE_OFFSET);
}
>>>>>>> f025bc1d

static jboolean vthread_notify_jvmti_events = JNI_FALSE;

<<<<<<< HEAD
void java_lang_VirtualThread::compute_offsets() {
  InstanceKlass* k = SystemDictionary::VirtualThread_klass();
  VTHREAD_FIELDS_DO(FIELD_COMPUTE_OFFSET);
=======
oop java_lang_Throwable::unassigned_stacktrace() {
  InstanceKlass* ik = vmClasses::Throwable_klass();
  oop base = ik->static_field_base_raw();
  return base->obj_field(_static_unassigned_stacktrace_offset);
}

oop java_lang_Throwable::backtrace(oop throwable) {
  return throwable->obj_field_acquire(_backtrace_offset);
}


void java_lang_Throwable::set_backtrace(oop throwable, oop value) {
  throwable->release_obj_field_put(_backtrace_offset, value);
}

int java_lang_Throwable::depth(oop throwable) {
  return throwable->int_field(_depth_offset);
}

void java_lang_Throwable::set_depth(oop throwable, int value) {
  throwable->int_field_put(_depth_offset, value);
>>>>>>> f025bc1d
}

void java_lang_VirtualThread::init_static_notify_jvmti_events() {
  if (vthread_notify_jvmti_events) {
    InstanceKlass* ik = SystemDictionary::VirtualThread_klass();
    oop base = ik->static_field_base_raw();
    base->release_bool_field_put(static_notify_jvmti_events_offset, vthread_notify_jvmti_events);
  }
}

bool java_lang_VirtualThread::is_instance(oop obj) {
  return obj != NULL && is_subclass(obj->klass());
}

oop java_lang_VirtualThread::carrier_thread(oop vthread) {
  oop thread = vthread->obj_field(_carrierThread_offset);
  return thread;
}

oop java_lang_VirtualThread::continuation(oop vthread) {
  oop cont = vthread->obj_field(_continuation_offset);
  return cont;
}

jshort java_lang_VirtualThread::state(oop vthread) {
  return vthread->short_field_acquire(_state_offset);
}

JavaThreadStatus java_lang_VirtualThread::map_state_to_thread_status(jint state) {
  JavaThreadStatus status = JavaThreadStatus::NEW;
  switch (state) {
    case NEW :
      status = JavaThreadStatus::NEW;
      break;
    case STARTED :
    case RUNNABLE :
    case RUNNING :
    case PARKING :
    case YIELDING :
      status = JavaThreadStatus::RUNNABLE;
      break;
    case PARKED :
    case PARKED_SUSPENDED :
    case PINNED :
      status = JavaThreadStatus::PARKED;
      break;
    case TERMINATED :
      status = JavaThreadStatus::TERMINATED;
      break;
    default:
      ShouldNotReachHere();
  }
  return status;
}

#if INCLUDE_CDS
void java_lang_VirtualThread::serialize_offsets(SerializeClosure* f) {
   VTHREAD_FIELDS_DO(FIELD_SERIALIZE_OFFSET);
}
#endif

void java_lang_VirtualThread::set_notify_jvmti_events(jboolean enable) {
  vthread_notify_jvmti_events = enable;
}


// java_lang_Throwable

int java_lang_Throwable::_backtrace_offset;
int java_lang_Throwable::_detailMessage_offset;
int java_lang_Throwable::_stackTrace_offset;
int java_lang_Throwable::_depth_offset;
int java_lang_Throwable::_static_unassigned_stacktrace_offset;

#define THROWABLE_FIELDS_DO(macro) \
  macro(_backtrace_offset,     k, "backtrace",     object_signature,                  false); \
  macro(_detailMessage_offset, k, "detailMessage", string_signature,                  false); \
  macro(_stackTrace_offset,    k, "stackTrace",    java_lang_StackTraceElement_array, false); \
  macro(_depth_offset,         k, "depth",         int_signature,                     false); \
  macro(_static_unassigned_stacktrace_offset, k, "UNASSIGNED_STACK", java_lang_StackTraceElement_array, true)

void java_lang_Throwable::compute_offsets() {
  InstanceKlass* k = SystemDictionary::Throwable_klass();
  THROWABLE_FIELDS_DO(FIELD_COMPUTE_OFFSET);
}

#if INCLUDE_CDS
void java_lang_Throwable::serialize_offsets(SerializeClosure* f) {
  THROWABLE_FIELDS_DO(FIELD_SERIALIZE_OFFSET);
}
#endif

oop java_lang_Throwable::unassigned_stacktrace() {
  InstanceKlass* ik = SystemDictionary::Throwable_klass();
  oop base = ik->static_field_base_raw();
  return base->obj_field(_static_unassigned_stacktrace_offset);
}

oop java_lang_Throwable::backtrace(oop throwable) {
  return throwable->obj_field_acquire(_backtrace_offset);
}


void java_lang_Throwable::set_backtrace(oop throwable, oop value) {
  throwable->release_obj_field_put(_backtrace_offset, value);
}

int java_lang_Throwable::depth(oop throwable) {
  return throwable->int_field(_depth_offset);
}

void java_lang_Throwable::set_depth(oop throwable, int value) {
  throwable->int_field_put(_depth_offset, value);
}

oop java_lang_Throwable::message(oop throwable) {
  return throwable->obj_field(_detailMessage_offset);
}


// Return Symbol for detailed_message or NULL
Symbol* java_lang_Throwable::detail_message(oop throwable) {
  PreserveExceptionMark pm(Thread::current());
  oop detailed_message = java_lang_Throwable::message(throwable);
  if (detailed_message != NULL) {
    return java_lang_String::as_symbol(detailed_message);
  }
  return NULL;
}

void java_lang_Throwable::set_message(oop throwable, oop value) {
  throwable->obj_field_put(_detailMessage_offset, value);
}


void java_lang_Throwable::set_stacktrace(oop throwable, oop st_element_array) {
  throwable->obj_field_put(_stackTrace_offset, st_element_array);
}

void java_lang_Throwable::clear_stacktrace(oop throwable) {
  set_stacktrace(throwable, NULL);
}


void java_lang_Throwable::print(oop throwable, outputStream* st) {
  ResourceMark rm;
  Klass* k = throwable->klass();
  assert(k != NULL, "just checking");
  st->print("%s", k->external_name());
  oop msg = message(throwable);
  if (msg != NULL) {
    st->print(": %s", java_lang_String::as_utf8_string(msg));
  }
}

// After this many redefines, the stack trace is unreliable.
const int MAX_VERSION = USHRT_MAX;

static inline bool version_matches(Method* method, int version) {
  assert(version < MAX_VERSION, "version is too big");
  return method != NULL && (method->constants()->version() == version);
}

// Print stack trace element to resource allocated buffer
static void print_stack_element_to_stream(outputStream* st, Handle mirror, int method_id,
                                          int version, int bci, Symbol* name) {
  ResourceMark rm;

  // Get strings and string lengths
  InstanceKlass* holder = InstanceKlass::cast(java_lang_Class::as_Klass(mirror()));
  const char* klass_name  = holder->external_name();
  int buf_len = (int)strlen(klass_name);

  char* method_name = name->as_C_string();
  buf_len += (int)strlen(method_name);

  char* source_file_name = NULL;
  Symbol* source = Backtrace::get_source_file_name(holder, version);
  if (source != NULL) {
    source_file_name = source->as_C_string();
    buf_len += (int)strlen(source_file_name);
  }

  char *module_name = NULL, *module_version = NULL;
  ModuleEntry* module = holder->module();
  if (module->is_named()) {
    module_name = module->name()->as_C_string();
    buf_len += (int)strlen(module_name);
    if (module->version() != NULL) {
      module_version = module->version()->as_C_string();
      buf_len += (int)strlen(module_version);
    }
  }

  // Allocate temporary buffer with extra space for formatting and line number
  char* buf = NEW_RESOURCE_ARRAY(char, buf_len + 64);

  // Print stack trace line in buffer
  sprintf(buf, "\tat %s.%s(", klass_name, method_name);

  // Print module information
  if (module_name != NULL) {
    if (module_version != NULL) {
      sprintf(buf + (int)strlen(buf), "%s@%s/", module_name, module_version);
    } else {
      sprintf(buf + (int)strlen(buf), "%s/", module_name);
    }
  }

  // The method can be NULL if the requested class version is gone
  Method* method = holder->method_with_orig_idnum(method_id, version);
  if (!version_matches(method, version)) {
    strcat(buf, "Redefined)");
  } else {
    int line_number = Backtrace::get_line_number(method, bci);
    if (line_number == -2) {
      strcat(buf, "Native Method)");
    } else {
      if (source_file_name != NULL && (line_number != -1)) {
        // Sourcename and linenumber
        sprintf(buf + (int)strlen(buf), "%s:%d)", source_file_name, line_number);
      } else if (source_file_name != NULL) {
        // Just sourcename
        sprintf(buf + (int)strlen(buf), "%s)", source_file_name);
      } else {
        // Neither sourcename nor linenumber
        sprintf(buf + (int)strlen(buf), "Unknown Source)");
      }
      CompiledMethod* nm = method->code();
      if (WizardMode && nm != NULL) {
        sprintf(buf + (int)strlen(buf), "(nmethod " INTPTR_FORMAT ")", (intptr_t)nm);
      }
    }
  }

  st->print_cr("%s", buf);
}

void java_lang_Throwable::print_stack_element(outputStream *st, Method* method, int bci) {
  Handle mirror (Thread::current(),  method->method_holder()->java_mirror());
  int method_id = method->orig_method_idnum();
  int version = method->constants()->version();
  print_stack_element_to_stream(st, mirror, method_id, version, bci, method->name());
}

/**
 * Print the throwable message and its stack trace plus all causes by walking the
 * cause chain.  The output looks the same as of Throwable.printStackTrace().
 */
void java_lang_Throwable::print_stack_trace(Handle throwable, outputStream* st) {
  // First, print the message.
  print(throwable(), st);
  st->cr();

  // Now print the stack trace.
  Thread* THREAD = Thread::current();
  while (throwable.not_null()) {
    objArrayHandle result (THREAD, objArrayOop(backtrace(throwable())));
    if (result.is_null()) {
      st->print_raw_cr("\t<<no stack trace available>>");
      return;
    }
    BacktraceIterator iter(result, THREAD);

    while (iter.repeat()) {
      BacktraceElement bte = iter.next(THREAD);
      print_stack_element_to_stream(st, bte._mirror, bte._method_id, bte._version, bte._bci, bte._name);
    }
    {
      // Call getCause() which doesn't necessarily return the _cause field.
      EXCEPTION_MARK;
      JavaValue cause(T_OBJECT);
      JavaCalls::call_virtual(&cause,
                              throwable,
                              throwable->klass(),
                              vmSymbols::getCause_name(),
                              vmSymbols::void_throwable_signature(),
                              THREAD);
      // Ignore any exceptions. we are in the middle of exception handling. Same as classic VM.
      if (HAS_PENDING_EXCEPTION) {
        CLEAR_PENDING_EXCEPTION;
        throwable = Handle();
      } else {
        throwable = Handle(THREAD, (oop) cause.get_jobject());
        if (throwable.not_null()) {
          st->print("Caused by: ");
          print(throwable(), st);
          st->cr();
        }
      }
    }
  }
}

/**
 * Print the throwable stack trace by calling the Java method java.lang.Throwable.printStackTrace().
 */
void java_lang_Throwable::java_printStackTrace(Handle throwable, TRAPS) {
  assert(throwable->is_a(vmClasses::Throwable_klass()), "Throwable instance expected");
  JavaValue result(T_VOID);
  JavaCalls::call_virtual(&result,
                          throwable,
                          vmClasses::Throwable_klass(),
                          vmSymbols::printStackTrace_name(),
                          vmSymbols::void_method_signature(),
                          THREAD);
}

void java_lang_Throwable::fill_in_stack_trace(Handle throwable, const methodHandle& method, TRAPS) {
  if (!StackTraceInThrowable) return;
  ResourceMark rm(THREAD);
  HandleMark hm(THREAD);

  // Start out by clearing the backtrace for this object, in case the VM
  // runs out of memory while allocating the stack trace
  set_backtrace(throwable(), NULL);
  // Clear lazily constructed Java level stacktrace if refilling occurs
  // This is unnecessary in 1.7+ but harmless
  clear_stacktrace(throwable());

  int max_depth = MaxJavaStackTraceDepth;
  JavaThread* thread = THREAD->as_Java_thread();

  BacktraceBuilder bt(CHECK);

  // If there is no Java frame just return the method that was being called
  // with bci 0
  if (!thread->has_last_Java_frame()) {
    if (max_depth >= 1 && method() != NULL) {
      bt.push(method(), 0, NULL, CHECK);
      log_info(stacktrace)("%s, %d", throwable->klass()->external_name(), 1);
      set_depth(throwable(), 1);
      set_backtrace(throwable(), bt.backtrace());
    }
    return;
  }

  // Instead of using vframe directly, this version of fill_in_stack_trace
  // basically handles everything by hand. This significantly improved the
  // speed of this method call up to 28.5% on Solaris sparc. 27.1% on Windows.
  // See bug 6333838 for  more details.
  // The "ASSERT" here is to verify this method generates the exactly same stack
  // trace as utilizing vframe.
#ifdef ASSERT
  vframeStream st(thread, false /* stop_at_java_call_stub */, false /* process_frames */);
#endif
  int total_count = 0;
  RegisterMap map(thread, false /* update */, false /* process_frames */, true /* walk_cont */);
  int decode_offset = 0;
  CompiledMethod* nm = NULL;
  bool skip_fillInStackTrace_check = false;
  bool skip_throwableInit_check = false;
  bool skip_hidden = !ShowHiddenFrames;
  bool show_carrier = ShowCarrierFrames;
  Handle cont_h(THREAD, thread->last_continuation()->cont_oop());
  for (frame fr = thread->last_frame(); max_depth == 0 || max_depth != total_count;) {
    Method* method = NULL;
    int bci = 0;
    oop contScopeName = (cont_h() != NULL) ? java_lang_ContinuationScope::name(java_lang_Continuation::scope(cont_h())) : (oop)NULL;

    // Compiled java method case.
    if (decode_offset != 0) {
      DebugInfoReadStream stream(nm, decode_offset);
      decode_offset = stream.read_int();
      method = (Method*)nm->metadata_at(stream.read_int());
      bci = stream.read_bci();
    } else {
      if (fr.is_first_frame()) break;

      if (cont_h() != NULL && Continuation::is_continuation_enterSpecial(fr)) {
        oop scope = java_lang_Continuation::scope(cont_h());
        if (!show_carrier && scope == java_lang_VirtualThread::vthread_scope()) break;

        Handle parent_h(THREAD, java_lang_Continuation::parent(cont_h()));
        cont_h =  parent_h;
      }

      address pc = fr.pc();
      if (fr.is_interpreted_frame()) {
        address bcp;
        if (!map.in_cont()) {
          bcp = fr.interpreter_frame_bcp();
          method = fr.interpreter_frame_method();
        } else {
          bcp = Continuation::interpreter_frame_bcp(fr, &map);
          method = Continuation::interpreter_frame_method(fr, &map);
        }
        bci =  method->bci_from(bcp);
        fr = fr.sender(&map);
      } else {
        CodeBlob* cb = fr.cb();
        // HMMM QQQ might be nice to have frame return nm as NULL if cb is non-NULL
        // but non nmethod
        fr = fr.sender(&map);
        if (cb == NULL || !cb->is_compiled()) {
          continue;
        }
        nm = cb->as_compiled_method();
        assert (nm->method() != NULL, "must be");
        if (nm->method()->is_native()) {
          method = nm->method();
          bci = 0;
        } else {
          PcDesc* pd = nm->pc_desc_at(pc);
          decode_offset = pd->scope_decode_offset();
          // if decode_offset is not equal to 0, it will execute the
          // "compiled java method case" at the beginning of the loop.
          continue;
        }
      }
    }
#ifdef ASSERT
    if (!st.at_end()) { // TODO LOOM remove once we show only vthread trace
      assert(st.method() == method && st.bci() == bci, "Wrong stack trace");
      st.next();
    }
#endif

    // the format of the stacktrace will be:
    // - 1 or more fillInStackTrace frames for the exception class (skipped)
    // - 0 or more <init> methods for the exception class (skipped)
    // - rest of the stack

    if (!skip_fillInStackTrace_check) {
      if (method->name() == vmSymbols::fillInStackTrace_name() &&
          throwable->is_a(method->method_holder())) {
        continue;
      }
      else {
        skip_fillInStackTrace_check = true; // gone past them all
      }
    }
    if (!skip_throwableInit_check) {
      assert(skip_fillInStackTrace_check, "logic error in backtrace filtering");

      // skip <init> methods of the exception class and superclasses
      // This is simlar to classic VM.
      if (method->name() == vmSymbols::object_initializer_name() &&
          throwable->is_a(method->method_holder())) {
        continue;
      } else {
        // there are none or we've seen them all - either way stop checking
        skip_throwableInit_check = true;
      }
    }
    if (method->is_hidden() || method->is_continuation_enter_intrinsic()) {
      if (skip_hidden) {
        if (total_count == 0) {
          // The top frame will be hidden from the stack trace.
          bt.set_has_hidden_top_frame(CHECK);
        }
        continue;
      }
    }

    bt.push(method, bci, contScopeName, CHECK);
    total_count++;
  }

  log_info(stacktrace)("%s, %d", throwable->klass()->external_name(), total_count);

  // Put completed stack trace into throwable object
  set_backtrace(throwable(), bt.backtrace());
  set_depth(throwable(), total_count);
}

void java_lang_Throwable::fill_in_stack_trace(Handle throwable, const methodHandle& method) {
  // No-op if stack trace is disabled
  if (!StackTraceInThrowable) {
    return;
  }

  // Disable stack traces for some preallocated out of memory errors
  if (!Universe::should_fill_in_stack_trace(throwable)) {
    return;
  }

  JavaThread* THREAD = JavaThread::current();
  PreserveExceptionMark pm(THREAD);

  fill_in_stack_trace(throwable, method, THREAD);
  // Ignore exceptions thrown during stack trace filling (OOM) and reinstall the
  // original exception via the PreserveExceptionMark destructor.
  CLEAR_PENDING_EXCEPTION;
}

void java_lang_Throwable::allocate_backtrace(Handle throwable, TRAPS) {
  // Allocate stack trace - backtrace is created but not filled in

  // No-op if stack trace is disabled
  if (!StackTraceInThrowable) return;
  BacktraceBuilder bt(CHECK);   // creates a backtrace
  set_backtrace(throwable(), bt.backtrace());
}


void java_lang_Throwable::fill_in_stack_trace_of_preallocated_backtrace(Handle throwable) {
  // Fill in stack trace into preallocated backtrace (no GC)

  // No-op if stack trace is disabled
  if (!StackTraceInThrowable) return;

  assert(throwable->is_a(vmClasses::Throwable_klass()), "sanity check");

  JavaThread* THREAD = JavaThread::current();

  objArrayHandle backtrace (THREAD, (objArrayOop)java_lang_Throwable::backtrace(throwable()));
  assert(backtrace.not_null(), "backtrace should have been preallocated");

  ResourceMark rm(THREAD);
  vframeStream st(THREAD, false /* stop_at_java_call_stub */, false /* process_frames */);

  BacktraceBuilder bt(THREAD, backtrace);

  // Unlike fill_in_stack_trace we do not skip fillInStackTrace or throwable init
  // methods as preallocated errors aren't created by "java" code.

  // fill in as much stack trace as possible
  int chunk_count = 0;
  for (;!st.at_end(); st.next()) {
    bt.push(st.method(), st.bci(), NULL, CHECK);
    chunk_count++;

    // Bail-out for deep stacks
    if (chunk_count >= trace_chunk_size) break;
  }
  set_depth(throwable(), chunk_count);
  log_info(stacktrace)("%s, %d", throwable->klass()->external_name(), chunk_count);

  // We support the Throwable immutability protocol defined for Java 7.
  java_lang_Throwable::set_stacktrace(throwable(), java_lang_Throwable::unassigned_stacktrace());
  assert(java_lang_Throwable::unassigned_stacktrace() != NULL, "not initialized");
}

void java_lang_Throwable::get_stack_trace_elements(int depth, Handle backtrace,
                                                   objArrayHandle stack_trace_array_h, TRAPS) {

  if (backtrace.is_null() || stack_trace_array_h.is_null()) {
    THROW(vmSymbols::java_lang_NullPointerException());
  }

  assert(stack_trace_array_h->is_objArray(), "Stack trace array should be an array of StackTraceElenent");

  if (stack_trace_array_h->length() != depth) {
    THROW(vmSymbols::java_lang_IndexOutOfBoundsException());
  }

  objArrayHandle result(THREAD, objArrayOop(backtrace()));
  BacktraceIterator iter(result, THREAD);

  int index = 0;
  while (iter.repeat()) {
    BacktraceElement bte = iter.next(THREAD);

    Handle stack_trace_element(THREAD, stack_trace_array_h->obj_at(index++));

    if (stack_trace_element.is_null()) {
      THROW(vmSymbols::java_lang_NullPointerException());
    }

    InstanceKlass* holder = InstanceKlass::cast(java_lang_Class::as_Klass(bte._mirror()));
    methodHandle method (THREAD, holder->method_with_orig_idnum(bte._method_id, bte._version));

    java_lang_StackTraceElement::fill_in(stack_trace_element, holder,
                                         method,
                                         bte._version,
                                         bte._bci,
                                         bte._name,
                                         bte._cont,
                                         CHECK);
  }
}

bool java_lang_Throwable::get_top_method_and_bci(oop throwable, Method** method, int* bci) {
  Thread* THREAD = Thread::current();
  objArrayHandle result(THREAD, objArrayOop(backtrace(throwable)));
  BacktraceIterator iter(result, THREAD);
  // No backtrace available.
  if (!iter.repeat()) return false;

  // If the exception happened in a frame that has been hidden, i.e.,
  // omitted from the back trace, we can not compute the message.
  oop hidden = ((objArrayOop)backtrace(throwable))->obj_at(trace_hidden_offset);
  if (hidden != NULL) {
    return false;
  }

  // Get first backtrace element.
  BacktraceElement bte = iter.next(THREAD);

  InstanceKlass* holder = InstanceKlass::cast(java_lang_Class::as_Klass(bte._mirror()));
  assert(holder != NULL, "first element should be non-null");
  Method* m = holder->method_with_orig_idnum(bte._method_id, bte._version);

  // Original version is no longer available.
  if (m == NULL || !version_matches(m, bte._version)) {
    return false;
  }

  *method = m;
  *bci = bte._bci;
  return true;
}

oop java_lang_StackTraceElement::create(const methodHandle& method, int bci, Handle contScope, TRAPS) {
  // Allocate java.lang.StackTraceElement instance
  InstanceKlass* k = vmClasses::StackTraceElement_klass();
  assert(k != NULL, "must be loaded in 1.4+");
  if (k->should_be_initialized()) {
    k->initialize(CHECK_NULL);
  }

  Handle element = k->allocate_instance_handle(CHECK_NULL);

  int version = method->constants()->version();
  fill_in(element, method->method_holder(), method, version, bci, method->name(), contScope, CHECK_NULL);
  return element();
}

void java_lang_StackTraceElement::fill_in(Handle element,
                                          InstanceKlass* holder, const methodHandle& method,
<<<<<<< HEAD
                                          int version, int bci, Symbol* name, Handle contScopeName, TRAPS) {
  assert(element->is_a(SystemDictionary::StackTraceElement_klass()), "sanity check");
=======
                                          int version, int bci, Symbol* name, TRAPS) {
  assert(element->is_a(vmClasses::StackTraceElement_klass()), "sanity check");
>>>>>>> f025bc1d

  ResourceMark rm(THREAD);
  HandleMark hm(THREAD);

  // Fill in class name
  Handle java_class(THREAD, holder->java_mirror());
  oop classname = java_lang_Class::name(java_class, CHECK);
  java_lang_StackTraceElement::set_declaringClass(element(), classname);
  java_lang_StackTraceElement::set_declaringClassObject(element(), java_class());

  oop loader = holder->class_loader();
  if (loader != NULL) {
    oop loader_name = java_lang_ClassLoader::name(loader);
    if (loader_name != NULL)
      java_lang_StackTraceElement::set_classLoaderName(element(), loader_name);
  }

  // Fill in method name
  oop methodname = StringTable::intern(name, CHECK);
  java_lang_StackTraceElement::set_methodName(element(), methodname);

  // Fill in module name and version
  ModuleEntry* module = holder->module();
  if (module->is_named()) {
    oop module_name = StringTable::intern(module->name(), CHECK);
    java_lang_StackTraceElement::set_moduleName(element(), module_name);
    oop module_version;
    if (module->version() != NULL) {
      module_version = StringTable::intern(module->version(), CHECK);
    } else {
      module_version = NULL;
    }
    java_lang_StackTraceElement::set_moduleVersion(element(), module_version);
  }

  if (method() == NULL || !version_matches(method(), version)) {
    // The method was redefined, accurate line number information isn't available
    java_lang_StackTraceElement::set_fileName(element(), NULL);
    java_lang_StackTraceElement::set_lineNumber(element(), -1);
  } else {
    Symbol* source;
    oop source_file;
    int line_number;
    decode_file_and_line(java_class, holder, version, method, bci, source, source_file, line_number, CHECK);

    java_lang_StackTraceElement::set_fileName(element(), source_file);
    java_lang_StackTraceElement::set_lineNumber(element(), line_number);
  }

  // Fill in continuation scope
  java_lang_StackTraceElement::set_contScopeName(element(), contScopeName());
}

void java_lang_StackTraceElement::decode_file_and_line(Handle java_class,
                                                       InstanceKlass* holder,
                                                       int version,
                                                       const methodHandle& method,
                                                       int bci,
                                                       Symbol*& source,
                                                       oop& source_file,
                                                       int& line_number, TRAPS) {
  // Fill in source file name and line number.
  source = Backtrace::get_source_file_name(holder, version);
  source_file = java_lang_Class::source_file(java_class());
  if (source != NULL) {
    // Class was not redefined. We can trust its cache if set,
    // else we have to initialize it.
    if (source_file == NULL) {
      source_file = StringTable::intern(source, CHECK);
      java_lang_Class::set_source_file(java_class(), source_file);
    }
  } else {
    // Class was redefined. Dump the cache if it was set.
    if (source_file != NULL) {
      source_file = NULL;
      java_lang_Class::set_source_file(java_class(), source_file);
    }
  }
  line_number = Backtrace::get_line_number(method(), bci);
}

#if INCLUDE_JVMCI
void java_lang_StackTraceElement::decode(const methodHandle& method, int bci,
                                         Symbol*& filename, int& line_number, TRAPS) {
  ResourceMark rm(THREAD);
  HandleMark hm(THREAD);

  filename = NULL;
  line_number = -1;

  oop source_file;
  int version = method->constants()->version();
  InstanceKlass* holder = method->method_holder();
  Handle java_class(THREAD, holder->java_mirror());
  decode_file_and_line(java_class, holder, version, method, bci, filename, source_file, line_number, CHECK);
}
#endif // INCLUDE_JVMCI

// java_lang_StackFrameInfo

int java_lang_StackFrameInfo::_memberName_offset;
int java_lang_StackFrameInfo::_bci_offset;
int java_lang_StackFrameInfo::_version_offset;
int java_lang_StackFrameInfo::_contScope_offset;

#define STACKFRAMEINFO_FIELDS_DO(macro) \
  macro(_memberName_offset,     k, "memberName",  object_signature, false); \
  macro(_bci_offset,            k, "bci",         int_signature,    false); \
  macro(_contScope_offset,      k, "contScope",   continuationscope_signature, false)

void java_lang_StackFrameInfo::compute_offsets() {
  InstanceKlass* k = vmClasses::StackFrameInfo_klass();
  STACKFRAMEINFO_FIELDS_DO(FIELD_COMPUTE_OFFSET);
  STACKFRAMEINFO_INJECTED_FIELDS(INJECTED_FIELD_COMPUTE_OFFSET);
}

#if INCLUDE_CDS
void java_lang_StackFrameInfo::serialize_offsets(SerializeClosure* f) {
  STACKFRAMEINFO_FIELDS_DO(FIELD_SERIALIZE_OFFSET);
  STACKFRAMEINFO_INJECTED_FIELDS(INJECTED_FIELD_SERIALIZE_OFFSET);
}
#endif

Method* java_lang_StackFrameInfo::get_method(Handle stackFrame, InstanceKlass* holder, TRAPS) {
  HandleMark hm(THREAD);
  Handle mname(THREAD, stackFrame->obj_field(_memberName_offset));
  Method* method = (Method*)java_lang_invoke_MemberName::vmtarget(mname());
  // we should expand MemberName::name when Throwable uses StackTrace
  // MethodHandles::expand_MemberName(mname, MethodHandles::_suppress_defc|MethodHandles::_suppress_type, CHECK_NULL);
  return method;
}

void java_lang_StackFrameInfo::set_method_and_bci(Handle stackFrame, const methodHandle& method, int bci, oop cont, TRAPS) {
  // set Method* or mid/cpref
  HandleMark hm(THREAD);
  Handle mname(THREAD, stackFrame->obj_field(_memberName_offset));
  Handle cont_h (THREAD, cont);
  InstanceKlass* ik = method->method_holder();
  CallInfo info(method(), ik, CHECK);
  MethodHandles::init_method_MemberName(mname, info, THREAD);
  // set bci
  java_lang_StackFrameInfo::set_bci(stackFrame(), bci);
  // method may be redefined; store the version
  int version = method->constants()->version();
  assert((jushort)version == version, "version should be short");
  java_lang_StackFrameInfo::set_version(stackFrame(), (short)version);

  oop contScope = cont_h() != NULL ? java_lang_Continuation::scope(cont_h()) : (oop)NULL;
  java_lang_StackFrameInfo::set_contScope(stackFrame(), contScope);
}

void java_lang_StackFrameInfo::to_stack_trace_element(Handle stackFrame, Handle stack_trace_element, TRAPS) {
  ResourceMark rm(THREAD);
  HandleMark hm(THREAD);
  Handle mname(THREAD, stackFrame->obj_field(java_lang_StackFrameInfo::_memberName_offset));
  Klass* clazz = java_lang_Class::as_Klass(java_lang_invoke_MemberName::clazz(mname()));
  InstanceKlass* holder = InstanceKlass::cast(clazz);
  Method* method = java_lang_StackFrameInfo::get_method(stackFrame, holder, CHECK);
  oop contScope = stackFrame->obj_field(java_lang_StackFrameInfo::_contScope_offset);
  Handle contScopeName(THREAD, contScope != (oop)NULL ? java_lang_ContinuationScope::name(contScope) : (oop)NULL);

  short version = stackFrame->short_field(_version_offset);
  int bci = stackFrame->int_field(_bci_offset);
  Symbol* name = method->name();
  java_lang_StackTraceElement::fill_in(stack_trace_element, holder, methodHandle(THREAD, method), version, bci, name, contScopeName, CHECK);
}

void java_lang_StackTraceElement::set_contScopeName(oop element, oop value) {
  element->obj_field_put(_contScopeName_offset, value);
}

void java_lang_StackFrameInfo::set_version(oop element, short value) {
  element->short_field_put(_version_offset, value);
}

void java_lang_StackFrameInfo::set_bci(oop element, int value) {
  assert(value >= 0 && value < max_jushort, "must be a valid bci value");
  element->int_field_put(_bci_offset, value);
}

void java_lang_StackFrameInfo::set_contScope(oop element, oop value) {
  element->obj_field_put(_contScope_offset, value);
}

int java_lang_LiveStackFrameInfo::_monitors_offset;
int java_lang_LiveStackFrameInfo::_locals_offset;
int java_lang_LiveStackFrameInfo::_operands_offset;
int java_lang_LiveStackFrameInfo::_mode_offset;

#define LIVESTACKFRAMEINFO_FIELDS_DO(macro) \
  macro(_monitors_offset,   k, "monitors",    object_array_signature, false); \
  macro(_locals_offset,     k, "locals",      object_array_signature, false); \
  macro(_operands_offset,   k, "operands",    object_array_signature, false); \
  macro(_mode_offset,       k, "mode",        int_signature,          false)

void java_lang_LiveStackFrameInfo::compute_offsets() {
  InstanceKlass* k = vmClasses::LiveStackFrameInfo_klass();
  LIVESTACKFRAMEINFO_FIELDS_DO(FIELD_COMPUTE_OFFSET);
}

#if INCLUDE_CDS
void java_lang_LiveStackFrameInfo::serialize_offsets(SerializeClosure* f) {
  LIVESTACKFRAMEINFO_FIELDS_DO(FIELD_SERIALIZE_OFFSET);
}
#endif

void java_lang_LiveStackFrameInfo::set_monitors(oop element, oop value) {
  element->obj_field_put(_monitors_offset, value);
}

void java_lang_LiveStackFrameInfo::set_locals(oop element, oop value) {
  element->obj_field_put(_locals_offset, value);
}

void java_lang_LiveStackFrameInfo::set_operands(oop element, oop value) {
  element->obj_field_put(_operands_offset, value);
}

void java_lang_LiveStackFrameInfo::set_mode(oop element, int value) {
  element->int_field_put(_mode_offset, value);
}


// java_lang_AccessibleObject

int java_lang_reflect_AccessibleObject::_override_offset;

#define ACCESSIBLEOBJECT_FIELDS_DO(macro) \
  macro(_override_offset, k, "override", bool_signature, false)

void java_lang_reflect_AccessibleObject::compute_offsets() {
  InstanceKlass* k = vmClasses::reflect_AccessibleObject_klass();
  ACCESSIBLEOBJECT_FIELDS_DO(FIELD_COMPUTE_OFFSET);
}

#if INCLUDE_CDS
void java_lang_reflect_AccessibleObject::serialize_offsets(SerializeClosure* f) {
  ACCESSIBLEOBJECT_FIELDS_DO(FIELD_SERIALIZE_OFFSET);
}
#endif

jboolean java_lang_reflect_AccessibleObject::override(oop reflect) {
  return (jboolean) reflect->bool_field(_override_offset);
}

void java_lang_reflect_AccessibleObject::set_override(oop reflect, jboolean value) {
  reflect->bool_field_put(_override_offset, (int) value);
}

// java_lang_reflect_Method

int java_lang_reflect_Method::_clazz_offset;
int java_lang_reflect_Method::_name_offset;
int java_lang_reflect_Method::_returnType_offset;
int java_lang_reflect_Method::_parameterTypes_offset;
int java_lang_reflect_Method::_exceptionTypes_offset;
int java_lang_reflect_Method::_slot_offset;
int java_lang_reflect_Method::_modifiers_offset;
int java_lang_reflect_Method::_signature_offset;
int java_lang_reflect_Method::_annotations_offset;
int java_lang_reflect_Method::_parameter_annotations_offset;
int java_lang_reflect_Method::_annotation_default_offset;

#define METHOD_FIELDS_DO(macro) \
  macro(_clazz_offset,          k, vmSymbols::clazz_name(),          class_signature,       false); \
  macro(_name_offset,           k, vmSymbols::name_name(),           string_signature,      false); \
  macro(_returnType_offset,     k, vmSymbols::returnType_name(),     class_signature,       false); \
  macro(_parameterTypes_offset, k, vmSymbols::parameterTypes_name(), class_array_signature, false); \
  macro(_exceptionTypes_offset, k, vmSymbols::exceptionTypes_name(), class_array_signature, false); \
  macro(_slot_offset,           k, vmSymbols::slot_name(),           int_signature,         false); \
  macro(_modifiers_offset,      k, vmSymbols::modifiers_name(),      int_signature,         false); \
  macro(_signature_offset,             k, vmSymbols::signature_name(),             string_signature,     false); \
  macro(_annotations_offset,           k, vmSymbols::annotations_name(),           byte_array_signature, false); \
  macro(_parameter_annotations_offset, k, vmSymbols::parameter_annotations_name(), byte_array_signature, false); \
  macro(_annotation_default_offset,    k, vmSymbols::annotation_default_name(),    byte_array_signature, false);

void java_lang_reflect_Method::compute_offsets() {
  InstanceKlass* k = vmClasses::reflect_Method_klass();
  METHOD_FIELDS_DO(FIELD_COMPUTE_OFFSET);
}

#if INCLUDE_CDS
void java_lang_reflect_Method::serialize_offsets(SerializeClosure* f) {
  METHOD_FIELDS_DO(FIELD_SERIALIZE_OFFSET);
}
#endif

Handle java_lang_reflect_Method::create(TRAPS) {
  assert(Universe::is_fully_initialized(), "Need to find another solution to the reflection problem");
  Klass* klass = vmClasses::reflect_Method_klass();
  // This class is eagerly initialized during VM initialization, since we keep a refence
  // to one of the methods
  assert(InstanceKlass::cast(klass)->is_initialized(), "must be initialized");
  return InstanceKlass::cast(klass)->allocate_instance_handle(THREAD);
}

oop java_lang_reflect_Method::clazz(oop reflect) {
  return reflect->obj_field(_clazz_offset);
}

void java_lang_reflect_Method::set_clazz(oop reflect, oop value) {
   reflect->obj_field_put(_clazz_offset, value);
}

int java_lang_reflect_Method::slot(oop reflect) {
  return reflect->int_field(_slot_offset);
}

void java_lang_reflect_Method::set_slot(oop reflect, int value) {
  reflect->int_field_put(_slot_offset, value);
}

void java_lang_reflect_Method::set_name(oop method, oop value) {
  method->obj_field_put(_name_offset, value);
}

oop java_lang_reflect_Method::return_type(oop method) {
  return method->obj_field(_returnType_offset);
}

void java_lang_reflect_Method::set_return_type(oop method, oop value) {
  method->obj_field_put(_returnType_offset, value);
}

oop java_lang_reflect_Method::parameter_types(oop method) {
  return method->obj_field(_parameterTypes_offset);
}

void java_lang_reflect_Method::set_parameter_types(oop method, oop value) {
  method->obj_field_put(_parameterTypes_offset, value);
}

void java_lang_reflect_Method::set_exception_types(oop method, oop value) {
  method->obj_field_put(_exceptionTypes_offset, value);
}

void java_lang_reflect_Method::set_modifiers(oop method, int value) {
  method->int_field_put(_modifiers_offset, value);
}

void java_lang_reflect_Method::set_signature(oop method, oop value) {
  method->obj_field_put(_signature_offset, value);
}

void java_lang_reflect_Method::set_annotations(oop method, oop value) {
  method->obj_field_put(_annotations_offset, value);
}

void java_lang_reflect_Method::set_parameter_annotations(oop method, oop value) {
  method->obj_field_put(_parameter_annotations_offset, value);
}

void java_lang_reflect_Method::set_annotation_default(oop method, oop value) {
  method->obj_field_put(_annotation_default_offset, value);
}

int java_lang_reflect_Constructor::_clazz_offset;
int java_lang_reflect_Constructor::_parameterTypes_offset;
int java_lang_reflect_Constructor::_exceptionTypes_offset;
int java_lang_reflect_Constructor::_slot_offset;
int java_lang_reflect_Constructor::_modifiers_offset;
int java_lang_reflect_Constructor::_signature_offset;
int java_lang_reflect_Constructor::_annotations_offset;
int java_lang_reflect_Constructor::_parameter_annotations_offset;

#define CONSTRUCTOR_FIELDS_DO(macro) \
  macro(_clazz_offset,          k, vmSymbols::clazz_name(),          class_signature,       false); \
  macro(_parameterTypes_offset, k, vmSymbols::parameterTypes_name(), class_array_signature, false); \
  macro(_exceptionTypes_offset, k, vmSymbols::exceptionTypes_name(), class_array_signature, false); \
  macro(_slot_offset,           k, vmSymbols::slot_name(),           int_signature,         false); \
  macro(_modifiers_offset,      k, vmSymbols::modifiers_name(),      int_signature,         false); \
  macro(_signature_offset,             k, vmSymbols::signature_name(),             string_signature,     false); \
  macro(_annotations_offset,           k, vmSymbols::annotations_name(),           byte_array_signature, false); \
  macro(_parameter_annotations_offset, k, vmSymbols::parameter_annotations_name(), byte_array_signature, false);

void java_lang_reflect_Constructor::compute_offsets() {
  InstanceKlass* k = vmClasses::reflect_Constructor_klass();
  CONSTRUCTOR_FIELDS_DO(FIELD_COMPUTE_OFFSET);
}

#if INCLUDE_CDS
void java_lang_reflect_Constructor::serialize_offsets(SerializeClosure* f) {
  CONSTRUCTOR_FIELDS_DO(FIELD_SERIALIZE_OFFSET);
}
#endif

Handle java_lang_reflect_Constructor::create(TRAPS) {
  assert(Universe::is_fully_initialized(), "Need to find another solution to the reflection problem");
  Symbol* name = vmSymbols::java_lang_reflect_Constructor();
  Klass* k = SystemDictionary::resolve_or_fail(name, true, CHECK_NH);
  InstanceKlass* ik = InstanceKlass::cast(k);
  // Ensure it is initialized
  ik->initialize(CHECK_NH);
  return ik->allocate_instance_handle(THREAD);
}

oop java_lang_reflect_Constructor::clazz(oop reflect) {
  return reflect->obj_field(_clazz_offset);
}

void java_lang_reflect_Constructor::set_clazz(oop reflect, oop value) {
   reflect->obj_field_put(_clazz_offset, value);
}

oop java_lang_reflect_Constructor::parameter_types(oop constructor) {
  return constructor->obj_field(_parameterTypes_offset);
}

void java_lang_reflect_Constructor::set_parameter_types(oop constructor, oop value) {
  constructor->obj_field_put(_parameterTypes_offset, value);
}

void java_lang_reflect_Constructor::set_exception_types(oop constructor, oop value) {
  constructor->obj_field_put(_exceptionTypes_offset, value);
}

int java_lang_reflect_Constructor::slot(oop reflect) {
  return reflect->int_field(_slot_offset);
}

void java_lang_reflect_Constructor::set_slot(oop reflect, int value) {
  reflect->int_field_put(_slot_offset, value);
}

void java_lang_reflect_Constructor::set_modifiers(oop constructor, int value) {
  constructor->int_field_put(_modifiers_offset, value);
}

void java_lang_reflect_Constructor::set_signature(oop constructor, oop value) {
  constructor->obj_field_put(_signature_offset, value);
}

void java_lang_reflect_Constructor::set_annotations(oop constructor, oop value) {
  constructor->obj_field_put(_annotations_offset, value);
}

void java_lang_reflect_Constructor::set_parameter_annotations(oop method, oop value) {
  method->obj_field_put(_parameter_annotations_offset, value);
}

int java_lang_reflect_Field::_clazz_offset;
int java_lang_reflect_Field::_name_offset;
int java_lang_reflect_Field::_type_offset;
int java_lang_reflect_Field::_slot_offset;
int java_lang_reflect_Field::_modifiers_offset;
int java_lang_reflect_Field::_trusted_final_offset;
int java_lang_reflect_Field::_signature_offset;
int java_lang_reflect_Field::_annotations_offset;

#define FIELD_FIELDS_DO(macro) \
  macro(_clazz_offset,     k, vmSymbols::clazz_name(),     class_signature,  false); \
  macro(_name_offset,      k, vmSymbols::name_name(),      string_signature, false); \
  macro(_type_offset,      k, vmSymbols::type_name(),      class_signature,  false); \
  macro(_slot_offset,      k, vmSymbols::slot_name(),      int_signature,    false); \
  macro(_modifiers_offset, k, vmSymbols::modifiers_name(), int_signature,    false); \
  macro(_trusted_final_offset,    k, vmSymbols::trusted_final_name(),    bool_signature,       false); \
  macro(_signature_offset,        k, vmSymbols::signature_name(),        string_signature,     false); \
  macro(_annotations_offset,      k, vmSymbols::annotations_name(),      byte_array_signature, false);

void java_lang_reflect_Field::compute_offsets() {
  InstanceKlass* k = vmClasses::reflect_Field_klass();
  FIELD_FIELDS_DO(FIELD_COMPUTE_OFFSET);
}

#if INCLUDE_CDS
void java_lang_reflect_Field::serialize_offsets(SerializeClosure* f) {
  FIELD_FIELDS_DO(FIELD_SERIALIZE_OFFSET);
}
#endif

Handle java_lang_reflect_Field::create(TRAPS) {
  assert(Universe::is_fully_initialized(), "Need to find another solution to the reflection problem");
  Symbol* name = vmSymbols::java_lang_reflect_Field();
  Klass* k = SystemDictionary::resolve_or_fail(name, true, CHECK_NH);
  InstanceKlass* ik = InstanceKlass::cast(k);
  // Ensure it is initialized
  ik->initialize(CHECK_NH);
  return ik->allocate_instance_handle(THREAD);
}

oop java_lang_reflect_Field::clazz(oop reflect) {
  return reflect->obj_field(_clazz_offset);
}

void java_lang_reflect_Field::set_clazz(oop reflect, oop value) {
  reflect->obj_field_put(_clazz_offset, value);
}

oop java_lang_reflect_Field::name(oop field) {
  return field->obj_field(_name_offset);
}

void java_lang_reflect_Field::set_name(oop field, oop value) {
  field->obj_field_put(_name_offset, value);
}

oop java_lang_reflect_Field::type(oop field) {
  return field->obj_field(_type_offset);
}

void java_lang_reflect_Field::set_type(oop field, oop value) {
  field->obj_field_put(_type_offset, value);
}

int java_lang_reflect_Field::slot(oop reflect) {
  return reflect->int_field(_slot_offset);
}

void java_lang_reflect_Field::set_slot(oop reflect, int value) {
  reflect->int_field_put(_slot_offset, value);
}

int java_lang_reflect_Field::modifiers(oop field) {
  return field->int_field(_modifiers_offset);
}

void java_lang_reflect_Field::set_modifiers(oop field, int value) {
  field->int_field_put(_modifiers_offset, value);
}

void java_lang_reflect_Field::set_trusted_final(oop field) {
  field->bool_field_put(_trusted_final_offset, true);
}

void java_lang_reflect_Field::set_signature(oop field, oop value) {
  field->obj_field_put(_signature_offset, value);
}

void java_lang_reflect_Field::set_annotations(oop field, oop value) {
  field->obj_field_put(_annotations_offset, value);
}

oop java_lang_reflect_RecordComponent::create(InstanceKlass* holder, RecordComponent* component, TRAPS) {
  // Allocate java.lang.reflect.RecordComponent instance
  HandleMark hm(THREAD);
  InstanceKlass* ik = vmClasses::RecordComponent_klass();
  assert(ik != NULL, "must be loaded");
  ik->initialize(CHECK_NULL);

  Handle element = ik->allocate_instance_handle(CHECK_NULL);

  Handle decl_class(THREAD, holder->java_mirror());
  java_lang_reflect_RecordComponent::set_clazz(element(), decl_class());

  Symbol* name = holder->constants()->symbol_at(component->name_index()); // name_index is a utf8
  oop component_name = StringTable::intern(name, CHECK_NULL);
  java_lang_reflect_RecordComponent::set_name(element(), component_name);

  Symbol* type = holder->constants()->symbol_at(component->descriptor_index());
  Handle component_type_h =
    SystemDictionary::find_java_mirror_for_type(type, holder, SignatureStream::NCDFError, CHECK_NULL);
  java_lang_reflect_RecordComponent::set_type(element(), component_type_h());

  Method* accessor_method = NULL;
  {
    // Prepend "()" to type to create the full method signature.
    ResourceMark rm(THREAD);
    int sig_len = type->utf8_length() + 3; // "()" and null char
    char* sig = NEW_RESOURCE_ARRAY(char, sig_len);
    jio_snprintf(sig, sig_len, "%c%c%s", JVM_SIGNATURE_FUNC, JVM_SIGNATURE_ENDFUNC, type->as_C_string());
    TempNewSymbol full_sig = SymbolTable::new_symbol(sig);
    accessor_method = holder->find_instance_method(name, full_sig, Klass::PrivateLookupMode::find);
  }

  if (accessor_method != NULL) {
    methodHandle method(THREAD, accessor_method);
    oop m = Reflection::new_method(method, false, CHECK_NULL);
    java_lang_reflect_RecordComponent::set_accessor(element(), m);
  } else {
    java_lang_reflect_RecordComponent::set_accessor(element(), NULL);
  }

  int sig_index = component->generic_signature_index();
  if (sig_index > 0) {
    Symbol* sig = holder->constants()->symbol_at(sig_index); // sig_index is a utf8
    oop component_sig = StringTable::intern(sig, CHECK_NULL);
    java_lang_reflect_RecordComponent::set_signature(element(), component_sig);
  } else {
    java_lang_reflect_RecordComponent::set_signature(element(), NULL);
  }

  typeArrayOop annotation_oop = Annotations::make_java_array(component->annotations(), CHECK_NULL);
  java_lang_reflect_RecordComponent::set_annotations(element(), annotation_oop);

  typeArrayOop type_annotation_oop = Annotations::make_java_array(component->type_annotations(), CHECK_NULL);
  java_lang_reflect_RecordComponent::set_typeAnnotations(element(), type_annotation_oop);

  return element();
}

int reflect_ConstantPool::_oop_offset;

#define CONSTANTPOOL_FIELDS_DO(macro) \
  macro(_oop_offset, k, "constantPoolOop", object_signature, false)

void reflect_ConstantPool::compute_offsets() {
  InstanceKlass* k = vmClasses::reflect_ConstantPool_klass();
  // The field is called ConstantPool* in the sun.reflect.ConstantPool class.
  CONSTANTPOOL_FIELDS_DO(FIELD_COMPUTE_OFFSET);
}

#if INCLUDE_CDS
void reflect_ConstantPool::serialize_offsets(SerializeClosure* f) {
  CONSTANTPOOL_FIELDS_DO(FIELD_SERIALIZE_OFFSET);
}
#endif

int java_lang_reflect_Parameter::_name_offset;
int java_lang_reflect_Parameter::_modifiers_offset;
int java_lang_reflect_Parameter::_index_offset;
int java_lang_reflect_Parameter::_executable_offset;

#define PARAMETER_FIELDS_DO(macro) \
  macro(_name_offset,        k, vmSymbols::name_name(),        string_signature, false); \
  macro(_modifiers_offset,   k, vmSymbols::modifiers_name(),   int_signature,    false); \
  macro(_index_offset,       k, vmSymbols::index_name(),       int_signature,    false); \
  macro(_executable_offset,  k, vmSymbols::executable_name(),  executable_signature, false)

void java_lang_reflect_Parameter::compute_offsets() {
  InstanceKlass* k = vmClasses::reflect_Parameter_klass();
  PARAMETER_FIELDS_DO(FIELD_COMPUTE_OFFSET);
}

#if INCLUDE_CDS
void java_lang_reflect_Parameter::serialize_offsets(SerializeClosure* f) {
  PARAMETER_FIELDS_DO(FIELD_SERIALIZE_OFFSET);
}
#endif

Handle java_lang_reflect_Parameter::create(TRAPS) {
  assert(Universe::is_fully_initialized(), "Need to find another solution to the reflection problem");
  Symbol* name = vmSymbols::java_lang_reflect_Parameter();
  Klass* k = SystemDictionary::resolve_or_fail(name, true, CHECK_NH);
  InstanceKlass* ik = InstanceKlass::cast(k);
  // Ensure it is initialized
  ik->initialize(CHECK_NH);
  return ik->allocate_instance_handle(THREAD);
}

oop java_lang_reflect_Parameter::name(oop param) {
  return param->obj_field(_name_offset);
}

void java_lang_reflect_Parameter::set_name(oop param, oop value) {
  param->obj_field_put(_name_offset, value);
}

int java_lang_reflect_Parameter::modifiers(oop param) {
  return param->int_field(_modifiers_offset);
}

void java_lang_reflect_Parameter::set_modifiers(oop param, int value) {
  param->int_field_put(_modifiers_offset, value);
}

int java_lang_reflect_Parameter::index(oop param) {
  return param->int_field(_index_offset);
}

void java_lang_reflect_Parameter::set_index(oop param, int value) {
  param->int_field_put(_index_offset, value);
}

oop java_lang_reflect_Parameter::executable(oop param) {
  return param->obj_field(_executable_offset);
}

void java_lang_reflect_Parameter::set_executable(oop param, oop value) {
  param->obj_field_put(_executable_offset, value);
}

// java_lang_Module

int java_lang_Module::_loader_offset;
int java_lang_Module::_name_offset;
int java_lang_Module::_module_entry_offset;

Handle java_lang_Module::create(Handle loader, Handle module_name, TRAPS) {
  assert(Universe::is_fully_initialized(), "Need to find another solution to the reflection problem");
  return JavaCalls::construct_new_instance(vmClasses::Module_klass(),
                          vmSymbols::java_lang_module_init_signature(),
                          loader, module_name, CHECK_NH);
}

#define MODULE_FIELDS_DO(macro) \
  macro(_loader_offset,  k, vmSymbols::loader_name(),  classloader_signature, false); \
  macro(_name_offset,    k, vmSymbols::name_name(),    string_signature,      false)

void java_lang_Module::compute_offsets() {
  InstanceKlass* k = vmClasses::Module_klass();
  MODULE_FIELDS_DO(FIELD_COMPUTE_OFFSET);
  MODULE_INJECTED_FIELDS(INJECTED_FIELD_COMPUTE_OFFSET);
}

#if INCLUDE_CDS
void java_lang_Module::serialize_offsets(SerializeClosure* f) {
  MODULE_FIELDS_DO(FIELD_SERIALIZE_OFFSET);
  MODULE_INJECTED_FIELDS(INJECTED_FIELD_SERIALIZE_OFFSET);
}
#endif

oop java_lang_Module::loader(oop module) {
  return module->obj_field(_loader_offset);
}

void java_lang_Module::set_loader(oop module, oop value) {
  module->obj_field_put(_loader_offset, value);
}

oop java_lang_Module::name(oop module) {
  return module->obj_field(_name_offset);
}

void java_lang_Module::set_name(oop module, oop value) {
  module->obj_field_put(_name_offset, value);
}

ModuleEntry* java_lang_Module::module_entry_raw(oop module) {
  assert(_module_entry_offset != 0, "Uninitialized module_entry_offset");
  assert(module != NULL, "module can't be null");
  assert(oopDesc::is_oop(module), "module must be oop");

  ModuleEntry* module_entry = (ModuleEntry*)module->address_field(_module_entry_offset);
  return module_entry;
}

ModuleEntry* java_lang_Module::module_entry(oop module) {
  ModuleEntry* module_entry = module_entry_raw(module);
  if (module_entry == NULL) {
    // If the inject field containing the ModuleEntry* is null then return the
    // class loader's unnamed module.
    oop loader = java_lang_Module::loader(module);
    Handle h_loader = Handle(Thread::current(), loader);
    ClassLoaderData* loader_cld = SystemDictionary::register_loader(h_loader);
    return loader_cld->unnamed_module();
  }
  return module_entry;
}

void java_lang_Module::set_module_entry(oop module, ModuleEntry* module_entry) {
  assert(_module_entry_offset != 0, "Uninitialized module_entry_offset");
  assert(module != NULL, "module can't be null");
  assert(oopDesc::is_oop(module), "module must be oop");
  module->address_field_put(_module_entry_offset, (address)module_entry);
}

Handle reflect_ConstantPool::create(TRAPS) {
  assert(Universe::is_fully_initialized(), "Need to find another solution to the reflection problem");
  InstanceKlass* k = vmClasses::reflect_ConstantPool_klass();
  // Ensure it is initialized
  k->initialize(CHECK_NH);
  return k->allocate_instance_handle(THREAD);
}


void reflect_ConstantPool::set_cp(oop reflect, ConstantPool* value) {
  oop mirror = value->pool_holder()->java_mirror();
  // Save the mirror to get back the constant pool.
  reflect->obj_field_put(_oop_offset, mirror);
}

ConstantPool* reflect_ConstantPool::get_cp(oop reflect) {

  oop mirror = reflect->obj_field(_oop_offset);
  Klass* k = java_lang_Class::as_Klass(mirror);
  assert(k->is_instance_klass(), "Must be");

  // Get the constant pool back from the klass.  Since class redefinition
  // merges the new constant pool into the old, this is essentially the
  // same constant pool as the original.  If constant pool merging is
  // no longer done in the future, this will have to change to save
  // the original.
  return InstanceKlass::cast(k)->constants();
}

int reflect_UnsafeStaticFieldAccessorImpl::_base_offset;

#define UNSAFESTATICFIELDACCESSORIMPL_FIELDS_DO(macro) \
  macro(_base_offset, k, "base", object_signature, false)

void reflect_UnsafeStaticFieldAccessorImpl::compute_offsets() {
  InstanceKlass* k = vmClasses::reflect_UnsafeStaticFieldAccessorImpl_klass();
  UNSAFESTATICFIELDACCESSORIMPL_FIELDS_DO(FIELD_COMPUTE_OFFSET);
}

#if INCLUDE_CDS
void reflect_UnsafeStaticFieldAccessorImpl::serialize_offsets(SerializeClosure* f) {
  UNSAFESTATICFIELDACCESSORIMPL_FIELDS_DO(FIELD_SERIALIZE_OFFSET);
}
#endif

// Support for java_lang_ref_Reference

bool java_lang_ref_Reference::_offsets_initialized;

int java_lang_ref_Reference::_referent_offset;
int java_lang_ref_Reference::_queue_offset;
int java_lang_ref_Reference::_next_offset;
int java_lang_ref_Reference::_discovered_offset;

#define REFERENCE_FIELDS_DO(macro) \
  macro(_referent_offset,   k, "referent", object_signature, false); \
  macro(_queue_offset,      k, "queue", referencequeue_signature, false); \
  macro(_next_offset,       k, "next", reference_signature, false); \
  macro(_discovered_offset, k, "discovered", reference_signature, false);

void java_lang_ref_Reference::compute_offsets() {
  if (_offsets_initialized) {
    return;
  }
  _offsets_initialized = true;
  InstanceKlass* k = vmClasses::Reference_klass();
  REFERENCE_FIELDS_DO(FIELD_COMPUTE_OFFSET);
}

#if INCLUDE_CDS
void java_lang_ref_Reference::serialize_offsets(SerializeClosure* f) {
  f->do_bool(&_offsets_initialized);
  REFERENCE_FIELDS_DO(FIELD_SERIALIZE_OFFSET);
}
#endif

bool java_lang_ref_Reference::is_referent_field(oop obj, ptrdiff_t offset) {
  assert(obj != NULL, "sanity");
  if (offset != _referent_offset) {
    return false;
  }

  Klass* k = obj->klass();
  if (!k->is_instance_klass()) {
    return false;
  }

  InstanceKlass* ik = InstanceKlass::cast(obj->klass());
  bool is_reference = ik->reference_type() != REF_NONE;
  assert(!is_reference || ik->is_subclass_of(vmClasses::Reference_klass()), "sanity");
  return is_reference;
}

int java_lang_boxing_object::_value_offset;
int java_lang_boxing_object::_long_value_offset;

#define BOXING_FIELDS_DO(macro) \
  macro(_value_offset,      integerKlass, "value", int_signature, false); \
  macro(_long_value_offset, longKlass, "value", long_signature, false);

void java_lang_boxing_object::compute_offsets() {
  InstanceKlass* integerKlass = vmClasses::Integer_klass();
  InstanceKlass* longKlass = vmClasses::Long_klass();
  BOXING_FIELDS_DO(FIELD_COMPUTE_OFFSET);
}

#if INCLUDE_CDS
void java_lang_boxing_object::serialize_offsets(SerializeClosure* f) {
  BOXING_FIELDS_DO(FIELD_SERIALIZE_OFFSET);
}
#endif

oop java_lang_boxing_object::initialize_and_allocate(BasicType type, TRAPS) {
  Klass* k = vmClasses::box_klass(type);
  if (k == NULL)  return NULL;
  InstanceKlass* ik = InstanceKlass::cast(k);
  if (!ik->is_initialized())  ik->initialize(CHECK_NULL);
  return ik->allocate_instance(THREAD);
}


oop java_lang_boxing_object::create(BasicType type, jvalue* value, TRAPS) {
  oop box = initialize_and_allocate(type, CHECK_NULL);
  if (box == NULL)  return NULL;
  switch (type) {
    case T_BOOLEAN:
      box->bool_field_put(_value_offset, value->z);
      break;
    case T_CHAR:
      box->char_field_put(_value_offset, value->c);
      break;
    case T_FLOAT:
      box->float_field_put(_value_offset, value->f);
      break;
    case T_DOUBLE:
      box->double_field_put(_long_value_offset, value->d);
      break;
    case T_BYTE:
      box->byte_field_put(_value_offset, value->b);
      break;
    case T_SHORT:
      box->short_field_put(_value_offset, value->s);
      break;
    case T_INT:
      box->int_field_put(_value_offset, value->i);
      break;
    case T_LONG:
      box->long_field_put(_long_value_offset, value->j);
      break;
    default:
      return NULL;
  }
  return box;
}


BasicType java_lang_boxing_object::basic_type(oop box) {
  if (box == NULL)  return T_ILLEGAL;
  BasicType type = vmClasses::box_klass_type(box->klass());
  if (type == T_OBJECT)         // 'unknown' value returned by SD::bkt
    return T_ILLEGAL;
  return type;
}


BasicType java_lang_boxing_object::get_value(oop box, jvalue* value) {
  BasicType type = vmClasses::box_klass_type(box->klass());
  switch (type) {
  case T_BOOLEAN:
    value->z = box->bool_field(_value_offset);
    break;
  case T_CHAR:
    value->c = box->char_field(_value_offset);
    break;
  case T_FLOAT:
    value->f = box->float_field(_value_offset);
    break;
  case T_DOUBLE:
    value->d = box->double_field(_long_value_offset);
    break;
  case T_BYTE:
    value->b = box->byte_field(_value_offset);
    break;
  case T_SHORT:
    value->s = box->short_field(_value_offset);
    break;
  case T_INT:
    value->i = box->int_field(_value_offset);
    break;
  case T_LONG:
    value->j = box->long_field(_long_value_offset);
    break;
  default:
    return T_ILLEGAL;
  } // end switch
  return type;
}


BasicType java_lang_boxing_object::set_value(oop box, jvalue* value) {
  BasicType type = vmClasses::box_klass_type(box->klass());
  switch (type) {
  case T_BOOLEAN:
    box->bool_field_put(_value_offset, value->z);
    break;
  case T_CHAR:
    box->char_field_put(_value_offset, value->c);
    break;
  case T_FLOAT:
    box->float_field_put(_value_offset, value->f);
    break;
  case T_DOUBLE:
    box->double_field_put(_long_value_offset, value->d);
    break;
  case T_BYTE:
    box->byte_field_put(_value_offset, value->b);
    break;
  case T_SHORT:
    box->short_field_put(_value_offset, value->s);
    break;
  case T_INT:
    box->int_field_put(_value_offset, value->i);
    break;
  case T_LONG:
    box->long_field_put(_long_value_offset, value->j);
    break;
  default:
    return T_ILLEGAL;
  } // end switch
  return type;
}


void java_lang_boxing_object::print(BasicType type, jvalue* value, outputStream* st) {
  switch (type) {
  case T_BOOLEAN:   st->print("%s", value->z ? "true" : "false");   break;
  case T_CHAR:      st->print("%d", value->c);                      break;
  case T_BYTE:      st->print("%d", value->b);                      break;
  case T_SHORT:     st->print("%d", value->s);                      break;
  case T_INT:       st->print("%d", value->i);                      break;
  case T_LONG:      st->print(JLONG_FORMAT, value->j);              break;
  case T_FLOAT:     st->print("%f", value->f);                      break;
  case T_DOUBLE:    st->print("%lf", value->d);                     break;
  default:          st->print("type %d?", type);                    break;
  }
}


// Support for java_lang_ref_SoftReference
//

int java_lang_ref_SoftReference::_timestamp_offset;
int java_lang_ref_SoftReference::_static_clock_offset;

#define SOFTREFERENCE_FIELDS_DO(macro) \
  macro(_timestamp_offset,    k, "timestamp", long_signature, false); \
  macro(_static_clock_offset, k, "clock",     long_signature, true)

void java_lang_ref_SoftReference::compute_offsets() {
  InstanceKlass* k = vmClasses::SoftReference_klass();
  SOFTREFERENCE_FIELDS_DO(FIELD_COMPUTE_OFFSET);
}

#if INCLUDE_CDS
void java_lang_ref_SoftReference::serialize_offsets(SerializeClosure* f) {
  SOFTREFERENCE_FIELDS_DO(FIELD_SERIALIZE_OFFSET);
}
#endif

jlong java_lang_ref_SoftReference::timestamp(oop ref) {
  return ref->long_field(_timestamp_offset);
}

jlong java_lang_ref_SoftReference::clock() {
  InstanceKlass* ik = vmClasses::SoftReference_klass();
  oop base = ik->static_field_base_raw();
  return base->long_field(_static_clock_offset);
}

void java_lang_ref_SoftReference::set_clock(jlong value) {
  InstanceKlass* ik = vmClasses::SoftReference_klass();
  oop base = ik->static_field_base_raw();
  base->long_field_put(_static_clock_offset, value);
}

// Support for java_lang_invoke_DirectMethodHandle

int java_lang_invoke_DirectMethodHandle::_member_offset;

oop java_lang_invoke_DirectMethodHandle::member(oop dmh) {
  oop member_name = NULL;
  assert(oopDesc::is_oop(dmh) && java_lang_invoke_DirectMethodHandle::is_instance(dmh),
         "a DirectMethodHandle oop is expected");
  return dmh->obj_field(_member_offset);
}

#define DIRECTMETHODHANDLE_FIELDS_DO(macro) \
  macro(_member_offset, k, "member", java_lang_invoke_MemberName_signature, false)

void java_lang_invoke_DirectMethodHandle::compute_offsets() {
  InstanceKlass* k = vmClasses::DirectMethodHandle_klass();
  DIRECTMETHODHANDLE_FIELDS_DO(FIELD_COMPUTE_OFFSET);
}

#if INCLUDE_CDS
void java_lang_invoke_DirectMethodHandle::serialize_offsets(SerializeClosure* f) {
  DIRECTMETHODHANDLE_FIELDS_DO(FIELD_SERIALIZE_OFFSET);
}
#endif

// Support for java_lang_invoke_MethodHandle

int java_lang_invoke_MethodHandle::_type_offset;
int java_lang_invoke_MethodHandle::_form_offset;

int java_lang_invoke_MemberName::_clazz_offset;
int java_lang_invoke_MemberName::_name_offset;
int java_lang_invoke_MemberName::_type_offset;
int java_lang_invoke_MemberName::_flags_offset;
int java_lang_invoke_MemberName::_method_offset;
int java_lang_invoke_MemberName::_vmindex_offset;

int java_lang_invoke_ResolvedMethodName::_vmtarget_offset;
int java_lang_invoke_ResolvedMethodName::_vmholder_offset;

int java_lang_invoke_LambdaForm::_vmentry_offset;

#define METHODHANDLE_FIELDS_DO(macro) \
  macro(_type_offset, k, vmSymbols::type_name(), java_lang_invoke_MethodType_signature, false); \
  macro(_form_offset, k, "form",                 java_lang_invoke_LambdaForm_signature, false)

void java_lang_invoke_MethodHandle::compute_offsets() {
  InstanceKlass* k = vmClasses::MethodHandle_klass();
  METHODHANDLE_FIELDS_DO(FIELD_COMPUTE_OFFSET);
}

#if INCLUDE_CDS
void java_lang_invoke_MethodHandle::serialize_offsets(SerializeClosure* f) {
  METHODHANDLE_FIELDS_DO(FIELD_SERIALIZE_OFFSET);
}
#endif

#define MEMBERNAME_FIELDS_DO(macro) \
  macro(_clazz_offset,   k, vmSymbols::clazz_name(),   class_signature,  false); \
  macro(_name_offset,    k, vmSymbols::name_name(),    string_signature, false); \
  macro(_type_offset,    k, vmSymbols::type_name(),    object_signature, false); \
  macro(_flags_offset,   k, vmSymbols::flags_name(),   int_signature,    false); \
  macro(_method_offset,  k, vmSymbols::method_name(),  java_lang_invoke_ResolvedMethodName_signature, false)

void java_lang_invoke_MemberName::compute_offsets() {
  InstanceKlass* k = vmClasses::MemberName_klass();
  MEMBERNAME_FIELDS_DO(FIELD_COMPUTE_OFFSET);
  MEMBERNAME_INJECTED_FIELDS(INJECTED_FIELD_COMPUTE_OFFSET);
}

#if INCLUDE_CDS
void java_lang_invoke_MemberName::serialize_offsets(SerializeClosure* f) {
  MEMBERNAME_FIELDS_DO(FIELD_SERIALIZE_OFFSET);
  MEMBERNAME_INJECTED_FIELDS(INJECTED_FIELD_SERIALIZE_OFFSET);
}
#endif

void java_lang_invoke_ResolvedMethodName::compute_offsets() {
  InstanceKlass* k = vmClasses::ResolvedMethodName_klass();
  assert(k != NULL, "jdk mismatch");
  RESOLVEDMETHOD_INJECTED_FIELDS(INJECTED_FIELD_COMPUTE_OFFSET);
}

#if INCLUDE_CDS
void java_lang_invoke_ResolvedMethodName::serialize_offsets(SerializeClosure* f) {
  RESOLVEDMETHOD_INJECTED_FIELDS(INJECTED_FIELD_SERIALIZE_OFFSET);
}
#endif

#define LAMBDAFORM_FIELDS_DO(macro) \
  macro(_vmentry_offset, k, "vmentry", java_lang_invoke_MemberName_signature, false)

void java_lang_invoke_LambdaForm::compute_offsets() {
  InstanceKlass* k = vmClasses::LambdaForm_klass();
  assert (k != NULL, "jdk mismatch");
  LAMBDAFORM_FIELDS_DO(FIELD_COMPUTE_OFFSET);
}

#if INCLUDE_CDS
void java_lang_invoke_LambdaForm::serialize_offsets(SerializeClosure* f) {
  LAMBDAFORM_FIELDS_DO(FIELD_SERIALIZE_OFFSET);
}
#endif

bool java_lang_invoke_LambdaForm::is_instance(oop obj) {
  return obj != NULL && is_subclass(obj->klass());
}

int jdk_internal_invoke_NativeEntryPoint::_addr_offset;
int jdk_internal_invoke_NativeEntryPoint::_shadow_space_offset;
int jdk_internal_invoke_NativeEntryPoint::_argMoves_offset;
int jdk_internal_invoke_NativeEntryPoint::_returnMoves_offset;
int jdk_internal_invoke_NativeEntryPoint::_need_transition_offset;
int jdk_internal_invoke_NativeEntryPoint::_method_type_offset;
int jdk_internal_invoke_NativeEntryPoint::_name_offset;

#define NEP_FIELDS_DO(macro) \
  macro(_addr_offset,            k, "addr",           long_signature, false); \
  macro(_shadow_space_offset,    k, "shadowSpace",    int_signature, false); \
  macro(_argMoves_offset,        k, "argMoves",       long_array_signature, false); \
  macro(_returnMoves_offset,     k, "returnMoves",    long_array_signature, false); \
  macro(_need_transition_offset, k, "needTransition", bool_signature, false); \
  macro(_method_type_offset,     k, "methodType",     java_lang_invoke_MethodType_signature, false); \
  macro(_name_offset,            k, "name",           string_signature, false);

bool jdk_internal_invoke_NativeEntryPoint::is_instance(oop obj) {
  return obj != NULL && is_subclass(obj->klass());
}

void jdk_internal_invoke_NativeEntryPoint::compute_offsets() {
  InstanceKlass* k = vmClasses::NativeEntryPoint_klass();
  NEP_FIELDS_DO(FIELD_COMPUTE_OFFSET);
}

#if INCLUDE_CDS
void jdk_internal_invoke_NativeEntryPoint::serialize_offsets(SerializeClosure* f) {
  NEP_FIELDS_DO(FIELD_SERIALIZE_OFFSET);
}
#endif

address jdk_internal_invoke_NativeEntryPoint::addr(oop entry) {
  return (address)entry->long_field(_addr_offset);
}

jint jdk_internal_invoke_NativeEntryPoint::shadow_space(oop entry) {
  return entry->int_field(_shadow_space_offset);
}

oop jdk_internal_invoke_NativeEntryPoint::argMoves(oop entry) {
  return entry->obj_field(_argMoves_offset);
}

oop jdk_internal_invoke_NativeEntryPoint::returnMoves(oop entry) {
  return entry->obj_field(_returnMoves_offset);
}

jboolean jdk_internal_invoke_NativeEntryPoint::need_transition(oop entry) {
  return entry->bool_field(_need_transition_offset);
}

oop jdk_internal_invoke_NativeEntryPoint::method_type(oop entry) {
  return entry->obj_field(_method_type_offset);
}

oop jdk_internal_invoke_NativeEntryPoint::name(oop entry) {
  return entry->obj_field(_name_offset);
}

oop java_lang_invoke_MethodHandle::type(oop mh) {
  return mh->obj_field(_type_offset);
}

void java_lang_invoke_MethodHandle::set_type(oop mh, oop mtype) {
  mh->obj_field_put(_type_offset, mtype);
}

oop java_lang_invoke_MethodHandle::form(oop mh) {
  assert(_form_offset != 0, "");
  return mh->obj_field(_form_offset);
}

void java_lang_invoke_MethodHandle::set_form(oop mh, oop lform) {
  assert(_form_offset != 0, "");
  mh->obj_field_put(_form_offset, lform);
}

/// MemberName accessors

oop java_lang_invoke_MemberName::clazz(oop mname) {
  assert(is_instance(mname), "wrong type");
  return mname->obj_field(_clazz_offset);
}

void java_lang_invoke_MemberName::set_clazz(oop mname, oop clazz) {
  assert(is_instance(mname), "wrong type");
  mname->obj_field_put(_clazz_offset, clazz);
}

oop java_lang_invoke_MemberName::name(oop mname) {
  assert(is_instance(mname), "wrong type");
  return mname->obj_field(_name_offset);
}

void java_lang_invoke_MemberName::set_name(oop mname, oop name) {
  assert(is_instance(mname), "wrong type");
  mname->obj_field_put(_name_offset, name);
}

oop java_lang_invoke_MemberName::type(oop mname) {
  assert(is_instance(mname), "wrong type");
  return mname->obj_field(_type_offset);
}

void java_lang_invoke_MemberName::set_type(oop mname, oop type) {
  assert(is_instance(mname), "wrong type");
  mname->obj_field_put(_type_offset, type);
}

int java_lang_invoke_MemberName::flags(oop mname) {
  assert(is_instance(mname), "wrong type");
  return mname->int_field(_flags_offset);
}

void java_lang_invoke_MemberName::set_flags(oop mname, int flags) {
  assert(is_instance(mname), "wrong type");
  mname->int_field_put(_flags_offset, flags);
}


// Return vmtarget from ResolvedMethodName method field through indirection
Method* java_lang_invoke_MemberName::vmtarget(oop mname) {
  assert(is_instance(mname), "wrong type");
  oop method = mname->obj_field(_method_offset);
  return method == NULL ? NULL : java_lang_invoke_ResolvedMethodName::vmtarget(method);
}

bool java_lang_invoke_MemberName::is_method(oop mname) {
  assert(is_instance(mname), "must be MemberName");
  return (flags(mname) & (MN_IS_METHOD | MN_IS_CONSTRUCTOR)) > 0;
}

void java_lang_invoke_MemberName::set_method(oop mname, oop resolved_method) {
  assert(is_instance(mname), "wrong type");
  mname->obj_field_put(_method_offset, resolved_method);
}

intptr_t java_lang_invoke_MemberName::vmindex(oop mname) {
  assert(is_instance(mname), "wrong type");
  return (intptr_t) mname->address_field(_vmindex_offset);
}

void java_lang_invoke_MemberName::set_vmindex(oop mname, intptr_t index) {
  assert(is_instance(mname), "wrong type");
  mname->address_field_put(_vmindex_offset, (address) index);
}


Method* java_lang_invoke_ResolvedMethodName::vmtarget(oop resolved_method) {
  assert(is_instance(resolved_method), "wrong type");
  Method* m = (Method*)resolved_method->address_field(_vmtarget_offset);
  assert(m->is_method(), "must be");
  return m;
}

// Used by redefinition to change Method* to new Method* with same hash (name, signature)
void java_lang_invoke_ResolvedMethodName::set_vmtarget(oop resolved_method, Method* m) {
  assert(is_instance(resolved_method), "wrong type");
  resolved_method->address_field_put(_vmtarget_offset, (address)m);
}

void java_lang_invoke_ResolvedMethodName::set_vmholder(oop resolved_method, oop holder) {
  assert(is_instance(resolved_method), "wrong type");
  resolved_method->obj_field_put(_vmholder_offset, holder);
}

oop java_lang_invoke_ResolvedMethodName::find_resolved_method(const methodHandle& m, TRAPS) {
  const Method* method = m();

  // lookup ResolvedMethod oop in the table, or create a new one and intern it
  oop resolved_method = ResolvedMethodTable::find_method(method);
  if (resolved_method != NULL) {
    return resolved_method;
  }

  InstanceKlass* k = vmClasses::ResolvedMethodName_klass();
  if (!k->is_initialized()) {
    k->initialize(CHECK_NULL);
  }

  oop new_resolved_method = k->allocate_instance(CHECK_NULL);

  NoSafepointVerifier nsv;

  if (method->is_old()) {
    method = (method->is_deleted()) ? Universe::throw_no_such_method_error() :
                                      method->get_new_method();
  }

  InstanceKlass* holder = method->method_holder();

  set_vmtarget(new_resolved_method, const_cast<Method*>(method));
  // Add a reference to the loader (actually mirror because unsafe anonymous classes will not have
  // distinct loaders) to ensure the metadata is kept alive.
  // This mirror may be different than the one in clazz field.
  set_vmholder(new_resolved_method, holder->java_mirror());

  // Set flag in class to indicate this InstanceKlass has entries in the table
  // to avoid walking table during redefinition if none of the redefined classes
  // have any membernames in the table.
  holder->set_has_resolved_methods();

  return ResolvedMethodTable::add_method(method, Handle(THREAD, new_resolved_method));
}

oop java_lang_invoke_LambdaForm::vmentry(oop lform) {
  assert(is_instance(lform), "wrong type");
  return lform->obj_field(_vmentry_offset);
}


// Support for java_lang_invoke_MethodType

int java_lang_invoke_MethodType::_rtype_offset;
int java_lang_invoke_MethodType::_ptypes_offset;

#define METHODTYPE_FIELDS_DO(macro) \
  macro(_rtype_offset,  k, "rtype",  class_signature,       false); \
  macro(_ptypes_offset, k, "ptypes", class_array_signature, false)

void java_lang_invoke_MethodType::compute_offsets() {
  InstanceKlass* k = vmClasses::MethodType_klass();
  METHODTYPE_FIELDS_DO(FIELD_COMPUTE_OFFSET);
}

#if INCLUDE_CDS
void java_lang_invoke_MethodType::serialize_offsets(SerializeClosure* f) {
  METHODTYPE_FIELDS_DO(FIELD_SERIALIZE_OFFSET);
}
#endif

void java_lang_invoke_MethodType::print_signature(oop mt, outputStream* st) {
  st->print("(");
  objArrayOop pts = ptypes(mt);
  for (int i = 0, limit = pts->length(); i < limit; i++) {
    java_lang_Class::print_signature(pts->obj_at(i), st);
  }
  st->print(")");
  java_lang_Class::print_signature(rtype(mt), st);
}

Symbol* java_lang_invoke_MethodType::as_signature(oop mt, bool intern_if_not_found) {
  ResourceMark rm;
  stringStream buffer(128);
  print_signature(mt, &buffer);
  const char* sigstr =       buffer.base();
  int         siglen = (int) buffer.size();
  Symbol *name;
  if (!intern_if_not_found) {
    name = SymbolTable::probe(sigstr, siglen);
  } else {
    name = SymbolTable::new_symbol(sigstr, siglen);
  }
  return name;
}

bool java_lang_invoke_MethodType::equals(oop mt1, oop mt2) {
  if (mt1 == mt2)
    return true;
  if (rtype(mt1) != rtype(mt2))
    return false;
  if (ptype_count(mt1) != ptype_count(mt2))
    return false;
  for (int i = ptype_count(mt1) - 1; i >= 0; i--) {
    if (ptype(mt1, i) != ptype(mt2, i))
      return false;
  }
  return true;
}

oop java_lang_invoke_MethodType::rtype(oop mt) {
  assert(is_instance(mt), "must be a MethodType");
  return mt->obj_field(_rtype_offset);
}

objArrayOop java_lang_invoke_MethodType::ptypes(oop mt) {
  assert(is_instance(mt), "must be a MethodType");
  return (objArrayOop) mt->obj_field(_ptypes_offset);
}

oop java_lang_invoke_MethodType::ptype(oop mt, int idx) {
  return ptypes(mt)->obj_at(idx);
}

int java_lang_invoke_MethodType::ptype_count(oop mt) {
  return ptypes(mt)->length();
}

int java_lang_invoke_MethodType::ptype_slot_count(oop mt) {
  objArrayOop pts = ptypes(mt);
  int count = pts->length();
  int slots = 0;
  for (int i = 0; i < count; i++) {
    BasicType bt = java_lang_Class::as_BasicType(pts->obj_at(i));
    slots += type2size[bt];
  }
  return slots;
}

int java_lang_invoke_MethodType::rtype_slot_count(oop mt) {
  BasicType bt = java_lang_Class::as_BasicType(rtype(mt));
  return type2size[bt];
}


// Support for java_lang_invoke_CallSite

int java_lang_invoke_CallSite::_target_offset;
int java_lang_invoke_CallSite::_context_offset;

#define CALLSITE_FIELDS_DO(macro) \
  macro(_target_offset,  k, "target", java_lang_invoke_MethodHandle_signature, false); \
  macro(_context_offset, k, "context", java_lang_invoke_MethodHandleNatives_CallSiteContext_signature, false)

void java_lang_invoke_CallSite::compute_offsets() {
  InstanceKlass* k = vmClasses::CallSite_klass();
  CALLSITE_FIELDS_DO(FIELD_COMPUTE_OFFSET);
}

#if INCLUDE_CDS
void java_lang_invoke_CallSite::serialize_offsets(SerializeClosure* f) {
  CALLSITE_FIELDS_DO(FIELD_SERIALIZE_OFFSET);
}
#endif

oop java_lang_invoke_CallSite::context_no_keepalive(oop call_site) {
  assert(java_lang_invoke_CallSite::is_instance(call_site), "");

  oop dep_oop = call_site->obj_field_access<AS_NO_KEEPALIVE>(_context_offset);
  return dep_oop;
}

// Support for java_lang_invoke_ConstantCallSite

int java_lang_invoke_ConstantCallSite::_is_frozen_offset;

#define CONSTANTCALLSITE_FIELDS_DO(macro) \
  macro(_is_frozen_offset, k, "isFrozen", bool_signature, false)

void java_lang_invoke_ConstantCallSite::compute_offsets() {
  InstanceKlass* k = vmClasses::ConstantCallSite_klass();
  CONSTANTCALLSITE_FIELDS_DO(FIELD_COMPUTE_OFFSET);
}

#if INCLUDE_CDS
void java_lang_invoke_ConstantCallSite::serialize_offsets(SerializeClosure* f) {
  CONSTANTCALLSITE_FIELDS_DO(FIELD_SERIALIZE_OFFSET);
}
#endif

// Support for java_lang_invoke_MethodHandleNatives_CallSiteContext

int java_lang_invoke_MethodHandleNatives_CallSiteContext::_vmdependencies_offset;
int java_lang_invoke_MethodHandleNatives_CallSiteContext::_last_cleanup_offset;

void java_lang_invoke_MethodHandleNatives_CallSiteContext::compute_offsets() {
  InstanceKlass* k = vmClasses::Context_klass();
  CALLSITECONTEXT_INJECTED_FIELDS(INJECTED_FIELD_COMPUTE_OFFSET);
}

#if INCLUDE_CDS
void java_lang_invoke_MethodHandleNatives_CallSiteContext::serialize_offsets(SerializeClosure* f) {
  CALLSITECONTEXT_INJECTED_FIELDS(INJECTED_FIELD_SERIALIZE_OFFSET);
}
#endif

DependencyContext java_lang_invoke_MethodHandleNatives_CallSiteContext::vmdependencies(oop call_site) {
  assert(java_lang_invoke_MethodHandleNatives_CallSiteContext::is_instance(call_site), "");
  nmethodBucket* volatile* vmdeps_addr = (nmethodBucket* volatile*)call_site->field_addr(_vmdependencies_offset);
  volatile uint64_t* last_cleanup_addr = (volatile uint64_t*)call_site->field_addr(_last_cleanup_offset);
  DependencyContext dep_ctx(vmdeps_addr, last_cleanup_addr);
  return dep_ctx;
}

// Support for java_security_AccessControlContext

int java_security_AccessControlContext::_context_offset;
int java_security_AccessControlContext::_privilegedContext_offset;
int java_security_AccessControlContext::_isPrivileged_offset;
int java_security_AccessControlContext::_isAuthorized_offset;

#define ACCESSCONTROLCONTEXT_FIELDS_DO(macro) \
  macro(_context_offset,           k, "context",      protectiondomain_signature, false); \
  macro(_privilegedContext_offset, k, "privilegedContext", accesscontrolcontext_signature, false); \
  macro(_isPrivileged_offset,      k, "isPrivileged", bool_signature, false); \
  macro(_isAuthorized_offset,      k, "isAuthorized", bool_signature, false)

void java_security_AccessControlContext::compute_offsets() {
  assert(_isPrivileged_offset == 0, "offsets should be initialized only once");
  InstanceKlass* k = vmClasses::AccessControlContext_klass();
  ACCESSCONTROLCONTEXT_FIELDS_DO(FIELD_COMPUTE_OFFSET);
}

#if INCLUDE_CDS
void java_security_AccessControlContext::serialize_offsets(SerializeClosure* f) {
  ACCESSCONTROLCONTEXT_FIELDS_DO(FIELD_SERIALIZE_OFFSET);
}
#endif

oop java_security_AccessControlContext::create(objArrayHandle context, bool isPrivileged, Handle privileged_context, TRAPS) {
  assert(_isPrivileged_offset != 0, "offsets should have been initialized");
  assert(_isAuthorized_offset != 0, "offsets should have been initialized");
  // Ensure klass is initialized
  vmClasses::AccessControlContext_klass()->initialize(CHECK_NULL);
  // Allocate result
  oop result = vmClasses::AccessControlContext_klass()->allocate_instance(CHECK_NULL);
  // Fill in values
  result->obj_field_put(_context_offset, context());
  result->obj_field_put(_privilegedContext_offset, privileged_context());
  result->bool_field_put(_isPrivileged_offset, isPrivileged);
  result->bool_field_put(_isAuthorized_offset, true);
  return result;
}


// Support for java_lang_ClassLoader

int  java_lang_ClassLoader::_loader_data_offset;
int  java_lang_ClassLoader::_parallelCapable_offset;
int  java_lang_ClassLoader::_name_offset;
int  java_lang_ClassLoader::_nameAndId_offset;
int  java_lang_ClassLoader::_unnamedModule_offset;
int  java_lang_ClassLoader::_parent_offset;

ClassLoaderData* java_lang_ClassLoader::loader_data_acquire(oop loader) {
  assert(loader != NULL, "loader must not be NULL");
  assert(oopDesc::is_oop(loader), "loader must be oop");
  return HeapAccess<MO_ACQUIRE>::load_at(loader, _loader_data_offset);
}

ClassLoaderData* java_lang_ClassLoader::loader_data_raw(oop loader) {
  assert(loader != NULL, "loader must not be NULL");
  assert(oopDesc::is_oop(loader), "loader must be oop");
  return RawAccess<>::load_at(loader, _loader_data_offset);
}

void java_lang_ClassLoader::release_set_loader_data(oop loader, ClassLoaderData* new_data) {
  assert(loader != NULL, "loader must not be NULL");
  assert(oopDesc::is_oop(loader), "loader must be oop");
  HeapAccess<MO_RELEASE>::store_at(loader, _loader_data_offset, new_data);
}

#define CLASSLOADER_FIELDS_DO(macro) \
  macro(_parallelCapable_offset, k1, "parallelLockMap",      concurrenthashmap_signature, false); \
  macro(_name_offset,            k1, vmSymbols::name_name(), string_signature, false); \
  macro(_nameAndId_offset,       k1, "nameAndId",            string_signature, false); \
  macro(_unnamedModule_offset,   k1, "unnamedModule",        module_signature, false); \
  macro(_parent_offset,          k1, "parent",               classloader_signature, false)

void java_lang_ClassLoader::compute_offsets() {
  InstanceKlass* k1 = vmClasses::ClassLoader_klass();
  CLASSLOADER_FIELDS_DO(FIELD_COMPUTE_OFFSET);

  CLASSLOADER_INJECTED_FIELDS(INJECTED_FIELD_COMPUTE_OFFSET);
}

#if INCLUDE_CDS
void java_lang_ClassLoader::serialize_offsets(SerializeClosure* f) {
  CLASSLOADER_FIELDS_DO(FIELD_SERIALIZE_OFFSET);
  CLASSLOADER_INJECTED_FIELDS(INJECTED_FIELD_SERIALIZE_OFFSET);
}
#endif

oop java_lang_ClassLoader::parent(oop loader) {
  assert(is_instance(loader), "loader must be oop");
  return loader->obj_field(_parent_offset);
}

// Returns the name field of this class loader.  If the name field has not
// been set, null will be returned.
oop java_lang_ClassLoader::name(oop loader) {
  assert(is_instance(loader), "loader must be oop");
  return loader->obj_field(_name_offset);
}

// Returns the nameAndId field of this class loader. The format is
// as follows:
//   If the defining loader has a name explicitly set then '<loader-name>' @<id>
//   If the defining loader has no name then <qualified-class-name> @<id>
//   If built-in loader, then omit '@<id>' as there is only one instance.
// Use ClassLoader::loader_name_id() to obtain this String as a char*.
oop java_lang_ClassLoader::nameAndId(oop loader) {
  assert(is_instance(loader), "loader must be oop");
  return loader->obj_field(_nameAndId_offset);
}

bool java_lang_ClassLoader::isAncestor(oop loader, oop cl) {
  assert(is_instance(loader), "loader must be oop");
  assert(cl == NULL || is_instance(cl), "cl argument must be oop");
  oop acl = loader;
  debug_only(jint loop_count = 0);
  // This loop taken verbatim from ClassLoader.java:
  do {
    acl = parent(acl);
    if (cl == acl) {
      return true;
    }
    assert(++loop_count > 0, "loop_count overflow");
  } while (acl != NULL);
  return false;
}

bool java_lang_ClassLoader::is_instance(oop obj) {
  return obj != NULL && is_subclass(obj->klass());
}


// For class loader classes, parallelCapable defined
// based on non-null field
// Written to by java.lang.ClassLoader, vm only reads this field, doesn't set it
bool java_lang_ClassLoader::parallelCapable(oop class_loader) {
  assert(_parallelCapable_offset != 0, "offsets should have been initialized");
  return (class_loader->obj_field(_parallelCapable_offset) != NULL);
}

bool java_lang_ClassLoader::is_trusted_loader(oop loader) {
  // Fix for 4474172; see evaluation for more details
  loader = non_reflection_class_loader(loader);

  oop cl = SystemDictionary::java_system_loader();
  while(cl != NULL) {
    if (cl == loader) return true;
    cl = parent(cl);
  }
  return false;
}

// Return true if this is one of the class loaders associated with
// the generated bytecodes for reflection.
bool java_lang_ClassLoader::is_reflection_class_loader(oop loader) {
  if (loader != NULL) {
    Klass* delegating_cl_class = vmClasses::reflect_DelegatingClassLoader_klass();
    // This might be null in non-1.4 JDKs
    return (delegating_cl_class != NULL && loader->is_a(delegating_cl_class));
  }
  return false;
}

oop java_lang_ClassLoader::non_reflection_class_loader(oop loader) {
  // See whether this is one of the class loaders associated with
  // the generated bytecodes for reflection, and if so, "magically"
  // delegate to its parent to prevent class loading from occurring
  // in places where applications using reflection didn't expect it.
  if (is_reflection_class_loader(loader)) {
    return parent(loader);
  }
  return loader;
}

oop java_lang_ClassLoader::unnamedModule(oop loader) {
  assert(is_instance(loader), "loader must be oop");
  return loader->obj_field(_unnamedModule_offset);
}

// Support for java_lang_System
//

int java_lang_System::_static_in_offset;
int java_lang_System::_static_out_offset;
int java_lang_System::_static_err_offset;
int java_lang_System::_static_security_offset;

#define SYSTEM_FIELDS_DO(macro) \
  macro(_static_in_offset,  k, "in",  input_stream_signature, true); \
  macro(_static_out_offset, k, "out", print_stream_signature, true); \
  macro(_static_err_offset, k, "err", print_stream_signature, true); \
  macro(_static_security_offset, k, "security", security_manager_signature, true)

void java_lang_System::compute_offsets() {
  InstanceKlass* k = vmClasses::System_klass();
  SYSTEM_FIELDS_DO(FIELD_COMPUTE_OFFSET);
}

#if INCLUDE_CDS
void java_lang_System::serialize_offsets(SerializeClosure* f) {
   SYSTEM_FIELDS_DO(FIELD_SERIALIZE_OFFSET);
}
#endif

// Support for jdk_internal_misc_UnsafeConstants
//
class UnsafeConstantsFixup : public FieldClosure {
private:
  int _address_size;
  int _page_size;
  bool _big_endian;
  bool _use_unaligned_access;
  int _data_cache_line_flush_size;
public:
  UnsafeConstantsFixup() {
    // round up values for all static final fields
    _address_size = sizeof(void*);
    _page_size = os::vm_page_size();
    _big_endian = LITTLE_ENDIAN_ONLY(false) BIG_ENDIAN_ONLY(true);
    _use_unaligned_access = UseUnalignedAccesses;
    _data_cache_line_flush_size = (int)VM_Version::data_cache_line_flush_size();
  }

  void do_field(fieldDescriptor* fd) {
    oop mirror = fd->field_holder()->java_mirror();
    assert(mirror != NULL, "UnsafeConstants must have mirror already");
    assert(fd->field_holder() == vmClasses::UnsafeConstants_klass(), "Should be UnsafeConstants");
    assert(fd->is_final(), "fields of UnsafeConstants must be final");
    assert(fd->is_static(), "fields of UnsafeConstants must be static");
    if (fd->name() == vmSymbols::address_size_name()) {
      mirror->int_field_put(fd->offset(), _address_size);
    } else if (fd->name() == vmSymbols::page_size_name()) {
      mirror->int_field_put(fd->offset(), _page_size);
    } else if (fd->name() == vmSymbols::big_endian_name()) {
      mirror->bool_field_put(fd->offset(), _big_endian);
    } else if (fd->name() == vmSymbols::use_unaligned_access_name()) {
      mirror->bool_field_put(fd->offset(), _use_unaligned_access);
    } else if (fd->name() == vmSymbols::data_cache_line_flush_size_name()) {
      mirror->int_field_put(fd->offset(), _data_cache_line_flush_size);
    } else if (fd->name() == vmSymbols::scoped_cache_shift_name()) {
      mirror->int_field_put(fd->offset(), ScopedCacheSize ? exact_log2(ScopedCacheSize) : -1);
    } else {
      assert(false, "unexpected UnsafeConstants field");
    }
  }
};

void jdk_internal_misc_UnsafeConstants::set_unsafe_constants() {
  UnsafeConstantsFixup fixup;
  vmClasses::UnsafeConstants_klass()->do_local_static_fields(&fixup);
}


// java_lang_StackTraceElement

int java_lang_StackTraceElement::_methodName_offset;
int java_lang_StackTraceElement::_fileName_offset;
int java_lang_StackTraceElement::_lineNumber_offset;
int java_lang_StackTraceElement::_moduleName_offset;
int java_lang_StackTraceElement::_moduleVersion_offset;
int java_lang_StackTraceElement::_classLoaderName_offset;
int java_lang_StackTraceElement::_declaringClass_offset;
int java_lang_StackTraceElement::_declaringClassObject_offset;
int java_lang_StackTraceElement::_contScopeName_offset;

#define STACKTRACEELEMENT_FIELDS_DO(macro) \
  macro(_declaringClassObject_offset,  k, "declaringClassObject", class_signature, false); \
  macro(_classLoaderName_offset, k, "classLoaderName", string_signature, false); \
  macro(_moduleName_offset,      k, "moduleName",      string_signature, false); \
  macro(_moduleVersion_offset,   k, "moduleVersion",   string_signature, false); \
  macro(_declaringClass_offset,  k, "declaringClass",  string_signature, false); \
  macro(_methodName_offset,      k, "methodName",      string_signature, false); \
  macro(_fileName_offset,        k, "fileName",        string_signature, false); \
  macro(_lineNumber_offset,      k, "lineNumber",      int_signature,    false); \
  macro(_contScopeName_offset,   k, "contScopeName",   string_signature, false)

// Support for java_lang_StackTraceElement
void java_lang_StackTraceElement::compute_offsets() {
  InstanceKlass* k = vmClasses::StackTraceElement_klass();
  STACKTRACEELEMENT_FIELDS_DO(FIELD_COMPUTE_OFFSET);
}

#if INCLUDE_CDS
void java_lang_StackTraceElement::serialize_offsets(SerializeClosure* f) {
  STACKTRACEELEMENT_FIELDS_DO(FIELD_SERIALIZE_OFFSET);
}
#endif

void java_lang_StackTraceElement::set_fileName(oop element, oop value) {
  element->obj_field_put(_fileName_offset, value);
}

void java_lang_StackTraceElement::set_declaringClass(oop element, oop value) {
  element->obj_field_put(_declaringClass_offset, value);
}

void java_lang_StackTraceElement::set_methodName(oop element, oop value) {
  element->obj_field_put(_methodName_offset, value);
}

void java_lang_StackTraceElement::set_lineNumber(oop element, int value) {
  element->int_field_put(_lineNumber_offset, value);
}

void java_lang_StackTraceElement::set_moduleName(oop element, oop value) {
  element->obj_field_put(_moduleName_offset, value);
}

void java_lang_StackTraceElement::set_moduleVersion(oop element, oop value) {
  element->obj_field_put(_moduleVersion_offset, value);
}

void java_lang_StackTraceElement::set_classLoaderName(oop element, oop value) {
  element->obj_field_put(_classLoaderName_offset, value);
}

void java_lang_StackTraceElement::set_declaringClassObject(oop element, oop value) {
  element->obj_field_put(_declaringClassObject_offset, value);
}


// java_lang_AssertionStatusDirectives

int java_lang_AssertionStatusDirectives::_classes_offset;
int java_lang_AssertionStatusDirectives::_classEnabled_offset;
int java_lang_AssertionStatusDirectives::_packages_offset;
int java_lang_AssertionStatusDirectives::_packageEnabled_offset;
int java_lang_AssertionStatusDirectives::_deflt_offset;

// Support for java Assertions - java_lang_AssertionStatusDirectives.
#define ASSERTIONSTATUSDIRECTIVES_FIELDS_DO(macro) \
  macro(_classes_offset,        k, "classes",        string_array_signature, false); \
  macro(_classEnabled_offset,   k, "classEnabled",   bool_array_signature, false); \
  macro(_packages_offset,       k, "packages",       string_array_signature, false); \
  macro(_packageEnabled_offset, k, "packageEnabled", bool_array_signature,   false); \
  macro(_deflt_offset,          k, "deflt",          bool_signature,         false)

void java_lang_AssertionStatusDirectives::compute_offsets() {
  InstanceKlass* k = vmClasses::AssertionStatusDirectives_klass();
  ASSERTIONSTATUSDIRECTIVES_FIELDS_DO(FIELD_COMPUTE_OFFSET);
}

#if INCLUDE_CDS
void java_lang_AssertionStatusDirectives::serialize_offsets(SerializeClosure* f) {
  ASSERTIONSTATUSDIRECTIVES_FIELDS_DO(FIELD_SERIALIZE_OFFSET);
}
#endif

void java_lang_AssertionStatusDirectives::set_classes(oop o, oop val) {
  o->obj_field_put(_classes_offset, val);
}

void java_lang_AssertionStatusDirectives::set_classEnabled(oop o, oop val) {
  o->obj_field_put(_classEnabled_offset, val);
}

void java_lang_AssertionStatusDirectives::set_packages(oop o, oop val) {
  o->obj_field_put(_packages_offset, val);
}

void java_lang_AssertionStatusDirectives::set_packageEnabled(oop o, oop val) {
  o->obj_field_put(_packageEnabled_offset, val);
}

void java_lang_AssertionStatusDirectives::set_deflt(oop o, bool val) {
  o->bool_field_put(_deflt_offset, val);
}

// Support for java.lang.ContinuationScope

int java_lang_ContinuationScope::_name_offset;
int java_lang_Continuation::_scope_offset;
int java_lang_Continuation::_target_offset;
int java_lang_Continuation::_stack_offset;
int java_lang_Continuation::_tail_offset;
int java_lang_Continuation::_maxSize_offset;
int java_lang_Continuation::_numFrames_offset;
int java_lang_Continuation::_numInterpretedFrames_offset;
int java_lang_Continuation::_refStack_offset;
int java_lang_Continuation::_parent_offset;
int java_lang_Continuation::_yieldInfo_offset;
int java_lang_Continuation::_fp_offset;
int java_lang_Continuation::_sp_offset;
int java_lang_Continuation::_pc_offset;
int java_lang_Continuation::_refSP_offset;
int java_lang_Continuation::_cs_offset;
int java_lang_Continuation::_flags_offset;
int java_lang_Continuation::_reset_offset;
int java_lang_Continuation::_mounted_offset;
int java_lang_Continuation::_done_offset;

#define CONTINUATIONSCOPE_FIELDS_DO(macro) \
  macro(_name_offset, k, vmSymbols::name_name(), string_signature, false);

void java_lang_ContinuationScope::compute_offsets() {
  InstanceKlass* k = SystemDictionary::ContinuationScope_klass();
  CONTINUATIONSCOPE_FIELDS_DO(FIELD_COMPUTE_OFFSET);
}

#if INCLUDE_CDS
void java_lang_ContinuationScope::serialize_offsets(SerializeClosure* f) {
  CONTINUATIONSCOPE_FIELDS_DO(FIELD_SERIALIZE_OFFSET);
}
#endif

// Support for java.lang.Continuation

#define CONTINUATION_FIELDS_DO(macro) \
  macro(_scope_offset,     k, vmSymbols::scope_name(),     continuationscope_signature, false); \
  macro(_target_offset,    k, vmSymbols::target_name(),    runnable_signature,          false); \
  macro(_parent_offset,    k, vmSymbols::parent_name(),    continuation_signature,      false); \
  macro(_yieldInfo_offset, k, vmSymbols::yieldInfo_name(), object_signature,            false); \
  macro(_tail_offset,      k, vmSymbols::tail_name(),      stackchunk_signature,        false); \
  macro(_stack_offset,     k, vmSymbols::stack_name(),     int_array_signature,         false); \
  macro(_maxSize_offset,   k, vmSymbols::maxSize_name(),   int_signature,               false); \
  macro(_refStack_offset,  k, vmSymbols::refStack_name(),  object_array_signature,      false); \
  macro(_fp_offset,        k, vmSymbols::fp_name(),        long_signature,              false); \
  macro(_sp_offset,        k, vmSymbols::sp_name(),        int_signature,               false); \
  macro(_pc_offset,        k, vmSymbols::pc_name(),        long_signature,              false); \
  macro(_refSP_offset,     k, vmSymbols::refSP_name(),     int_signature,               false); \
  macro(_flags_offset,     k, vmSymbols::flags_name(),     byte_signature,              false); \
  macro(_cs_offset,        k, vmSymbols::cs_name(),        short_signature,             false); \
  macro(_reset_offset,     k, vmSymbols::reset_name(),     bool_signature,              false); \
  macro(_mounted_offset,   k, vmSymbols::mounted_name(),   bool_signature,              false); \
  macro(_done_offset,      k, vmSymbols::done_name(),      bool_signature,              false); \
  macro(_numFrames_offset, k, vmSymbols::numFrames_name(), short_signature,             false); \
  macro(_numInterpretedFrames_offset, k, vmSymbols::numInterpretedFrames_name(), short_signature, false);

void java_lang_Continuation::compute_offsets() {
  InstanceKlass* k = SystemDictionary::Continuation_klass();
  CONTINUATION_FIELDS_DO(FIELD_COMPUTE_OFFSET);
}

#if INCLUDE_CDS
void java_lang_Continuation::serialize_offsets(SerializeClosure* f) {
  CONTINUATION_FIELDS_DO(FIELD_SERIALIZE_OFFSET);
}
#endif

// Support for jdk.internal.misc.StackChunk

int jdk_internal_misc_StackChunk::_parent_offset;
int jdk_internal_misc_StackChunk::_size_offset;
int jdk_internal_misc_StackChunk::_sp_offset;
int jdk_internal_misc_StackChunk::_pc_offset;
int jdk_internal_misc_StackChunk::_argsize_offset;
int jdk_internal_misc_StackChunk::_mode_offset;
int jdk_internal_misc_StackChunk::_gcSP_offset;
int jdk_internal_misc_StackChunk::_markCycle_offset;
int jdk_internal_misc_StackChunk::_numFrames_offset;
int jdk_internal_misc_StackChunk::_numOops_offset;
int jdk_internal_misc_StackChunk::_cont_offset;

#define STACKCHUNK_FIELDS_DO(macro) \
  macro(_parent_offset,    k, vmSymbols::parent_name(),    stackchunk_signature, false); \
  macro(_size_offset,      k, vmSymbols::size_name(),      int_signature,        false); \
  macro(_sp_offset,        k, vmSymbols::sp_name(),        int_signature,        false); \
  macro(_pc_offset,        k, vmSymbols::pc_name(),        long_signature,       false); \
  macro(_argsize_offset,   k, vmSymbols::argsize_name(),   int_signature,        false); \
  macro(_mode_offset,      k, vmSymbols::mode_name(),      bool_signature,       false); \
  macro(_gcSP_offset,      k, "gcSP",                      int_signature,        false); \
  macro(_markCycle_offset, k, "markCycle",                 long_signature,       false); \
  macro(_numFrames_offset, k, vmSymbols::numFrames_name(), int_signature,        false); \
  macro(_numOops_offset,   k, vmSymbols::numOops_name(),   int_signature,        false); \
  macro(_cont_offset,      k, "cont",                      continuation_signature, false);

void jdk_internal_misc_StackChunk::compute_offsets() {
  InstanceKlass* k = SystemDictionary::StackChunk_klass();
  STACKCHUNK_FIELDS_DO(FIELD_COMPUTE_OFFSET);
}

#if INCLUDE_CDS
void jdk_internal_misc_StackChunk::serialize_offsets(SerializeClosure* f) {
  STACKCHUNK_FIELDS_DO(FIELD_SERIALIZE_OFFSET);
}
#endif

intptr_t* jdk_internal_misc_StackChunk::end_address(oop chunk) {
  int argsz = argsize(chunk);
  if (argsz > 0) argsz += frame::sender_sp_offset;
  return start_address(chunk) + size(chunk) - argsz;
}

bool jdk_internal_misc_StackChunk::is_usable_in_chunk(oop chunk, void* p) {
  assert (is_stack_chunk(chunk), "");
  HeapWord* start = InstanceStackChunkKlass::start_of_stack(chunk) + jdk_internal_misc_StackChunk::sp(chunk) - frame::sender_sp_offset;
  HeapWord* end = start + jdk_internal_misc_StackChunk::size(chunk);
  return (HeapWord*)p >= start && (HeapWord*)p < end;
}

bool java_lang_Continuation::on_local_stack(oop ref, address adr) {
  arrayOop s = stack(ref);
  void* base = s->base(T_INT);
  return adr >= base && (char*)adr < ((char*)base + (s->length() * 4));
}

bool java_lang_Continuation::is_mounted(oop ref) {
  return ref->bool_field(_mounted_offset) != 0;
}


// Support for intrinsification of java.nio.Buffer.checkIndex

int java_nio_Buffer::_limit_offset;

#define BUFFER_FIELDS_DO(macro) \
  macro(_limit_offset, k, "limit", int_signature, false)

void java_nio_Buffer::compute_offsets() {
  InstanceKlass* k = vmClasses::nio_Buffer_klass();
  assert(k != NULL, "must be loaded in 1.4+");
  BUFFER_FIELDS_DO(FIELD_COMPUTE_OFFSET);
}

#if INCLUDE_CDS
void java_nio_Buffer::serialize_offsets(SerializeClosure* f) {
  BUFFER_FIELDS_DO(FIELD_SERIALIZE_OFFSET);
}
#endif

int java_util_concurrent_locks_AbstractOwnableSynchronizer::_owner_offset;

#define AOS_FIELDS_DO(macro) \
  macro(_owner_offset, k, "exclusiveOwnerThread", thread_signature, false)

void java_util_concurrent_locks_AbstractOwnableSynchronizer::compute_offsets() {
  InstanceKlass* k = vmClasses::java_util_concurrent_locks_AbstractOwnableSynchronizer_klass();
  AOS_FIELDS_DO(FIELD_COMPUTE_OFFSET);
}

oop java_util_concurrent_locks_AbstractOwnableSynchronizer::get_owner_threadObj(oop obj) {
  assert(_owner_offset != 0, "Must be initialized");
  return obj->obj_field(_owner_offset);
}

#if INCLUDE_CDS
void java_util_concurrent_locks_AbstractOwnableSynchronizer::serialize_offsets(SerializeClosure* f) {
  AOS_FIELDS_DO(FIELD_SERIALIZE_OFFSET);
}
#endif

int vector_VectorPayload::_payload_offset;

#define VECTORPAYLOAD_FIELDS_DO(macro) \
  macro(_payload_offset, k, "payload", object_signature, false)

void vector_VectorPayload::compute_offsets() {
  InstanceKlass* k = vmClasses::vector_VectorPayload_klass();
  VECTORPAYLOAD_FIELDS_DO(FIELD_COMPUTE_OFFSET);
}

#if INCLUDE_CDS
void vector_VectorPayload::serialize_offsets(SerializeClosure* f) {
  VECTORPAYLOAD_FIELDS_DO(FIELD_SERIALIZE_OFFSET);
}
#endif

void vector_VectorPayload::set_payload(oop o, oop val) {
  o->obj_field_put(_payload_offset, val);
}

bool vector_VectorPayload::is_instance(oop obj) {
  return obj != NULL && is_subclass(obj->klass());
}

int java_lang_Integer_IntegerCache::_static_cache_offset;
int java_lang_Long_LongCache::_static_cache_offset;
int java_lang_Character_CharacterCache::_static_cache_offset;
int java_lang_Short_ShortCache::_static_cache_offset;
int java_lang_Byte_ByteCache::_static_cache_offset;

#define INTEGER_CACHE_FIELDS_DO(macro) \
  macro(_static_cache_offset, k, "cache", java_lang_Integer_array_signature, true)

void java_lang_Integer_IntegerCache::compute_offsets(InstanceKlass *k) {
  guarantee(k != NULL && k->is_initialized(), "must be loaded and initialized");
  INTEGER_CACHE_FIELDS_DO(FIELD_COMPUTE_OFFSET);
}

objArrayOop java_lang_Integer_IntegerCache::cache(InstanceKlass *ik) {
  oop base = ik->static_field_base_raw();
  return objArrayOop(base->obj_field(_static_cache_offset));
}

Symbol* java_lang_Integer_IntegerCache::symbol() {
  return vmSymbols::java_lang_Integer_IntegerCache();
}

#if INCLUDE_CDS
void java_lang_Integer_IntegerCache::serialize_offsets(SerializeClosure* f) {
  INTEGER_CACHE_FIELDS_DO(FIELD_SERIALIZE_OFFSET);
}
#endif
#undef INTEGER_CACHE_FIELDS_DO

jint java_lang_Integer::value(oop obj) {
   jvalue v;
   java_lang_boxing_object::get_value(obj, &v);
   return v.i;
}

#define LONG_CACHE_FIELDS_DO(macro) \
  macro(_static_cache_offset, k, "cache", java_lang_Long_array_signature, true)

void java_lang_Long_LongCache::compute_offsets(InstanceKlass *k) {
  guarantee(k != NULL && k->is_initialized(), "must be loaded and initialized");
  LONG_CACHE_FIELDS_DO(FIELD_COMPUTE_OFFSET);
}

objArrayOop java_lang_Long_LongCache::cache(InstanceKlass *ik) {
  oop base = ik->static_field_base_raw();
  return objArrayOop(base->obj_field(_static_cache_offset));
}

Symbol* java_lang_Long_LongCache::symbol() {
  return vmSymbols::java_lang_Long_LongCache();
}

#if INCLUDE_CDS
void java_lang_Long_LongCache::serialize_offsets(SerializeClosure* f) {
  LONG_CACHE_FIELDS_DO(FIELD_SERIALIZE_OFFSET);
}
#endif
#undef LONG_CACHE_FIELDS_DO

jlong java_lang_Long::value(oop obj) {
   jvalue v;
   java_lang_boxing_object::get_value(obj, &v);
   return v.j;
}

#define CHARACTER_CACHE_FIELDS_DO(macro) \
  macro(_static_cache_offset, k, "cache", java_lang_Character_array_signature, true)

void java_lang_Character_CharacterCache::compute_offsets(InstanceKlass *k) {
  guarantee(k != NULL && k->is_initialized(), "must be loaded and initialized");
  CHARACTER_CACHE_FIELDS_DO(FIELD_COMPUTE_OFFSET);
}

objArrayOop java_lang_Character_CharacterCache::cache(InstanceKlass *ik) {
  oop base = ik->static_field_base_raw();
  return objArrayOop(base->obj_field(_static_cache_offset));
}

Symbol* java_lang_Character_CharacterCache::symbol() {
  return vmSymbols::java_lang_Character_CharacterCache();
}

#if INCLUDE_CDS
void java_lang_Character_CharacterCache::serialize_offsets(SerializeClosure* f) {
  CHARACTER_CACHE_FIELDS_DO(FIELD_SERIALIZE_OFFSET);
}
#endif
#undef CHARACTER_CACHE_FIELDS_DO

jchar java_lang_Character::value(oop obj) {
   jvalue v;
   java_lang_boxing_object::get_value(obj, &v);
   return v.c;
}

#define SHORT_CACHE_FIELDS_DO(macro) \
  macro(_static_cache_offset, k, "cache", java_lang_Short_array_signature, true)

void java_lang_Short_ShortCache::compute_offsets(InstanceKlass *k) {
  guarantee(k != NULL && k->is_initialized(), "must be loaded and initialized");
  SHORT_CACHE_FIELDS_DO(FIELD_COMPUTE_OFFSET);
}

objArrayOop java_lang_Short_ShortCache::cache(InstanceKlass *ik) {
  oop base = ik->static_field_base_raw();
  return objArrayOop(base->obj_field(_static_cache_offset));
}

Symbol* java_lang_Short_ShortCache::symbol() {
  return vmSymbols::java_lang_Short_ShortCache();
}

#if INCLUDE_CDS
void java_lang_Short_ShortCache::serialize_offsets(SerializeClosure* f) {
  SHORT_CACHE_FIELDS_DO(FIELD_SERIALIZE_OFFSET);
}
#endif
#undef SHORT_CACHE_FIELDS_DO

jshort java_lang_Short::value(oop obj) {
   jvalue v;
   java_lang_boxing_object::get_value(obj, &v);
   return v.s;
}

#define BYTE_CACHE_FIELDS_DO(macro) \
  macro(_static_cache_offset, k, "cache", java_lang_Byte_array_signature, true)

void java_lang_Byte_ByteCache::compute_offsets(InstanceKlass *k) {
  guarantee(k != NULL && k->is_initialized(), "must be loaded and initialized");
  BYTE_CACHE_FIELDS_DO(FIELD_COMPUTE_OFFSET);
}

objArrayOop java_lang_Byte_ByteCache::cache(InstanceKlass *ik) {
  oop base = ik->static_field_base_raw();
  return objArrayOop(base->obj_field(_static_cache_offset));
}

Symbol* java_lang_Byte_ByteCache::symbol() {
  return vmSymbols::java_lang_Byte_ByteCache();
}

#if INCLUDE_CDS
void java_lang_Byte_ByteCache::serialize_offsets(SerializeClosure* f) {
  BYTE_CACHE_FIELDS_DO(FIELD_SERIALIZE_OFFSET);
}
#endif
#undef BYTE_CACHE_FIELDS_DO

jbyte java_lang_Byte::value(oop obj) {
   jvalue v;
   java_lang_boxing_object::get_value(obj, &v);
   return v.b;
}

int java_lang_Boolean::_static_TRUE_offset;
int java_lang_Boolean::_static_FALSE_offset;

#define BOOLEAN_FIELDS_DO(macro) \
  macro(_static_TRUE_offset, k, "TRUE", java_lang_Boolean_signature, true); \
  macro(_static_FALSE_offset, k, "FALSE", java_lang_Boolean_signature, true)


void java_lang_Boolean::compute_offsets(InstanceKlass *k) {
  guarantee(k != NULL && k->is_initialized(), "must be loaded and initialized");
  BOOLEAN_FIELDS_DO(FIELD_COMPUTE_OFFSET);
}

oop java_lang_Boolean::get_TRUE(InstanceKlass *ik) {
  oop base = ik->static_field_base_raw();
  return base->obj_field(_static_TRUE_offset);
}

oop java_lang_Boolean::get_FALSE(InstanceKlass *ik) {
  oop base = ik->static_field_base_raw();
  return base->obj_field(_static_FALSE_offset);
}

Symbol* java_lang_Boolean::symbol() {
  return vmSymbols::java_lang_Boolean();
}

#if INCLUDE_CDS
void java_lang_Boolean::serialize_offsets(SerializeClosure* f) {
  BOOLEAN_FIELDS_DO(FIELD_SERIALIZE_OFFSET);
}
#endif
#undef BOOLEAN_CACHE_FIELDS_DO

jboolean java_lang_Boolean::value(oop obj) {
   jvalue v;
   java_lang_boxing_object::get_value(obj, &v);
   return v.z;
}

// java_lang_reflect_RecordComponent

int java_lang_reflect_RecordComponent::_clazz_offset;
int java_lang_reflect_RecordComponent::_name_offset;
int java_lang_reflect_RecordComponent::_type_offset;
int java_lang_reflect_RecordComponent::_accessor_offset;
int java_lang_reflect_RecordComponent::_signature_offset;
int java_lang_reflect_RecordComponent::_annotations_offset;
int java_lang_reflect_RecordComponent::_typeAnnotations_offset;

#define RECORDCOMPONENT_FIELDS_DO(macro) \
  macro(_clazz_offset,       k, "clazz",       class_signature,  false); \
  macro(_name_offset,        k, "name",        string_signature, false); \
  macro(_type_offset,        k, "type",        class_signature,  false); \
  macro(_accessor_offset,    k, "accessor",    reflect_method_signature, false); \
  macro(_signature_offset,   k, "signature",   string_signature, false); \
  macro(_annotations_offset, k, "annotations", byte_array_signature,     false); \
  macro(_typeAnnotations_offset, k, "typeAnnotations", byte_array_signature, false);

// Support for java_lang_reflect_RecordComponent
void java_lang_reflect_RecordComponent::compute_offsets() {
  InstanceKlass* k = vmClasses::RecordComponent_klass();
  RECORDCOMPONENT_FIELDS_DO(FIELD_COMPUTE_OFFSET);
}

#if INCLUDE_CDS
void java_lang_reflect_RecordComponent::serialize_offsets(SerializeClosure* f) {
  RECORDCOMPONENT_FIELDS_DO(FIELD_SERIALIZE_OFFSET);
}
#endif

void java_lang_reflect_RecordComponent::set_clazz(oop element, oop value) {
  element->obj_field_put(_clazz_offset, value);
}

void java_lang_reflect_RecordComponent::set_name(oop element, oop value) {
  element->obj_field_put(_name_offset, value);
}

void java_lang_reflect_RecordComponent::set_type(oop element, oop value) {
  element->obj_field_put(_type_offset, value);
}

void java_lang_reflect_RecordComponent::set_accessor(oop element, oop value) {
  element->obj_field_put(_accessor_offset, value);
}

void java_lang_reflect_RecordComponent::set_signature(oop element, oop value) {
  element->obj_field_put(_signature_offset, value);
}

void java_lang_reflect_RecordComponent::set_annotations(oop element, oop value) {
  element->obj_field_put(_annotations_offset, value);
}

void java_lang_reflect_RecordComponent::set_typeAnnotations(oop element, oop value) {
  element->obj_field_put(_typeAnnotations_offset, value);
}

// java_lang_InternalError
int java_lang_InternalError::_during_unsafe_access_offset;

void java_lang_InternalError::set_during_unsafe_access(oop internal_error) {
  internal_error->bool_field_put(_during_unsafe_access_offset, true);
}

jboolean java_lang_InternalError::during_unsafe_access(oop internal_error) {
  return internal_error->bool_field(_during_unsafe_access_offset);
}

void java_lang_InternalError::compute_offsets() {
  INTERNALERROR_INJECTED_FIELDS(INJECTED_FIELD_COMPUTE_OFFSET);
}

#if INCLUDE_CDS
void java_lang_InternalError::serialize_offsets(SerializeClosure* f) {
  INTERNALERROR_INJECTED_FIELDS(INJECTED_FIELD_SERIALIZE_OFFSET);
}
#endif

#define DO_COMPUTE_OFFSETS(k) k::compute_offsets();

// Compute field offsets of all the classes in this file
void JavaClasses::compute_offsets() {
  if (UseSharedSpaces) {
    JVMTI_ONLY(assert(JvmtiExport::is_early_phase() && !(JvmtiExport::should_post_class_file_load_hook() &&
                                                         JvmtiExport::has_early_class_hook_env()),
                      "JavaClasses::compute_offsets() must be called in early JVMTI phase."));
    // None of the classes used by the rest of this function can be replaced by
    // JVMTI ClassFileLoadHook.
    // We are safe to use the archived offsets, which have already been restored
    // by JavaClasses::serialize_offsets, without computing the offsets again.
    return;
  }

  // We have already called the compute_offsets() of the
  // BASIC_JAVA_CLASSES_DO_PART1 classes (java_lang_String, java_lang_Class and
  // java_lang_ref_Reference) earlier inside vmClasses::resolve_all()
  BASIC_JAVA_CLASSES_DO_PART2(DO_COMPUTE_OFFSETS);
}

#if INCLUDE_CDS
#define DO_SERIALIZE_OFFSETS(k) k::serialize_offsets(soc);

void JavaClasses::serialize_offsets(SerializeClosure* soc) {
  BASIC_JAVA_CLASSES_DO(DO_SERIALIZE_OFFSETS);
}
#endif

#if INCLUDE_CDS_JAVA_HEAP
bool JavaClasses::is_supported_for_archiving(oop obj) {
  Klass* klass = obj->klass();

  if (klass == vmClasses::ClassLoader_klass() ||  // ClassLoader::loader_data is malloc'ed.
      // The next 3 classes are used to implement java.lang.invoke, and are not used directly in
      // regular Java code. The implementation of java.lang.invoke uses generated anonymous classes
      // (e.g., as referenced by ResolvedMethodName::vmholder) that are not yet supported by CDS.
      // So for now we cannot not support these classes for archiving.
      //
      // These objects typically are not referenced by static fields, but rather by resolved
      // constant pool entries, so excluding them shouldn't affect the archiving of static fields.
      klass == vmClasses::ResolvedMethodName_klass() ||
      klass == vmClasses::MemberName_klass() ||
      klass == vmClasses::Context_klass()) {
    return false;
  }

  return true;
}
#endif

#ifndef PRODUCT

// These functions exist to assert the validity of de-serialized offsets in boxing object as a sanity check.

bool JavaClasses::check_offset(const char *klass_name, int deserialized_offset, const char *field_name,
                               const char* field_sig) {
  EXCEPTION_MARK;
  fieldDescriptor fd;
  TempNewSymbol klass_sym = SymbolTable::new_symbol(klass_name);
  Klass* k = SystemDictionary::resolve_or_fail(klass_sym, true, CATCH);
  InstanceKlass* ik = InstanceKlass::cast(k);
  TempNewSymbol f_name = SymbolTable::new_symbol(field_name);
  TempNewSymbol f_sig  = SymbolTable::new_symbol(field_sig);
  if (!ik->find_local_field(f_name, f_sig, &fd)) {
    tty->print_cr("Nonstatic field %s.%s not found", klass_name, field_name);
    return false;
  }
  if (fd.is_static()) {
    tty->print_cr("Nonstatic field %s.%s appears to be static", klass_name, field_name);
    return false;
  }
  if (fd.offset() == deserialized_offset ) {
    return true;
  } else {
    tty->print_cr("Offset of nonstatic field %s.%s is deserialized as %d but should really be %d.",
                  klass_name, field_name, deserialized_offset, fd.offset());
    return false;
  }
}

void JavaClasses::check_offsets() {
  bool valid = true;

#define CHECK_OFFSET(klass_name, cpp_klass_name, field_name, field_sig) \
  valid &= check_offset(klass_name, cpp_klass_name :: _##field_name ## _offset, #field_name, field_sig)

#define CHECK_LONG_OFFSET(klass_name, cpp_klass_name, field_name, field_sig) \
  valid &= check_offset(klass_name, cpp_klass_name :: _##long_ ## field_name ## _offset, #field_name, field_sig)

  // Boxed primitive objects (java_lang_boxing_object)

  CHECK_OFFSET("java/lang/Boolean",   java_lang_boxing_object, value, "Z");
  CHECK_OFFSET("java/lang/Character", java_lang_boxing_object, value, "C");
  CHECK_OFFSET("java/lang/Float",     java_lang_boxing_object, value, "F");
  CHECK_LONG_OFFSET("java/lang/Double", java_lang_boxing_object, value, "D");
  CHECK_OFFSET("java/lang/Byte",      java_lang_boxing_object, value, "B");
  CHECK_OFFSET("java/lang/Short",     java_lang_boxing_object, value, "S");
  CHECK_OFFSET("java/lang/Integer",   java_lang_boxing_object, value, "I");
  CHECK_LONG_OFFSET("java/lang/Long", java_lang_boxing_object, value, "J");

  // java.lang.Continuation

  // CHECK_OFFSET("java/lang/Continuation", java_lang_Continuation, target,   "Ljava/lang/Runnable;");
  // CHECK_OFFSET("java/lang/Continuation", java_lang_Continuation, stack,    "[I");
  // CHECK_OFFSET("java/lang/Continuation", java_lang_Continuation, parent,   "Ljava/lang/Continuation;");
  // CHECK_OFFSET("java/lang/Continuation", java_lang_Continuation, lastFP,   "I");
  // CHECK_OFFSET("java/lang/Continuation", java_lang_Continuation, lastSP,   "I");

  if (!valid) vm_exit_during_initialization("Field offset verification failed");
}

#endif // PRODUCT

int InjectedField::compute_offset() {
  InstanceKlass* ik = InstanceKlass::cast(klass());
  for (AllFieldStream fs(ik); !fs.done(); fs.next()) {
    if (!may_be_java && !fs.access_flags().is_internal()) {
      // Only look at injected fields
      continue;
    }
    if (fs.name() == name() && fs.signature() == signature()) {
      return fs.offset();
    }
  }
  ResourceMark rm;
  tty->print_cr("Invalid layout of %s at %s/%s%s", ik->external_name(), name()->as_C_string(), signature()->as_C_string(), may_be_java ? " (may_be_java)" : "");
#ifndef PRODUCT
  ik->print();
  tty->print_cr("all fields:");
  for (AllFieldStream fs(ik); !fs.done(); fs.next()) {
    tty->print_cr("  name: %s, sig: %s, flags: %08x", fs.name()->as_C_string(), fs.signature()->as_C_string(), fs.access_flags().as_int());
  }
#endif //PRODUCT
  vm_exit_during_initialization("Invalid layout of well-known class: use -Xlog:class+load=info to see the origin of the problem class");
  return -1;
}

void javaClasses_init() {
  JavaClasses::compute_offsets();
  JavaClasses::check_offsets();
  java_lang_VirtualThread::init_static_notify_jvmti_events();
  FilteredFieldsMap::initialize();  // must be done after computing offsets.
}<|MERGE_RESOLUTION|>--- conflicted
+++ resolved
@@ -1942,7 +1942,7 @@
 void java_lang_Thread_FieldHolder::compute_offsets() {
   assert(_group_offset == 0, "offsets should be initialized only once");
 
-  InstanceKlass* k = SystemDictionary::Thread_FieldHolder_klass();
+  InstanceKlass* k = vmClasses::Thread_FieldHolder_klass();
   THREAD_FIELD_HOLDER_FIELDS_DO(FIELD_COMPUTE_OFFSET);
 }
 
@@ -2001,7 +2001,7 @@
 void java_lang_Thread_VirtualThreads::compute_offsets() {
   assert(_static_THREAD_GROUP_offset == 0, "offsets should be initialized only once");
 
-  InstanceKlass* k = SystemDictionary::Thread_VirtualThreads_klass();
+  InstanceKlass* k = vmClasses::Thread_VirtualThreads_klass();
   THREAD_VIRTUAL_THREADS_STATIC_FIELDS_DO(FIELD_COMPUTE_OFFSET);
 }
 
@@ -2012,7 +2012,7 @@
 #endif
 
 oop java_lang_Thread_VirtualThreads::get_THREAD_GROUP() {
-  InstanceKlass* k = SystemDictionary::Thread_VirtualThreads_klass();
+  InstanceKlass* k = vmClasses::Thread_VirtualThreads_klass();
   oop base = k->static_field_base_raw();
   return base->obj_field(_static_THREAD_GROUP_offset);
 }
@@ -2296,7 +2296,7 @@
   }
 
   // convert to StackTraceElement array
-  InstanceKlass* k = SystemDictionary::StackTraceElement_klass();
+  InstanceKlass* k = vmClasses::StackTraceElement_klass();
   assert(k != NULL, "must be loaded in 1.4+");
   if (k->should_be_initialized()) k->initialize(CHECK_NULL);
   objArrayHandle trace = oopFactory::new_objArray_handle(k, gstc._depth, CHECK_NULL);
@@ -2407,54 +2407,23 @@
 int java_lang_VirtualThread::_continuation_offset;
 int java_lang_VirtualThread::_state_offset;
 
-<<<<<<< HEAD
 #define VTHREAD_FIELDS_DO(macro) \
   macro(static_notify_jvmti_events_offset,  k, "notifyJvmtiEvents",  bool_signature, true); \
   macro(static_vthread_scope_offset,  k, "VTHREAD_SCOPE",  continuationscope_signature, true); \
   macro(_carrierThread_offset,  k, "carrierThread",  thread_signature, false); \
   macro(_continuation_offset,  k, "cont",  continuation_signature, false); \
   macro(_state_offset,  k, "state",  int_signature, false)
-=======
-void java_lang_Throwable::compute_offsets() {
-  InstanceKlass* k = vmClasses::Throwable_klass();
-  THROWABLE_FIELDS_DO(FIELD_COMPUTE_OFFSET);
-}
->>>>>>> f025bc1d
 
 static jboolean vthread_notify_jvmti_events = JNI_FALSE;
 
-<<<<<<< HEAD
 void java_lang_VirtualThread::compute_offsets() {
-  InstanceKlass* k = SystemDictionary::VirtualThread_klass();
+  InstanceKlass* k = vmClasses::VirtualThread_klass();
   VTHREAD_FIELDS_DO(FIELD_COMPUTE_OFFSET);
-=======
-oop java_lang_Throwable::unassigned_stacktrace() {
-  InstanceKlass* ik = vmClasses::Throwable_klass();
-  oop base = ik->static_field_base_raw();
-  return base->obj_field(_static_unassigned_stacktrace_offset);
-}
-
-oop java_lang_Throwable::backtrace(oop throwable) {
-  return throwable->obj_field_acquire(_backtrace_offset);
-}
-
-
-void java_lang_Throwable::set_backtrace(oop throwable, oop value) {
-  throwable->release_obj_field_put(_backtrace_offset, value);
-}
-
-int java_lang_Throwable::depth(oop throwable) {
-  return throwable->int_field(_depth_offset);
-}
-
-void java_lang_Throwable::set_depth(oop throwable, int value) {
-  throwable->int_field_put(_depth_offset, value);
->>>>>>> f025bc1d
 }
 
 void java_lang_VirtualThread::init_static_notify_jvmti_events() {
   if (vthread_notify_jvmti_events) {
-    InstanceKlass* ik = SystemDictionary::VirtualThread_klass();
+    InstanceKlass* ik = vmClasses::VirtualThread_klass();
     oop base = ik->static_field_base_raw();
     base->release_bool_field_put(static_notify_jvmti_events_offset, vthread_notify_jvmti_events);
   }
@@ -2532,7 +2501,7 @@
   macro(_static_unassigned_stacktrace_offset, k, "UNASSIGNED_STACK", java_lang_StackTraceElement_array, true)
 
 void java_lang_Throwable::compute_offsets() {
-  InstanceKlass* k = SystemDictionary::Throwable_klass();
+  InstanceKlass* k = vmClasses::Throwable_klass();
   THROWABLE_FIELDS_DO(FIELD_COMPUTE_OFFSET);
 }
 
@@ -2543,7 +2512,7 @@
 #endif
 
 oop java_lang_Throwable::unassigned_stacktrace() {
-  InstanceKlass* ik = SystemDictionary::Throwable_klass();
+  InstanceKlass* ik = vmClasses::Throwable_klass();
   oop base = ik->static_field_base_raw();
   return base->obj_field(_static_unassigned_stacktrace_offset);
 }
@@ -3071,13 +3040,8 @@
 
 void java_lang_StackTraceElement::fill_in(Handle element,
                                           InstanceKlass* holder, const methodHandle& method,
-<<<<<<< HEAD
                                           int version, int bci, Symbol* name, Handle contScopeName, TRAPS) {
-  assert(element->is_a(SystemDictionary::StackTraceElement_klass()), "sanity check");
-=======
-                                          int version, int bci, Symbol* name, TRAPS) {
   assert(element->is_a(vmClasses::StackTraceElement_klass()), "sanity check");
->>>>>>> f025bc1d
 
   ResourceMark rm(THREAD);
   HandleMark hm(THREAD);
@@ -4988,7 +4952,7 @@
   macro(_name_offset, k, vmSymbols::name_name(), string_signature, false);
 
 void java_lang_ContinuationScope::compute_offsets() {
-  InstanceKlass* k = SystemDictionary::ContinuationScope_klass();
+  InstanceKlass* k = vmClasses::ContinuationScope_klass();
   CONTINUATIONSCOPE_FIELDS_DO(FIELD_COMPUTE_OFFSET);
 }
 
@@ -5022,7 +4986,7 @@
   macro(_numInterpretedFrames_offset, k, vmSymbols::numInterpretedFrames_name(), short_signature, false);
 
 void java_lang_Continuation::compute_offsets() {
-  InstanceKlass* k = SystemDictionary::Continuation_klass();
+  InstanceKlass* k = vmClasses::Continuation_klass();
   CONTINUATION_FIELDS_DO(FIELD_COMPUTE_OFFSET);
 }
 
@@ -5060,7 +5024,7 @@
   macro(_cont_offset,      k, "cont",                      continuation_signature, false);
 
 void jdk_internal_misc_StackChunk::compute_offsets() {
-  InstanceKlass* k = SystemDictionary::StackChunk_klass();
+  InstanceKlass* k = vmClasses::StackChunk_klass();
   STACKCHUNK_FIELDS_DO(FIELD_COMPUTE_OFFSET);
 }
 
