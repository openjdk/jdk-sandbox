/*
 * Copyright (c) 1997, 2020, Oracle and/or its affiliates. All rights reserved.
 * DO NOT ALTER OR REMOVE COPYRIGHT NOTICES OR THIS FILE HEADER.
 *
 * This code is free software; you can redistribute it and/or modify it
 * under the terms of the GNU General Public License version 2 only, as
 * published by the Free Software Foundation.
 *
 * This code is distributed in the hope that it will be useful, but WITHOUT
 * ANY WARRANTY; without even the implied warranty of MERCHANTABILITY or
 * FITNESS FOR A PARTICULAR PURPOSE.  See the GNU General Public License
 * version 2 for more details (a copy is included in the LICENSE file that
 * accompanied this code).
 *
 * You should have received a copy of the GNU General Public License version
 * 2 along with this work; if not, write to the Free Software Foundation,
 * Inc., 51 Franklin St, Fifth Floor, Boston, MA 02110-1301 USA.
 *
 * Please contact Oracle, 500 Oracle Parkway, Redwood Shores, CA 94065 USA
 * or visit www.oracle.com if you need additional information or have any
 * questions.
 *
 */

#include "precompiled.hpp"
#include "classfile/altHashing.hpp"
#include "classfile/classLoaderData.inline.hpp"
#include "classfile/javaClasses.inline.hpp"
#include "classfile/moduleEntry.hpp"
#include "classfile/stringTable.hpp"
#include "classfile/symbolTable.hpp"
#include "classfile/vmSymbols.hpp"
#include "code/debugInfo.hpp"
#include "code/dependencyContext.hpp"
#include "code/pcDesc.hpp"
#include "interpreter/interpreter.hpp"
#include "interpreter/linkResolver.hpp"
#include "logging/log.hpp"
#include "logging/logStream.hpp"
#include "memory/heapShared.inline.hpp"
#include "memory/metaspaceShared.hpp"
#include "memory/oopFactory.hpp"
#include "memory/resourceArea.hpp"
#include "memory/universe.hpp"
#include "oops/fieldStreams.inline.hpp"
#include "oops/instanceKlass.hpp"
#include "oops/instanceMirrorKlass.hpp"
#include "oops/klass.hpp"
#include "oops/method.inline.hpp"
#include "oops/objArrayOop.inline.hpp"
#include "oops/oop.inline.hpp"
#include "oops/symbol.hpp"
#include "oops/recordComponent.hpp"
#include "oops/typeArrayOop.inline.hpp"
#include "prims/jvmtiExport.hpp"
#include "prims/methodHandles.hpp"
#include "prims/resolvedMethodTable.hpp"
#include "runtime/fieldDescriptor.inline.hpp"
#include "runtime/frame.inline.hpp"
#include "runtime/handles.inline.hpp"
#include "runtime/init.hpp"
#include "runtime/interfaceSupport.inline.hpp"
#include "runtime/java.hpp"
#include "runtime/javaCalls.hpp"
#include "runtime/jniHandles.inline.hpp"
#include "runtime/reflectionUtils.hpp"
#include "runtime/safepoint.hpp"
#include "runtime/safepointVerifiers.hpp"
#include "runtime/thread.inline.hpp"
#include "runtime/vframe.inline.hpp"
#include "runtime/vm_version.hpp"
#include "utilities/align.hpp"
#include "utilities/preserveException.hpp"
#include "utilities/utf8.hpp"
#if INCLUDE_JVMCI
#include "jvmci/jvmciJavaClasses.hpp"
#endif

#define INJECTED_FIELD_COMPUTE_OFFSET(klass, name, signature, may_be_java)    \
  klass::_##name##_offset = JavaClasses::compute_injected_offset(JavaClasses::klass##_##name##_enum);

#if INCLUDE_CDS
#define INJECTED_FIELD_SERIALIZE_OFFSET(klass, name, signature, may_be_java) \
  f->do_u4((u4*)&_##name##_offset);
#endif

#define DECLARE_INJECTED_FIELD(klass, name, signature, may_be_java)           \
  { SystemDictionary::WK_KLASS_ENUM_NAME(klass), vmSymbols::VM_SYMBOL_ENUM_NAME(name##_name), vmSymbols::VM_SYMBOL_ENUM_NAME(signature), may_be_java },

InjectedField JavaClasses::_injected_fields[] = {
  ALL_INJECTED_FIELDS(DECLARE_INJECTED_FIELD)
};

// Register native methods of Object
void java_lang_Object::register_natives(TRAPS) {
  InstanceKlass* obj = SystemDictionary::Object_klass();
  Method::register_native(obj, vmSymbols::hashCode_name(),
                          vmSymbols::void_int_signature(), (address) &JVM_IHashCode, CHECK);
  Method::register_native(obj, vmSymbols::wait_name(),
                          vmSymbols::long_void_signature(), (address) &JVM_MonitorWait, CHECK);
  Method::register_native(obj, vmSymbols::notify_name(),
                          vmSymbols::void_method_signature(), (address) &JVM_MonitorNotify, CHECK);
  Method::register_native(obj, vmSymbols::notifyAll_name(),
                          vmSymbols::void_method_signature(), (address) &JVM_MonitorNotifyAll, CHECK);
  Method::register_native(obj, vmSymbols::clone_name(),
                          vmSymbols::void_object_signature(), (address) &JVM_Clone, THREAD);
}

int JavaClasses::compute_injected_offset(InjectedFieldID id) {
  return _injected_fields[id].compute_offset();
}

InjectedField* JavaClasses::get_injected(Symbol* class_name, int* field_count) {
  *field_count = 0;

  vmSymbols::SID sid = vmSymbols::find_sid(class_name);
  if (sid == vmSymbols::NO_SID) {
    // Only well known classes can inject fields
    return NULL;
  }

  int count = 0;
  int start = -1;

#define LOOKUP_INJECTED_FIELD(klass, name, signature, may_be_java) \
  if (sid == vmSymbols::VM_SYMBOL_ENUM_NAME(klass)) {              \
    count++;                                                       \
    if (start == -1) start = klass##_##name##_enum;                \
  }
  ALL_INJECTED_FIELDS(LOOKUP_INJECTED_FIELD);
#undef LOOKUP_INJECTED_FIELD

  if (start != -1) {
    *field_count = count;
    return _injected_fields + start;
  }
  return NULL;
}


// Helpful routine for computing field offsets at run time rather than hardcoding them
// Finds local fields only, including static fields.  Static field offsets are from the
// beginning of the mirror.
static void compute_offset(int &dest_offset,
                           InstanceKlass* ik, Symbol* name_symbol, Symbol* signature_symbol,
                           bool is_static = false) {
  fieldDescriptor fd;
  if (ik == NULL) {
    ResourceMark rm;
    log_error(class)("Mismatch JDK version for field: %s type: %s", name_symbol->as_C_string(), signature_symbol->as_C_string());
    vm_exit_during_initialization("Invalid layout of well-known class");
  }

  if (!ik->find_local_field(name_symbol, signature_symbol, &fd) || fd.is_static() != is_static) {
    ResourceMark rm;
    log_error(class)("Invalid layout of %s field: %s type: %s", ik->external_name(),
                     name_symbol->as_C_string(), signature_symbol->as_C_string());
#ifndef PRODUCT
    // Prints all fields and offsets
    Log(class) lt;
    LogStream ls(lt.error());
    ik->print_on(&ls);
#endif //PRODUCT
    vm_exit_during_initialization("Invalid layout of well-known class: use -Xlog:class+load=info to see the origin of the problem class");
  }
  dest_offset = fd.offset();
}

// Overloading to pass name as a string.
static void compute_offset(int& dest_offset, InstanceKlass* ik,
                           const char* name_string, Symbol* signature_symbol,
                           bool is_static = false) {
  TempNewSymbol name = SymbolTable::probe(name_string, (int)strlen(name_string));
  if (name == NULL) {
    ResourceMark rm;
    log_error(class)("Name %s should be in the SymbolTable since its class is loaded", name_string);
    vm_exit_during_initialization("Invalid layout of well-known class", ik->external_name());
  }
  compute_offset(dest_offset, ik, name, signature_symbol, is_static);
}


#if INCLUDE_CDS
#define FIELD_SERIALIZE_OFFSET(offset, klass, name, signature, is_static) \
  f->do_u4((u4*)&offset)
#endif

#define FIELD_COMPUTE_OFFSET(offset, klass, name, signature, is_static) \
  compute_offset(offset, klass, name, vmSymbols::signature(), is_static)

// This class provides a simple wrapper over the internal structure of
// exception backtrace to insulate users of the backtrace from needing
// to know what it looks like.
// The code of this class is not GC safe. Allocations can only happen
// in expand().
class BacktraceBuilder: public StackObj {
 friend class BacktraceIterator;
 private:
  Handle          _backtrace;
  objArrayOop     _head;
  typeArrayOop    _methods;
  typeArrayOop    _bcis;
  objArrayOop     _mirrors;
  typeArrayOop    _names; // Needed to insulate method name against redefinition.
  objArrayOop     _conts;
  // True if the top frame of the backtrace is omitted because it shall be hidden.
  bool            _has_hidden_top_frame;
  int             _index;
  NoSafepointVerifier _nsv;

  enum {
    trace_methods_offset = java_lang_Throwable::trace_methods_offset,
    trace_bcis_offset    = java_lang_Throwable::trace_bcis_offset,
    trace_mirrors_offset = java_lang_Throwable::trace_mirrors_offset,
    trace_names_offset   = java_lang_Throwable::trace_names_offset,
    trace_conts_offset   = java_lang_Throwable::trace_conts_offset,
    trace_next_offset    = java_lang_Throwable::trace_next_offset,
    trace_hidden_offset  = java_lang_Throwable::trace_hidden_offset,
    trace_size           = java_lang_Throwable::trace_size,
    trace_chunk_size     = java_lang_Throwable::trace_chunk_size
  };

  // get info out of chunks
  static typeArrayOop get_methods(objArrayHandle chunk) {
    typeArrayOop methods = typeArrayOop(chunk->obj_at(trace_methods_offset));
    assert(methods != NULL, "method array should be initialized in backtrace");
    return methods;
  }
  static typeArrayOop get_bcis(objArrayHandle chunk) {
    typeArrayOop bcis = typeArrayOop(chunk->obj_at(trace_bcis_offset));
    assert(bcis != NULL, "bci array should be initialized in backtrace");
    return bcis;
  }
  static objArrayOop get_mirrors(objArrayHandle chunk) {
    objArrayOop mirrors = objArrayOop(chunk->obj_at(trace_mirrors_offset));
    assert(mirrors != NULL, "mirror array should be initialized in backtrace");
    return mirrors;
  }
  static typeArrayOop get_names(objArrayHandle chunk) {
    typeArrayOop names = typeArrayOop(chunk->obj_at(trace_names_offset));
    assert(names != NULL, "names array should be initialized in backtrace");
    return names;
  }
  static objArrayOop get_conts(objArrayHandle chunk) {
    objArrayOop conts = objArrayOop(chunk->obj_at(trace_conts_offset));
    assert(conts != NULL, "conts array should be initialized in backtrace");
    return conts;
  }
  static bool has_hidden_top_frame(objArrayHandle chunk) {
    oop hidden = chunk->obj_at(trace_hidden_offset);
    return hidden != NULL;
  }

 public:

  // constructor for new backtrace
  BacktraceBuilder(TRAPS): _head(NULL), _methods(NULL), _bcis(NULL), _mirrors(NULL), _names(NULL), _conts(NULL), _has_hidden_top_frame(false) {
    expand(CHECK);
    _backtrace = Handle(THREAD, _head);
    _index = 0;
  }

  BacktraceBuilder(Thread* thread, objArrayHandle backtrace) {
    _methods = get_methods(backtrace);
    _bcis = get_bcis(backtrace);
    _mirrors = get_mirrors(backtrace);
    _names = get_names(backtrace);
    _conts = get_conts(backtrace);
    _has_hidden_top_frame = has_hidden_top_frame(backtrace);
    assert(_methods->length() == _bcis->length() &&
           _methods->length() == _mirrors->length() &&
           _mirrors->length() == _names->length() &&
           _names->length() == _conts->length(),
           "method and source information arrays should match");

    // head is the preallocated backtrace
    _head = backtrace();
    _backtrace = Handle(thread, _head);
    _index = 0;
  }

  void expand(TRAPS) {
    objArrayHandle old_head(THREAD, _head);
    PauseNoSafepointVerifier pnsv(&_nsv);

    objArrayOop head = oopFactory::new_objectArray(trace_size, CHECK);
    objArrayHandle new_head(THREAD, head);

    typeArrayOop methods = oopFactory::new_shortArray(trace_chunk_size, CHECK);
    typeArrayHandle new_methods(THREAD, methods);

    typeArrayOop bcis = oopFactory::new_intArray(trace_chunk_size, CHECK);
    typeArrayHandle new_bcis(THREAD, bcis);

    objArrayOop mirrors = oopFactory::new_objectArray(trace_chunk_size, CHECK);
    objArrayHandle new_mirrors(THREAD, mirrors);

    typeArrayOop names = oopFactory::new_symbolArray(trace_chunk_size, CHECK);
    typeArrayHandle new_names(THREAD, names);

    objArrayOop conts = oopFactory::new_objectArray(trace_chunk_size, CHECK);
    objArrayHandle new_conts(THREAD, conts);

    if (!old_head.is_null()) {
      old_head->obj_at_put(trace_next_offset, new_head());
    }
    new_head->obj_at_put(trace_methods_offset, new_methods());
    new_head->obj_at_put(trace_bcis_offset, new_bcis());
    new_head->obj_at_put(trace_mirrors_offset, new_mirrors());
    new_head->obj_at_put(trace_names_offset, new_names());
    new_head->obj_at_put(trace_conts_offset, new_conts());
    new_head->obj_at_put(trace_hidden_offset, NULL);

    _head    = new_head();
    _methods = new_methods();
    _bcis = new_bcis();
    _mirrors = new_mirrors();
    _names  = new_names();
    _conts  = new_conts();
    _index = 0;
  }

  oop backtrace() {
    return _backtrace();
  }

  inline void push(Method* method, int bci, oop contScopeName, TRAPS) {
    // Smear the -1 bci to 0 since the array only holds unsigned
    // shorts.  The later line number lookup would just smear the -1
    // to a 0 even if it could be recorded.
    if (bci == SynchronizationEntryBCI) bci = 0;

    if (_index >= trace_chunk_size) {
      methodHandle mhandle(THREAD, method);
      Handle chandle(THREAD, contScopeName);
      expand(CHECK);
      method = mhandle();
      contScopeName = chandle();
    }

    _methods->ushort_at_put(_index, method->orig_method_idnum());
    _bcis->int_at_put(_index, Backtrace::merge_bci_and_version(bci, method->constants()->version()));

    // Note:this doesn't leak symbols because the mirror in the backtrace keeps the
    // klass owning the symbols alive so their refcounts aren't decremented.
    Symbol* name = method->name();
    _names->symbol_at_put(_index, name);

    // We need to save the mirrors in the backtrace to keep the class
    // from being unloaded while we still have this stack trace.
    assert(method->method_holder()->java_mirror() != NULL, "never push null for mirror");
    _mirrors->obj_at_put(_index, method->method_holder()->java_mirror());

    _conts->obj_at_put(_index, contScopeName);

    _index++;
  }

  void set_has_hidden_top_frame(TRAPS) {
    if (!_has_hidden_top_frame) {
      // It would be nice to add java/lang/Boolean::TRUE here
      // to indicate that this backtrace has a hidden top frame.
      // But this code is used before TRUE is allocated.
      // Therefore let's just use an arbitrary legal oop
      // available right here. _methods is a short[].
      assert(_methods != NULL, "we need a legal oop");
      _has_hidden_top_frame = true;
      _head->obj_at_put(trace_hidden_offset, _methods);
    }
  }
};

struct BacktraceElement : public StackObj {
  int _method_id;
  int _bci;
  int _version;
  Symbol* _name;
  Handle _mirror;
  Handle _cont; // the continuation scope name (String)
  BacktraceElement(Handle mirror, int mid, int version, int bci, Symbol* name, Handle cont) :
                   _method_id(mid), _bci(bci), _version(version), _name(name), _mirror(mirror), _cont(cont) {}
};

class BacktraceIterator : public StackObj {
  int _index;
  objArrayHandle  _result;
  objArrayHandle  _mirrors;
  typeArrayHandle _methods;
  typeArrayHandle _bcis;
  typeArrayHandle _names;
  objArrayHandle  _conts;

  void init(objArrayHandle result, Thread* thread) {
    // Get method id, bci, version and mirror from chunk
    _result = result;
    if (_result.not_null()) {
      _methods = typeArrayHandle(thread, BacktraceBuilder::get_methods(_result));
      _bcis = typeArrayHandle(thread, BacktraceBuilder::get_bcis(_result));
      _mirrors = objArrayHandle(thread, BacktraceBuilder::get_mirrors(_result));
      _names = typeArrayHandle(thread, BacktraceBuilder::get_names(_result));
      _conts = objArrayHandle(thread, BacktraceBuilder::get_conts(_result));
      _index = 0;
    }
  }
 public:
  BacktraceIterator(objArrayHandle result, Thread* thread) {
    init(result, thread);
    assert(_methods.is_null() || _methods->length() == java_lang_Throwable::trace_chunk_size, "lengths don't match");
  }

  BacktraceElement next(Thread* thread) {
    BacktraceElement e (Handle(thread, _mirrors->obj_at(_index)),
                        _methods->ushort_at(_index),
                        Backtrace::version_at(_bcis->int_at(_index)),
                        Backtrace::bci_at(_bcis->int_at(_index)),
                        _names->symbol_at(_index),
                        Handle(thread, _conts->obj_at(_index)));
    _index++;

    if (_index >= java_lang_Throwable::trace_chunk_size) {
      int next_offset = java_lang_Throwable::trace_next_offset;
      // Get next chunk
      objArrayHandle result (thread, objArrayOop(_result->obj_at(next_offset)));
      init(result, thread);
    }
    return e;
  }

  bool repeat() {
    return _result.not_null() && _mirrors->obj_at(_index) != NULL;
  }
};

// java_lang_String

int java_lang_String::_value_offset;
int java_lang_String::_hash_offset;
int java_lang_String::_hashIsZero_offset;
int java_lang_String::_coder_offset;

bool java_lang_String::_initialized;

bool java_lang_String::is_instance(oop obj) {
  return is_instance_inlined(obj);
}

#define STRING_FIELDS_DO(macro) \
  macro(_value_offset, k, vmSymbols::value_name(), byte_array_signature, false); \
  macro(_hash_offset,  k, "hash",                  int_signature,        false); \
  macro(_hashIsZero_offset, k, "hashIsZero",       bool_signature,       false); \
  macro(_coder_offset, k, "coder",                 byte_signature,       false);

void java_lang_String::compute_offsets() {
  if (_initialized) {
    return;
  }

  InstanceKlass* k = SystemDictionary::String_klass();
  STRING_FIELDS_DO(FIELD_COMPUTE_OFFSET);

  _initialized = true;
}

#if INCLUDE_CDS
void java_lang_String::serialize_offsets(SerializeClosure* f) {
  STRING_FIELDS_DO(FIELD_SERIALIZE_OFFSET);
  f->do_bool(&_initialized);
}
#endif

class CompactStringsFixup : public FieldClosure {
private:
  bool _value;

public:
  CompactStringsFixup(bool value) : _value(value) {}

  void do_field(fieldDescriptor* fd) {
    if (fd->name() == vmSymbols::compact_strings_name()) {
      oop mirror = fd->field_holder()->java_mirror();
      assert(fd->field_holder() == SystemDictionary::String_klass(), "Should be String");
      assert(mirror != NULL, "String must have mirror already");
      mirror->bool_field_put(fd->offset(), _value);
    }
  }
};

void java_lang_String::set_compact_strings(bool value) {
  CompactStringsFixup fix(value);
  SystemDictionary::String_klass()->do_local_static_fields(&fix);
}

Handle java_lang_String::basic_create(int length, bool is_latin1, TRAPS) {
  assert(_initialized, "Must be initialized");
  assert(CompactStrings || !is_latin1, "Must be UTF16 without CompactStrings");

  // Create the String object first, so there's a chance that the String
  // and the char array it points to end up in the same cache line.
  oop obj;
  obj = SystemDictionary::String_klass()->allocate_instance(CHECK_NH);

  // Create the char array.  The String object must be handlized here
  // because GC can happen as a result of the allocation attempt.
  Handle h_obj(THREAD, obj);
  int arr_length = is_latin1 ? length : length << 1; // 2 bytes per UTF16.
  typeArrayOop buffer = oopFactory::new_byteArray(arr_length, CHECK_NH);;

  // Point the String at the char array
  obj = h_obj();
  set_value(obj, buffer);
  // No need to zero the offset, allocation zero'ed the entire String object
  set_coder(obj, is_latin1 ? CODER_LATIN1 : CODER_UTF16);
  return h_obj;
}

Handle java_lang_String::create_from_unicode(const jchar* unicode, int length, TRAPS) {
  bool is_latin1 = CompactStrings && UNICODE::is_latin1(unicode, length);
  Handle h_obj = basic_create(length, is_latin1, CHECK_NH);
  typeArrayOop buffer = value(h_obj());
  assert(TypeArrayKlass::cast(buffer->klass())->element_type() == T_BYTE, "only byte[]");
  if (is_latin1) {
    for (int index = 0; index < length; index++) {
      buffer->byte_at_put(index, (jbyte)unicode[index]);
    }
  } else {
    for (int index = 0; index < length; index++) {
      buffer->char_at_put(index, unicode[index]);
    }
  }

#ifdef ASSERT
  {
    ResourceMark rm;
    char* expected = UNICODE::as_utf8(unicode, length);
    char* actual = as_utf8_string(h_obj());
    if (strcmp(expected, actual) != 0) {
      fatal("Unicode conversion failure: %s --> %s", expected, actual);
    }
  }
#endif

  return h_obj;
}

oop java_lang_String::create_oop_from_unicode(const jchar* unicode, int length, TRAPS) {
  Handle h_obj = create_from_unicode(unicode, length, CHECK_NULL);
  return h_obj();
}

Handle java_lang_String::create_from_str(const char* utf8_str, TRAPS) {
  if (utf8_str == NULL) {
    return Handle();
  }
  bool has_multibyte, is_latin1;
  int length = UTF8::unicode_length(utf8_str, is_latin1, has_multibyte);
  if (!CompactStrings) {
    has_multibyte = true;
    is_latin1 = false;
  }

  Handle h_obj = basic_create(length, is_latin1, CHECK_NH);
  if (length > 0) {
    if (!has_multibyte) {
      const jbyte* src = reinterpret_cast<const jbyte*>(utf8_str);
      ArrayAccess<>::arraycopy_from_native(src, value(h_obj()), typeArrayOopDesc::element_offset<jbyte>(0), length);
    } else if (is_latin1) {
      UTF8::convert_to_unicode(utf8_str, value(h_obj())->byte_at_addr(0), length);
    } else {
      UTF8::convert_to_unicode(utf8_str, value(h_obj())->char_at_addr(0), length);
    }
  }

#ifdef ASSERT
  // This check is too strict when the input string is not a valid UTF8.
  // For example, it may be created with arbitrary content via jni_NewStringUTF.
  if (UTF8::is_legal_utf8((const unsigned char*)utf8_str, (int)strlen(utf8_str), false)) {
    ResourceMark rm;
    const char* expected = utf8_str;
    char* actual = as_utf8_string(h_obj());
    if (strcmp(expected, actual) != 0) {
      fatal("String conversion failure: %s --> %s", expected, actual);
    }
  }
#endif

  return h_obj;
}

oop java_lang_String::create_oop_from_str(const char* utf8_str, TRAPS) {
  Handle h_obj = create_from_str(utf8_str, CHECK_NULL);
  return h_obj();
}

Handle java_lang_String::create_from_symbol(Symbol* symbol, TRAPS) {
  const char* utf8_str = (char*)symbol->bytes();
  int utf8_len = symbol->utf8_length();

  bool has_multibyte, is_latin1;
  int length = UTF8::unicode_length(utf8_str, utf8_len, is_latin1, has_multibyte);
  if (!CompactStrings) {
    has_multibyte = true;
    is_latin1 = false;
  }

  Handle h_obj = basic_create(length, is_latin1, CHECK_NH);
  if (length > 0) {
    if (!has_multibyte) {
      const jbyte* src = reinterpret_cast<const jbyte*>(utf8_str);
      ArrayAccess<>::arraycopy_from_native(src, value(h_obj()), typeArrayOopDesc::element_offset<jbyte>(0), length);
    } else if (is_latin1) {
      UTF8::convert_to_unicode(utf8_str, value(h_obj())->byte_at_addr(0), length);
    } else {
      UTF8::convert_to_unicode(utf8_str, value(h_obj())->char_at_addr(0), length);
    }
  }

#ifdef ASSERT
  {
    ResourceMark rm;
    const char* expected = symbol->as_utf8();
    char* actual = as_utf8_string(h_obj());
    if (strncmp(expected, actual, utf8_len) != 0) {
      fatal("Symbol conversion failure: %s --> %s", expected, actual);
    }
  }
#endif

  return h_obj;
}

// Converts a C string to a Java String based on current encoding
Handle java_lang_String::create_from_platform_dependent_str(const char* str, TRAPS) {
  assert(str != NULL, "bad arguments");

  typedef jstring (JNICALL *to_java_string_fn_t)(JNIEnv*, const char *);
  static to_java_string_fn_t _to_java_string_fn = NULL;

  if (_to_java_string_fn == NULL) {
    void *lib_handle = os::native_java_library();
    _to_java_string_fn = CAST_TO_FN_PTR(to_java_string_fn_t, os::dll_lookup(lib_handle, "JNU_NewStringPlatform"));
#if defined(_WIN32) && !defined(_WIN64)
    if (_to_java_string_fn == NULL) {
      // On 32 bit Windows, also try __stdcall decorated name
      _to_java_string_fn = CAST_TO_FN_PTR(to_java_string_fn_t, os::dll_lookup(lib_handle, "_JNU_NewStringPlatform@8"));
    }
#endif
    if (_to_java_string_fn == NULL) {
      fatal("JNU_NewStringPlatform missing");
    }
  }

  jstring js = NULL;
  {
    JavaThread* thread = THREAD->as_Java_thread();
    HandleMark hm(thread);
    ThreadToNativeFromVM ttn(thread);
    js = (_to_java_string_fn)(thread->jni_environment(), str);
  }

  Handle native_platform_string(THREAD, JNIHandles::resolve(js));
  JNIHandles::destroy_local(js);  // destroy local JNIHandle.
  return native_platform_string;
}

// Converts a Java String to a native C string that can be used for
// native OS calls.
char* java_lang_String::as_platform_dependent_str(Handle java_string, TRAPS) {
  typedef char* (*to_platform_string_fn_t)(JNIEnv*, jstring, bool*);
  static to_platform_string_fn_t _to_platform_string_fn = NULL;

  if (_to_platform_string_fn == NULL) {
    void *lib_handle = os::native_java_library();
    _to_platform_string_fn = CAST_TO_FN_PTR(to_platform_string_fn_t, os::dll_lookup(lib_handle, "GetStringPlatformChars"));
    if (_to_platform_string_fn == NULL) {
      fatal("GetStringPlatformChars missing");
    }
  }

  char *native_platform_string;
  { JavaThread* thread = THREAD->as_Java_thread();
    jstring js = (jstring) JNIHandles::make_local(thread, java_string());
    bool is_copy;
    HandleMark hm(thread);
    ThreadToNativeFromVM ttn(thread);
    JNIEnv *env = thread->jni_environment();
    native_platform_string = (_to_platform_string_fn)(env, js, &is_copy);
    assert(is_copy == JNI_TRUE, "is_copy value changed");
    JNIHandles::destroy_local(js);
  }
  return native_platform_string;
}

Handle java_lang_String::char_converter(Handle java_string, jchar from_char, jchar to_char, TRAPS) {
  oop          obj    = java_string();
  // Typical usage is to convert all '/' to '.' in string.
  typeArrayOop value  = java_lang_String::value(obj);
  int          length = java_lang_String::length(obj, value);
  bool      is_latin1 = java_lang_String::is_latin1(obj);

  // First check if any from_char exist
  int index; // Declared outside, used later
  for (index = 0; index < length; index++) {
    jchar c = !is_latin1 ? value->char_at(index) :
                  ((jchar) value->byte_at(index)) & 0xff;
    if (c == from_char) {
      break;
    }
  }
  if (index == length) {
    // No from_char, so do not copy.
    return java_string;
  }

  // Check if result string will be latin1
  bool to_is_latin1 = false;

  // Replacement char must be latin1
  if (CompactStrings && UNICODE::is_latin1(to_char)) {
    if (is_latin1) {
      // Source string is latin1 as well
      to_is_latin1 = true;
    } else if (!UNICODE::is_latin1(from_char)) {
      // We are replacing an UTF16 char. Scan string to
      // check if result can be latin1 encoded.
      to_is_latin1 = true;
      for (index = 0; index < length; index++) {
        jchar c = value->char_at(index);
        if (c != from_char && !UNICODE::is_latin1(c)) {
          to_is_latin1 = false;
          break;
        }
      }
    }
  }

  // Create new UNICODE (or byte) buffer. Must handlize value because GC
  // may happen during String and char array creation.
  typeArrayHandle h_value(THREAD, value);
  Handle string = basic_create(length, to_is_latin1, CHECK_NH);
  typeArrayOop from_buffer = h_value();
  typeArrayOop to_buffer = java_lang_String::value(string());

  // Copy contents
  for (index = 0; index < length; index++) {
    jchar c = (!is_latin1) ? from_buffer->char_at(index) :
                    ((jchar) from_buffer->byte_at(index)) & 0xff;
    if (c == from_char) {
      c = to_char;
    }
    if (!to_is_latin1) {
      to_buffer->char_at_put(index, c);
    } else {
      to_buffer->byte_at_put(index, (jbyte) c);
    }
  }
  return string;
}

jchar* java_lang_String::as_unicode_string(oop java_string, int& length, TRAPS) {
  typeArrayOop value  = java_lang_String::value(java_string);
               length = java_lang_String::length(java_string, value);
  bool      is_latin1 = java_lang_String::is_latin1(java_string);

  jchar* result = NEW_RESOURCE_ARRAY_RETURN_NULL(jchar, length);
  if (result != NULL) {
    if (!is_latin1) {
      for (int index = 0; index < length; index++) {
        result[index] = value->char_at(index);
      }
    } else {
      for (int index = 0; index < length; index++) {
        result[index] = ((jchar) value->byte_at(index)) & 0xff;
      }
    }
  } else {
    THROW_MSG_0(vmSymbols::java_lang_OutOfMemoryError(), "could not allocate Unicode string");
  }
  return result;
}

unsigned int java_lang_String::hash_code(oop java_string) {
  // The hash and hashIsZero fields are subject to a benign data race,
  // making it crucial to ensure that any observable result of the
  // calculation in this method stays correct under any possible read of
  // these fields. Necessary restrictions to allow this to be correct
  // without explicit memory fences or similar concurrency primitives is
  // that we can ever only write to one of these two fields for a given
  // String instance, and that the computation is idempotent and derived
  // from immutable state
  assert(_initialized && (_hash_offset > 0) && (_hashIsZero_offset > 0), "Must be initialized");
  if (java_lang_String::hash_is_set(java_string)) {
    return java_string->int_field(_hash_offset);
  }

  typeArrayOop value = java_lang_String::value(java_string);
  int         length = java_lang_String::length(java_string, value);
  bool     is_latin1 = java_lang_String::is_latin1(java_string);

  unsigned int hash = 0;
  if (length > 0) {
    if (is_latin1) {
      hash = java_lang_String::hash_code(value->byte_at_addr(0), length);
    } else {
      hash = java_lang_String::hash_code(value->char_at_addr(0), length);
    }
  }

  if (hash != 0) {
    java_string->int_field_put(_hash_offset, hash);
  } else {
    java_string->bool_field_put(_hashIsZero_offset, true);
  }
  return hash;
}

char* java_lang_String::as_quoted_ascii(oop java_string) {
  typeArrayOop value  = java_lang_String::value(java_string);
  int          length = java_lang_String::length(java_string, value);
  bool      is_latin1 = java_lang_String::is_latin1(java_string);

  if (length == 0) return NULL;

  char* result;
  int result_length;
  if (!is_latin1) {
    jchar* base = value->char_at_addr(0);
    result_length = UNICODE::quoted_ascii_length(base, length) + 1;
    result = NEW_RESOURCE_ARRAY(char, result_length);
    UNICODE::as_quoted_ascii(base, length, result, result_length);
  } else {
    jbyte* base = value->byte_at_addr(0);
    result_length = UNICODE::quoted_ascii_length(base, length) + 1;
    result = NEW_RESOURCE_ARRAY(char, result_length);
    UNICODE::as_quoted_ascii(base, length, result, result_length);
  }
  assert(result_length >= length + 1, "must not be shorter");
  assert(result_length == (int)strlen(result) + 1, "must match");
  return result;
}

Symbol* java_lang_String::as_symbol(oop java_string) {
  typeArrayOop value  = java_lang_String::value(java_string);
  int          length = java_lang_String::length(java_string, value);
  bool      is_latin1 = java_lang_String::is_latin1(java_string);
  if (!is_latin1) {
    jchar* base = (length == 0) ? NULL : value->char_at_addr(0);
    Symbol* sym = SymbolTable::new_symbol(base, length);
    return sym;
  } else {
    ResourceMark rm;
    jbyte* position = (length == 0) ? NULL : value->byte_at_addr(0);
    const char* base = UNICODE::as_utf8(position, length);
    Symbol* sym = SymbolTable::new_symbol(base, length);
    return sym;
  }
}

Symbol* java_lang_String::as_symbol_or_null(oop java_string) {
  typeArrayOop value  = java_lang_String::value(java_string);
  int          length = java_lang_String::length(java_string, value);
  bool      is_latin1 = java_lang_String::is_latin1(java_string);
  if (!is_latin1) {
    jchar* base = (length == 0) ? NULL : value->char_at_addr(0);
    return SymbolTable::probe_unicode(base, length);
  } else {
    ResourceMark rm;
    jbyte* position = (length == 0) ? NULL : value->byte_at_addr(0);
    const char* base = UNICODE::as_utf8(position, length);
    return SymbolTable::probe(base, length);
  }
}

int java_lang_String::utf8_length(oop java_string, typeArrayOop value) {
  assert(value_equals(value, java_lang_String::value(java_string)),
         "value must be same as java_lang_String::value(java_string)");
  int length = java_lang_String::length(java_string, value);
  if (length == 0) {
    return 0;
  }
  if (!java_lang_String::is_latin1(java_string)) {
    return UNICODE::utf8_length(value->char_at_addr(0), length);
  } else {
    return UNICODE::utf8_length(value->byte_at_addr(0), length);
  }
}

int java_lang_String::utf8_length(oop java_string) {
  typeArrayOop value = java_lang_String::value(java_string);
  return utf8_length(java_string, value);
}

char* java_lang_String::as_utf8_string(oop java_string) {
  int length;
  return as_utf8_string(java_string, length);
}

char* java_lang_String::as_utf8_string(oop java_string, int& length) {
  typeArrayOop value = java_lang_String::value(java_string);
  length             = java_lang_String::length(java_string, value);
  bool     is_latin1 = java_lang_String::is_latin1(java_string);
  if (!is_latin1) {
    jchar* position = (length == 0) ? NULL : value->char_at_addr(0);
    return UNICODE::as_utf8(position, length);
  } else {
    jbyte* position = (length == 0) ? NULL : value->byte_at_addr(0);
    return UNICODE::as_utf8(position, length);
  }
}

// Uses a provided buffer if it's sufficiently large, otherwise allocates
// a resource array to fit
char* java_lang_String::as_utf8_string_full(oop java_string, char* buf, int buflen, int& utf8_len) {
  typeArrayOop value = java_lang_String::value(java_string);
  int            len = java_lang_String::length(java_string, value);
  bool     is_latin1 = java_lang_String::is_latin1(java_string);
  if (!is_latin1) {
    jchar *position = (len == 0) ? NULL : value->char_at_addr(0);
    utf8_len = UNICODE::utf8_length(position, len);
    if (utf8_len >= buflen) {
      buf = NEW_RESOURCE_ARRAY(char, utf8_len + 1);
    }
    return UNICODE::as_utf8(position, len, buf, utf8_len + 1);
  } else {
    jbyte *position = (len == 0) ? NULL : value->byte_at_addr(0);
    utf8_len = UNICODE::utf8_length(position, len);
    if (utf8_len >= buflen) {
      buf = NEW_RESOURCE_ARRAY(char, utf8_len + 1);
    }
    return UNICODE::as_utf8(position, len, buf, utf8_len + 1);
  }
}

char* java_lang_String::as_utf8_string(oop java_string, typeArrayOop value, char* buf, int buflen) {
  assert(value_equals(value, java_lang_String::value(java_string)),
         "value must be same as java_lang_String::value(java_string)");
  int     length = java_lang_String::length(java_string, value);
  bool is_latin1 = java_lang_String::is_latin1(java_string);
  if (!is_latin1) {
    jchar* position = (length == 0) ? NULL : value->char_at_addr(0);
    return UNICODE::as_utf8(position, length, buf, buflen);
  } else {
    jbyte* position = (length == 0) ? NULL : value->byte_at_addr(0);
    return UNICODE::as_utf8(position, length, buf, buflen);
  }
}

char* java_lang_String::as_utf8_string(oop java_string, char* buf, int buflen) {
  typeArrayOop value = java_lang_String::value(java_string);
  return as_utf8_string(java_string, value, buf, buflen);
}

char* java_lang_String::as_utf8_string(oop java_string, int start, int len) {
  typeArrayOop value  = java_lang_String::value(java_string);
  bool      is_latin1 = java_lang_String::is_latin1(java_string);
  assert(start + len <= java_lang_String::length(java_string), "just checking");
  if (!is_latin1) {
    jchar* position = value->char_at_addr(start);
    return UNICODE::as_utf8(position, len);
  } else {
    jbyte* position = value->byte_at_addr(start);
    return UNICODE::as_utf8(position, len);
  }
}

char* java_lang_String::as_utf8_string(oop java_string, typeArrayOop value, int start, int len, char* buf, int buflen) {
  assert(value_equals(value, java_lang_String::value(java_string)),
         "value must be same as java_lang_String::value(java_string)");
  assert(start + len <= java_lang_String::length(java_string), "just checking");
  bool is_latin1 = java_lang_String::is_latin1(java_string);
  if (!is_latin1) {
    jchar* position = value->char_at_addr(start);
    return UNICODE::as_utf8(position, len, buf, buflen);
  } else {
    jbyte* position = value->byte_at_addr(start);
    return UNICODE::as_utf8(position, len, buf, buflen);
  }
}

bool java_lang_String::equals(oop java_string, const jchar* chars, int len) {
  assert(java_string->klass() == SystemDictionary::String_klass(),
         "must be java_string");
  typeArrayOop value = java_lang_String::value_no_keepalive(java_string);
  int length = java_lang_String::length(java_string, value);
  if (length != len) {
    return false;
  }
  bool is_latin1 = java_lang_String::is_latin1(java_string);
  if (!is_latin1) {
    for (int i = 0; i < len; i++) {
      if (value->char_at(i) != chars[i]) {
        return false;
      }
    }
  } else {
    for (int i = 0; i < len; i++) {
      if ((((jchar) value->byte_at(i)) & 0xff) != chars[i]) {
        return false;
      }
    }
  }
  return true;
}

bool java_lang_String::equals(oop str1, oop str2) {
  assert(str1->klass() == SystemDictionary::String_klass(),
         "must be java String");
  assert(str2->klass() == SystemDictionary::String_klass(),
         "must be java String");
  typeArrayOop value1    = java_lang_String::value_no_keepalive(str1);
  bool         is_latin1 = java_lang_String::is_latin1(str1);
  typeArrayOop value2    = java_lang_String::value_no_keepalive(str2);
  bool         is_latin2 = java_lang_String::is_latin1(str2);

  if (is_latin1 != is_latin2) {
    // Strings with different coders are never equal.
    return false;
  }
  return value_equals(value1, value2);
}

void java_lang_String::print(oop java_string, outputStream* st) {
  assert(java_string->klass() == SystemDictionary::String_klass(), "must be java_string");
  typeArrayOop value  = java_lang_String::value_no_keepalive(java_string);

  if (value == NULL) {
    // This can happen if, e.g., printing a String
    // object before its initializer has been called
    st->print("NULL");
    return;
  }

  int length = java_lang_String::length(java_string, value);
  bool is_latin1 = java_lang_String::is_latin1(java_string);

  st->print("\"");
  for (int index = 0; index < length; index++) {
    st->print("%c", (!is_latin1) ?  value->char_at(index) :
                           ((jchar) value->byte_at(index)) & 0xff );
  }
  st->print("\"");
}

// java_lang_Class

int java_lang_Class::_klass_offset;
int java_lang_Class::_array_klass_offset;
int java_lang_Class::_oop_size_offset;
int java_lang_Class::_static_oop_field_count_offset;
int java_lang_Class::_class_loader_offset;
int java_lang_Class::_module_offset;
int java_lang_Class::_protection_domain_offset;
int java_lang_Class::_component_mirror_offset;
int java_lang_Class::_init_lock_offset;
int java_lang_Class::_signers_offset;
int java_lang_Class::_name_offset;
int java_lang_Class::_source_file_offset;
int java_lang_Class::_classData_offset;
int java_lang_Class::_classRedefinedCount_offset;

bool java_lang_Class::_offsets_computed = false;
GrowableArray<Klass*>* java_lang_Class::_fixup_mirror_list = NULL;
GrowableArray<Klass*>* java_lang_Class::_fixup_module_field_list = NULL;

static void initialize_static_field(fieldDescriptor* fd, Handle mirror, TRAPS) {
  assert(mirror.not_null() && fd->is_static(), "just checking");
  if (fd->has_initial_value()) {
    BasicType t = fd->field_type();
    switch (t) {
      case T_BYTE:
        mirror()->byte_field_put(fd->offset(), fd->int_initial_value());
              break;
      case T_BOOLEAN:
        mirror()->bool_field_put(fd->offset(), fd->int_initial_value());
              break;
      case T_CHAR:
        mirror()->char_field_put(fd->offset(), fd->int_initial_value());
              break;
      case T_SHORT:
        mirror()->short_field_put(fd->offset(), fd->int_initial_value());
              break;
      case T_INT:
        mirror()->int_field_put(fd->offset(), fd->int_initial_value());
        break;
      case T_FLOAT:
        mirror()->float_field_put(fd->offset(), fd->float_initial_value());
        break;
      case T_DOUBLE:
        mirror()->double_field_put(fd->offset(), fd->double_initial_value());
        break;
      case T_LONG:
        mirror()->long_field_put(fd->offset(), fd->long_initial_value());
        break;
      case T_OBJECT:
        {
          assert(fd->signature() == vmSymbols::string_signature(),
                 "just checking");
          if (DumpSharedSpaces && HeapShared::is_archived_object(mirror())) {
            // Archive the String field and update the pointer.
            oop s = mirror()->obj_field(fd->offset());
            oop archived_s = StringTable::create_archived_string(s, CHECK);
            mirror()->obj_field_put(fd->offset(), archived_s);
          } else {
            oop string = fd->string_initial_value(CHECK);
            mirror()->obj_field_put(fd->offset(), string);
          }
        }
        break;
      default:
        THROW_MSG(vmSymbols::java_lang_ClassFormatError(),
                  "Illegal ConstantValue attribute in class file");
    }
  }
}


void java_lang_Class::fixup_mirror(Klass* k, TRAPS) {
  assert(InstanceMirrorKlass::offset_of_static_fields() != 0, "must have been computed already");

  // If the offset was read from the shared archive, it was fixed up already
  if (!k->is_shared()) {
    if (k->is_instance_klass()) {
      // During bootstrap, java.lang.Class wasn't loaded so static field
      // offsets were computed without the size added it.  Go back and
      // update all the static field offsets to included the size.
      for (JavaFieldStream fs(InstanceKlass::cast(k)); !fs.done(); fs.next()) {
        if (fs.access_flags().is_static()) {
          int real_offset = fs.offset() + InstanceMirrorKlass::offset_of_static_fields();
          fs.set_offset(real_offset);
        }
      }
    }
  }

  if (k->is_shared() && k->has_raw_archived_mirror()) {
    if (HeapShared::open_archive_heap_region_mapped()) {
      bool present = restore_archived_mirror(k, Handle(), Handle(), Handle(), CHECK);
      assert(present, "Missing archived mirror for %s", k->external_name());
      return;
    } else {
      k->clear_java_mirror_handle();
      k->clear_has_raw_archived_mirror();
    }
  }
  create_mirror(k, Handle(), Handle(), Handle(), Handle(), CHECK);
}

void java_lang_Class::initialize_mirror_fields(Klass* k,
                                               Handle mirror,
                                               Handle protection_domain,
                                               Handle classData,
                                               TRAPS) {
  // Allocate a simple java object for a lock.
  // This needs to be a java object because during class initialization
  // it can be held across a java call.
  typeArrayOop r = oopFactory::new_typeArray(T_INT, 0, CHECK);
  set_init_lock(mirror(), r);

  // Set protection domain also
  set_protection_domain(mirror(), protection_domain());

  // Initialize static fields
  InstanceKlass::cast(k)->do_local_static_fields(&initialize_static_field, mirror, CHECK);

 // Set classData
  set_class_data(mirror(), classData());
}

// Set the java.lang.Module module field in the java_lang_Class mirror
void java_lang_Class::set_mirror_module_field(Klass* k, Handle mirror, Handle module, TRAPS) {
  if (module.is_null()) {
    // During startup, the module may be NULL only if java.base has not been defined yet.
    // Put the class on the fixup_module_list to patch later when the java.lang.Module
    // for java.base is known. But note that since we captured the NULL module another
    // thread may have completed that initialization.

    bool javabase_was_defined = false;
    {
      MutexLocker m1(THREAD, Module_lock);
      // Keep list of classes needing java.base module fixup
      if (!ModuleEntryTable::javabase_defined()) {
        assert(k->java_mirror() != NULL, "Class's mirror is null");
        k->class_loader_data()->inc_keep_alive();
        assert(fixup_module_field_list() != NULL, "fixup_module_field_list not initialized");
        fixup_module_field_list()->push(k);
      } else {
        javabase_was_defined = true;
      }
    }

    // If java.base was already defined then patch this particular class with java.base.
    if (javabase_was_defined) {
      ModuleEntry *javabase_entry = ModuleEntryTable::javabase_moduleEntry();
      assert(javabase_entry != NULL && javabase_entry->module() != NULL,
             "Setting class module field, " JAVA_BASE_NAME " should be defined");
      Handle javabase_handle(THREAD, javabase_entry->module());
      set_module(mirror(), javabase_handle());
    }
  } else {
    assert(Universe::is_module_initialized() ||
           (ModuleEntryTable::javabase_defined() &&
            (module() == ModuleEntryTable::javabase_moduleEntry()->module())),
           "Incorrect java.lang.Module specification while creating mirror");
    set_module(mirror(), module());
  }
}

// Statically allocate fixup lists because they always get created.
void java_lang_Class::allocate_fixup_lists() {
  GrowableArray<Klass*>* mirror_list =
    new (ResourceObj::C_HEAP, mtClass) GrowableArray<Klass*>(40, mtClass);
  set_fixup_mirror_list(mirror_list);

  GrowableArray<Klass*>* module_list =
    new (ResourceObj::C_HEAP, mtModule) GrowableArray<Klass*>(500, mtModule);
  set_fixup_module_field_list(module_list);
}

void java_lang_Class::create_mirror(Klass* k, Handle class_loader,
                                    Handle module, Handle protection_domain,
                                    Handle classData, TRAPS) {
  assert(k != NULL, "Use create_basic_type_mirror for primitive types");
  assert(k->java_mirror() == NULL, "should only assign mirror once");

  // Use this moment of initialization to cache modifier_flags also,
  // to support Class.getModifiers().  Instance classes recalculate
  // the cached flags after the class file is parsed, but before the
  // class is put into the system dictionary.
  int computed_modifiers = k->compute_modifier_flags(CHECK);
  k->set_modifier_flags(computed_modifiers);
  // Class_klass has to be loaded because it is used to allocate
  // the mirror.
  if (SystemDictionary::Class_klass_loaded()) {
    // Allocate mirror (java.lang.Class instance)
    oop mirror_oop = InstanceMirrorKlass::cast(SystemDictionary::Class_klass())->allocate_instance(k, CHECK);
    Handle mirror(THREAD, mirror_oop);
    Handle comp_mirror;

    // Setup indirection from mirror->klass
    java_lang_Class::set_klass(mirror(), k);

    InstanceMirrorKlass* mk = InstanceMirrorKlass::cast(mirror->klass());
    assert(oop_size(mirror()) == mk->instance_size(k), "should have been set");

    java_lang_Class::set_static_oop_field_count(mirror(), mk->compute_static_oop_field_count(mirror()));

    // It might also have a component mirror.  This mirror must already exist.
    if (k->is_array_klass()) {
      if (k->is_typeArray_klass()) {
        BasicType type = TypeArrayKlass::cast(k)->element_type();
        comp_mirror = Handle(THREAD, Universe::java_mirror(type));
      } else {
        assert(k->is_objArray_klass(), "Must be");
        Klass* element_klass = ObjArrayKlass::cast(k)->element_klass();
        assert(element_klass != NULL, "Must have an element klass");
        comp_mirror = Handle(THREAD, element_klass->java_mirror());
      }
      assert(comp_mirror() != NULL, "must have a mirror");

      // Two-way link between the array klass and its component mirror:
      // (array_klass) k -> mirror -> component_mirror -> array_klass -> k
      set_component_mirror(mirror(), comp_mirror());
      // See below for ordering dependencies between field array_klass in component mirror
      // and java_mirror in this klass.
    } else {
      assert(k->is_instance_klass(), "Must be");

      initialize_mirror_fields(k, mirror, protection_domain, classData, THREAD);
      if (HAS_PENDING_EXCEPTION) {
        // If any of the fields throws an exception like OOM remove the klass field
        // from the mirror so GC doesn't follow it after the klass has been deallocated.
        // This mirror looks like a primitive type, which logically it is because it
        // it represents no class.
        java_lang_Class::set_klass(mirror(), NULL);
        return;
      }
    }

    // set the classLoader field in the java_lang_Class instance
    assert(class_loader() == k->class_loader(), "should be same");
    set_class_loader(mirror(), class_loader());

    // Setup indirection from klass->mirror
    // after any exceptions can happen during allocations.
    k->set_java_mirror(mirror);

    // Set the module field in the java_lang_Class instance.  This must be done
    // after the mirror is set.
    set_mirror_module_field(k, mirror, module, THREAD);

    if (comp_mirror() != NULL) {
      // Set after k->java_mirror() is published, because compiled code running
      // concurrently doesn't expect a k to have a null java_mirror.
      release_set_array_klass(comp_mirror(), k);
    }
  } else {
    assert(fixup_mirror_list() != NULL, "fixup_mirror_list not initialized");
    fixup_mirror_list()->push(k);
  }
}

#if INCLUDE_CDS_JAVA_HEAP
// Clears mirror fields. Static final fields with initial values are reloaded
// from constant pool. The object identity hash is in the object header and is
// not affected.
class ResetMirrorField: public FieldClosure {
 private:
  Handle _m;

 public:
  ResetMirrorField(Handle mirror) : _m(mirror) {}

  void do_field(fieldDescriptor* fd) {
    assert(DumpSharedSpaces, "dump time only");
    assert(_m.not_null(), "Mirror cannot be NULL");

    if (fd->is_static() && fd->has_initial_value()) {
      initialize_static_field(fd, _m, Thread::current());
      return;
    }

    BasicType ft = fd->field_type();
    switch (ft) {
      case T_BYTE:
        _m()->byte_field_put(fd->offset(), 0);
        break;
      case T_CHAR:
        _m()->char_field_put(fd->offset(), 0);
        break;
      case T_DOUBLE:
        _m()->double_field_put(fd->offset(), 0);
        break;
      case T_FLOAT:
        _m()->float_field_put(fd->offset(), 0);
        break;
      case T_INT:
        _m()->int_field_put(fd->offset(), 0);
        break;
      case T_LONG:
        _m()->long_field_put(fd->offset(), 0);
        break;
      case T_SHORT:
        _m()->short_field_put(fd->offset(), 0);
        break;
      case T_BOOLEAN:
        _m()->bool_field_put(fd->offset(), false);
        break;
      case T_ARRAY:
      case T_OBJECT: {
        // It might be useful to cache the String field, but
        // for now just clear out any reference field
        oop o = _m()->obj_field(fd->offset());
        _m()->obj_field_put(fd->offset(), NULL);
        break;
      }
      default:
        ShouldNotReachHere();
        break;
     }
  }
};

void java_lang_Class::archive_basic_type_mirrors(TRAPS) {
  assert(HeapShared::is_heap_object_archiving_allowed(),
         "HeapShared::is_heap_object_archiving_allowed() must be true");

  for (int t = T_BOOLEAN; t < T_VOID+1; t++) {
    BasicType bt = (BasicType)t;
    oop m = Universe::_mirrors[t].resolve();
    if (m != NULL) {
      // Update the field at _array_klass_offset to point to the relocated array klass.
      oop archived_m = HeapShared::archive_heap_object(m, THREAD);
      assert(archived_m != NULL, "sanity");
      Klass *ak = (Klass*)(archived_m->metadata_field(_array_klass_offset));
      assert(ak != NULL || t == T_VOID, "should not be NULL");
      if (ak != NULL) {
        Klass *reloc_ak = MetaspaceShared::get_relocated_klass(ak, true);
        archived_m->metadata_field_put(_array_klass_offset, reloc_ak);
      }

      // Clear the fields. Just to be safe
      Klass *k = m->klass();
      Handle archived_mirror_h(THREAD, archived_m);
      ResetMirrorField reset(archived_mirror_h);
      InstanceKlass::cast(k)->do_nonstatic_fields(&reset);

      log_trace(cds, heap, mirror)(
        "Archived %s mirror object from " PTR_FORMAT " ==> " PTR_FORMAT,
        type2name(bt), p2i(m), p2i(archived_m));

      Universe::replace_mirror(bt, archived_m);
    }
  }
}
//
// After the mirror object is successfully archived, the archived
// klass is set with _has_archived_raw_mirror flag.
//
// The _has_archived_raw_mirror flag is cleared at runtime when the
// archived mirror is restored. If archived java heap data cannot
// be used at runtime, new mirror object is created for the shared
// class. The _has_archived_raw_mirror is cleared also during the process.
oop java_lang_Class::archive_mirror(Klass* k, TRAPS) {
  assert(HeapShared::is_heap_object_archiving_allowed(),
         "HeapShared::is_heap_object_archiving_allowed() must be true");

  // Mirror is already archived
  if (k->has_raw_archived_mirror()) {
    assert(k->archived_java_mirror_raw() != NULL, "no archived mirror");
    return k->archived_java_mirror_raw();
  }

  // No mirror
  oop mirror = k->java_mirror();
  if (mirror == NULL) {
    return NULL;
  }

  if (k->is_instance_klass()) {
    InstanceKlass *ik = InstanceKlass::cast(k);
    assert(ik->signers() == NULL, "class with signer should have been excluded");

    if (!(ik->is_shared_boot_class() || ik->is_shared_platform_class() ||
          ik->is_shared_app_class())) {
      // Archiving mirror for classes from non-builtin loaders is not
      // supported.
      return NULL;
    }
  }

  // Now start archiving the mirror object
  oop archived_mirror = HeapShared::archive_heap_object(mirror, THREAD);
  if (archived_mirror == NULL) {
    return NULL;
  }

  archived_mirror = process_archived_mirror(k, mirror, archived_mirror, THREAD);
  if (archived_mirror == NULL) {
    return NULL;
  }

  k->set_archived_java_mirror_raw(archived_mirror);

  k->set_has_raw_archived_mirror();

  ResourceMark rm;
  log_trace(cds, heap, mirror)(
    "Archived %s mirror object from " PTR_FORMAT " ==> " PTR_FORMAT,
    k->external_name(), p2i(mirror), p2i(archived_mirror));

  return archived_mirror;
}

// The process is based on create_mirror().
oop java_lang_Class::process_archived_mirror(Klass* k, oop mirror,
                                             oop archived_mirror,
                                             Thread *THREAD) {
  // Clear nonstatic fields in archived mirror. Some of the fields will be set
  // to archived metadata and objects below.
  Klass *c = archived_mirror->klass();
  Handle archived_mirror_h(THREAD, archived_mirror);
  ResetMirrorField reset(archived_mirror_h);
  InstanceKlass::cast(c)->do_nonstatic_fields(&reset);

  if (k->is_array_klass()) {
    oop archived_comp_mirror;
    if (k->is_typeArray_klass()) {
      // The primitive type mirrors are already archived. Get the archived mirror.
      oop comp_mirror = java_lang_Class::component_mirror(mirror);
      archived_comp_mirror = HeapShared::find_archived_heap_object(comp_mirror);
      assert(archived_comp_mirror != NULL, "Must be");
    } else {
      assert(k->is_objArray_klass(), "Must be");
      Klass* element_klass = ObjArrayKlass::cast(k)->element_klass();
      assert(element_klass != NULL, "Must have an element klass");
      archived_comp_mirror = archive_mirror(element_klass, THREAD);
      if (archived_comp_mirror == NULL) {
        return NULL;
      }
    }
    java_lang_Class::set_component_mirror(archived_mirror, archived_comp_mirror);
  } else {
    assert(k->is_instance_klass(), "Must be");

    // Reset local static fields in the mirror
    InstanceKlass::cast(k)->do_local_static_fields(&reset);

    java_lang_Class:set_init_lock(archived_mirror, NULL);

    set_protection_domain(archived_mirror, NULL);
    set_signers(archived_mirror, NULL);
    set_source_file(archived_mirror, NULL);
  }

  // clear class loader and mirror_module_field
  set_class_loader(archived_mirror, NULL);
  set_module(archived_mirror, NULL);

  // The archived mirror's field at _klass_offset is still pointing to the original
  // klass. Updated the field in the archived mirror to point to the relocated
  // klass in the archive.
  Klass *reloc_k = MetaspaceShared::get_relocated_klass(as_Klass(mirror), true);
  log_debug(cds, heap, mirror)(
    "Relocate mirror metadata field at _klass_offset from " PTR_FORMAT " ==> " PTR_FORMAT,
    p2i(as_Klass(mirror)), p2i(reloc_k));
  archived_mirror->metadata_field_put(_klass_offset, reloc_k);

  // The field at _array_klass_offset is pointing to the original one dimension
  // higher array klass if exists. Relocate the pointer.
  Klass *arr = array_klass_acquire(mirror);
  if (arr != NULL) {
    Klass *reloc_arr = MetaspaceShared::get_relocated_klass(arr, true);
    log_debug(cds, heap, mirror)(
      "Relocate mirror metadata field at _array_klass_offset from " PTR_FORMAT " ==> " PTR_FORMAT,
      p2i(arr), p2i(reloc_arr));
    archived_mirror->metadata_field_put(_array_klass_offset, reloc_arr);
  }
  return archived_mirror;
}

void java_lang_Class::update_archived_primitive_mirror_native_pointers(oop archived_mirror) {
  if (MetaspaceShared::relocation_delta() != 0) {
    assert(archived_mirror->metadata_field(_klass_offset) == NULL, "must be for primitive class");

    Klass* ak = ((Klass*)archived_mirror->metadata_field(_array_klass_offset));
    if (ak != NULL) {
      archived_mirror->metadata_field_put(_array_klass_offset,
          (Klass*)(address(ak) + MetaspaceShared::relocation_delta()));
    }
  }
}

void java_lang_Class::update_archived_mirror_native_pointers(oop archived_mirror) {
  assert(MetaspaceShared::relocation_delta() != 0, "must be");

  Klass* k = ((Klass*)archived_mirror->metadata_field(_klass_offset));
  archived_mirror->metadata_field_put(_klass_offset,
      (Klass*)(address(k) + MetaspaceShared::relocation_delta()));

  Klass* ak = ((Klass*)archived_mirror->metadata_field(_array_klass_offset));
  if (ak != NULL) {
    archived_mirror->metadata_field_put(_array_klass_offset,
        (Klass*)(address(ak) + MetaspaceShared::relocation_delta()));
  }
}


// Returns true if the mirror is updated, false if no archived mirror
// data is present. After the archived mirror object is restored, the
// shared klass' _has_raw_archived_mirror flag is cleared.
bool java_lang_Class::restore_archived_mirror(Klass *k,
                                              Handle class_loader, Handle module,
                                              Handle protection_domain, TRAPS) {
  // Postpone restoring archived mirror until java.lang.Class is loaded. Please
  // see more details in SystemDictionary::resolve_well_known_classes().
  if (!SystemDictionary::Class_klass_loaded()) {
    assert(fixup_mirror_list() != NULL, "fixup_mirror_list not initialized");
    fixup_mirror_list()->push(k);
    return true;
  }

  oop m = HeapShared::materialize_archived_object(k->archived_java_mirror_raw_narrow());
  if (m == NULL) {
    return false;
  }

  // mirror is archived, restore
  log_debug(cds, mirror)("Archived mirror is: " PTR_FORMAT, p2i(m));
  assert(HeapShared::is_archived_object(m), "must be archived mirror object");
  assert(as_Klass(m) == k, "must be");
  Handle mirror(THREAD, m);

  if (!k->is_array_klass()) {
    // - local static final fields with initial values were initialized at dump time

    // create the init_lock
    typeArrayOop r = oopFactory::new_typeArray(T_INT, 0, CHECK_(false));
    set_init_lock(mirror(), r);

    if (protection_domain.not_null()) {
      set_protection_domain(mirror(), protection_domain());
    }
  }

  assert(class_loader() == k->class_loader(), "should be same");
  if (class_loader.not_null()) {
    set_class_loader(mirror(), class_loader());
  }

  k->set_java_mirror(mirror);
  k->clear_has_raw_archived_mirror();

  set_mirror_module_field(k, mirror, module, THREAD);

  if (log_is_enabled(Trace, cds, heap, mirror)) {
    ResourceMark rm(THREAD);
    log_trace(cds, heap, mirror)(
        "Restored %s archived mirror " PTR_FORMAT, k->external_name(), p2i(mirror()));
  }

  return true;
}
#endif // INCLUDE_CDS_JAVA_HEAP

void java_lang_Class::fixup_module_field(Klass* k, Handle module) {
  assert(_module_offset != 0, "must have been computed already");
  java_lang_Class::set_module(k->java_mirror(), module());
}

int  java_lang_Class::oop_size(oop java_class) {
  assert(_oop_size_offset != 0, "must be set");
  int size = java_class->int_field(_oop_size_offset);
  assert(size > 0, "Oop size must be greater than zero, not %d", size);
  return size;
}


void java_lang_Class::set_oop_size(HeapWord* java_class, int size) {
  assert(_oop_size_offset != 0, "must be set");
  assert(size > 0, "Oop size must be greater than zero, not %d", size);
  *(int*)(((char*)java_class) + _oop_size_offset) = size;
}

int  java_lang_Class::static_oop_field_count(oop java_class) {
  assert(_static_oop_field_count_offset != 0, "must be set");
  return java_class->int_field(_static_oop_field_count_offset);
}

int  java_lang_Class::static_oop_field_count_raw(oop java_class) {
  assert(_static_oop_field_count_offset != 0, "must be set");
  return java_class->int_field_raw(_static_oop_field_count_offset);
}

void java_lang_Class::set_static_oop_field_count(oop java_class, int size) {
  assert(_static_oop_field_count_offset != 0, "must be set");
  java_class->int_field_put(_static_oop_field_count_offset, size);
}

oop java_lang_Class::protection_domain(oop java_class) {
  assert(_protection_domain_offset != 0, "must be set");
  return java_class->obj_field(_protection_domain_offset);
}
void java_lang_Class::set_protection_domain(oop java_class, oop pd) {
  assert(_protection_domain_offset != 0, "must be set");
  java_class->obj_field_put(_protection_domain_offset, pd);
}

void java_lang_Class::set_component_mirror(oop java_class, oop comp_mirror) {
  assert(_component_mirror_offset != 0, "must be set");
    java_class->obj_field_put(_component_mirror_offset, comp_mirror);
  }
oop java_lang_Class::component_mirror(oop java_class) {
  assert(_component_mirror_offset != 0, "must be set");
  return java_class->obj_field(_component_mirror_offset);
}

oop java_lang_Class::init_lock(oop java_class) {
  assert(_init_lock_offset != 0, "must be set");
  return java_class->obj_field(_init_lock_offset);
}
void java_lang_Class::set_init_lock(oop java_class, oop init_lock) {
  assert(_init_lock_offset != 0, "must be set");
  java_class->obj_field_put(_init_lock_offset, init_lock);
}

objArrayOop java_lang_Class::signers(oop java_class) {
  assert(_signers_offset != 0, "must be set");
  return (objArrayOop)java_class->obj_field(_signers_offset);
}
void java_lang_Class::set_signers(oop java_class, objArrayOop signers) {
  assert(_signers_offset != 0, "must be set");
  java_class->obj_field_put(_signers_offset, (oop)signers);
}

oop java_lang_Class::class_data(oop java_class) {
  assert(_classData_offset != 0, "must be set");
  return java_class->obj_field(_classData_offset);
}
void java_lang_Class::set_class_data(oop java_class, oop class_data) {
  assert(_classData_offset != 0, "must be set");
  java_class->obj_field_put(_classData_offset, class_data);
}

void java_lang_Class::set_class_loader(oop java_class, oop loader) {
  assert(_class_loader_offset != 0, "offsets should have been initialized");
  java_class->obj_field_put(_class_loader_offset, loader);
}

oop java_lang_Class::class_loader(oop java_class) {
  assert(_class_loader_offset != 0, "must be set");
  return java_class->obj_field(_class_loader_offset);
}

oop java_lang_Class::module(oop java_class) {
  assert(_module_offset != 0, "must be set");
  return java_class->obj_field(_module_offset);
}

void java_lang_Class::set_module(oop java_class, oop module) {
  assert(_module_offset != 0, "must be set");
  java_class->obj_field_put(_module_offset, module);
}

oop java_lang_Class::name(Handle java_class, TRAPS) {
  assert(_name_offset != 0, "must be set");
  oop o = java_class->obj_field(_name_offset);
  if (o == NULL) {
    o = StringTable::intern(java_lang_Class::as_external_name(java_class()), THREAD);
    java_class->obj_field_put(_name_offset, o);
  }
  return o;
}

oop java_lang_Class::source_file(oop java_class) {
  assert(_source_file_offset != 0, "must be set");
  return java_class->obj_field(_source_file_offset);
}

void java_lang_Class::set_source_file(oop java_class, oop source_file) {
  assert(_source_file_offset != 0, "must be set");
  java_class->obj_field_put(_source_file_offset, source_file);
}

oop java_lang_Class::create_basic_type_mirror(const char* basic_type_name, BasicType type, TRAPS) {
  // This should be improved by adding a field at the Java level or by
  // introducing a new VM klass (see comment in ClassFileParser)
  oop java_class = InstanceMirrorKlass::cast(SystemDictionary::Class_klass())->allocate_instance(NULL, CHECK_NULL);
  if (type != T_VOID) {
    Klass* aklass = Universe::typeArrayKlassObj(type);
    assert(aklass != NULL, "correct bootstrap");
    release_set_array_klass(java_class, aklass);
  }
#ifdef ASSERT
  InstanceMirrorKlass* mk = InstanceMirrorKlass::cast(SystemDictionary::Class_klass());
  assert(java_lang_Class::static_oop_field_count(java_class) == 0, "should have been zeroed by allocation");
#endif
  return java_class;
}


Klass* java_lang_Class::as_Klass_raw(oop java_class) {
  //%note memory_2
  assert(java_lang_Class::is_instance(java_class), "must be a Class object");
  Klass* k = ((Klass*)java_class->metadata_field_raw(_klass_offset));
  assert(k == NULL || k->is_klass(), "type check");
  return k;
}


void java_lang_Class::set_klass(oop java_class, Klass* klass) {
  assert(java_lang_Class::is_instance(java_class), "must be a Class object");
  java_class->metadata_field_put(_klass_offset, klass);
}


void java_lang_Class::print_signature(oop java_class, outputStream* st) {
  assert(java_lang_Class::is_instance(java_class), "must be a Class object");
  Symbol* name = NULL;
  bool is_instance = false;
  if (is_primitive(java_class)) {
    name = vmSymbols::type_signature(primitive_type(java_class));
  } else {
    Klass* k = as_Klass(java_class);
    is_instance = k->is_instance_klass();
    name = k->name();
  }
  if (name == NULL) {
    st->print("<null>");
    return;
  }
  if (is_instance)  st->print("L");
  st->write((char*) name->base(), (int) name->utf8_length());
  if (is_instance)  st->print(";");
}

Symbol* java_lang_Class::as_signature(oop java_class, bool intern_if_not_found) {
  assert(java_lang_Class::is_instance(java_class), "must be a Class object");
  Symbol* name;
  if (is_primitive(java_class)) {
    name = vmSymbols::type_signature(primitive_type(java_class));
    // Because this can create a new symbol, the caller has to decrement
    // the refcount, so make adjustment here and below for symbols returned
    // that are not created or incremented due to a successful lookup.
    name->increment_refcount();
  } else {
    Klass* k = as_Klass(java_class);
    if (!k->is_instance_klass()) {
      name = k->name();
      name->increment_refcount();
    } else {
      ResourceMark rm;
      const char* sigstr = k->signature_name();
      int         siglen = (int) strlen(sigstr);
      if (!intern_if_not_found) {
        name = SymbolTable::probe(sigstr, siglen);
      } else {
        name = SymbolTable::new_symbol(sigstr, siglen);
      }
    }
  }
  return name;
}

// Returns the Java name for this Java mirror (Resource allocated)
// See Klass::external_name().
// For primitive type Java mirrors, its type name is returned.
const char* java_lang_Class::as_external_name(oop java_class) {
  assert(java_lang_Class::is_instance(java_class), "must be a Class object");
  const char* name = NULL;
  if (is_primitive(java_class)) {
    name = type2name(primitive_type(java_class));
  } else {
    name = as_Klass(java_class)->external_name();
  }
  if (name == NULL) {
    name = "<null>";
  }
  return name;
}

Klass* java_lang_Class::array_klass_acquire(oop java_class) {
  Klass* k = ((Klass*)java_class->metadata_field_acquire(_array_klass_offset));
  assert(k == NULL || k->is_klass() && k->is_array_klass(), "should be array klass");
  return k;
}


void java_lang_Class::release_set_array_klass(oop java_class, Klass* klass) {
  assert(klass->is_klass() && klass->is_array_klass(), "should be array klass");
  java_class->release_metadata_field_put(_array_klass_offset, klass);
}


BasicType java_lang_Class::primitive_type(oop java_class) {
  assert(java_lang_Class::is_primitive(java_class), "just checking");
  Klass* ak = ((Klass*)java_class->metadata_field(_array_klass_offset));
  BasicType type = T_VOID;
  if (ak != NULL) {
    // Note: create_basic_type_mirror above initializes ak to a non-null value.
    type = ArrayKlass::cast(ak)->element_type();
  } else {
    assert(java_class == Universe::void_mirror(), "only valid non-array primitive");
  }
  assert(Universe::java_mirror(type) == java_class, "must be consistent");
  return type;
}

BasicType java_lang_Class::as_BasicType(oop java_class, Klass** reference_klass) {
  assert(java_lang_Class::is_instance(java_class), "must be a Class object");
  if (is_primitive(java_class)) {
    if (reference_klass != NULL)
      (*reference_klass) = NULL;
    return primitive_type(java_class);
  } else {
    if (reference_klass != NULL)
      (*reference_klass) = as_Klass(java_class);
    return T_OBJECT;
  }
}


oop java_lang_Class::primitive_mirror(BasicType t) {
  oop mirror = Universe::java_mirror(t);
  assert(mirror != NULL && mirror->is_a(SystemDictionary::Class_klass()), "must be a Class");
  assert(java_lang_Class::is_primitive(mirror), "must be primitive");
  return mirror;
}

#define CLASS_FIELDS_DO(macro) \
  macro(_classRedefinedCount_offset, k, "classRedefinedCount", int_signature,         false); \
  macro(_class_loader_offset,        k, "classLoader",         classloader_signature, false); \
  macro(_component_mirror_offset,    k, "componentType",       class_signature,       false); \
  macro(_module_offset,              k, "module",              module_signature,      false); \
  macro(_name_offset,                k, "name",                string_signature,      false); \
  macro(_classData_offset,           k, "classData",           object_signature,      false);

void java_lang_Class::compute_offsets() {
  if (_offsets_computed) {
    return;
  }

  _offsets_computed = true;

  InstanceKlass* k = SystemDictionary::Class_klass();
  CLASS_FIELDS_DO(FIELD_COMPUTE_OFFSET);

  // Init lock is a C union with component_mirror.  Only instanceKlass mirrors have
  // init_lock and only ArrayKlass mirrors have component_mirror.  Since both are oops
  // GC treats them the same.
  _init_lock_offset = _component_mirror_offset;

  CLASS_INJECTED_FIELDS(INJECTED_FIELD_COMPUTE_OFFSET);
}

#if INCLUDE_CDS
void java_lang_Class::serialize_offsets(SerializeClosure* f) {
  f->do_bool(&_offsets_computed);
  f->do_u4((u4*)&_init_lock_offset);

  CLASS_FIELDS_DO(FIELD_SERIALIZE_OFFSET);

  CLASS_INJECTED_FIELDS(INJECTED_FIELD_SERIALIZE_OFFSET);
}
#endif

int java_lang_Class::classRedefinedCount(oop the_class_mirror) {
  assert(_classRedefinedCount_offset != 0, "offsets should have been initialized");
  return the_class_mirror->int_field(_classRedefinedCount_offset);
}

void java_lang_Class::set_classRedefinedCount(oop the_class_mirror, int value) {
  assert(_classRedefinedCount_offset != 0, "offsets should have been initialized");
  the_class_mirror->int_field_put(_classRedefinedCount_offset, value);
}


// Note: JDK1.1 and before had a privateInfo_offset field which was used for the
//       platform thread structure, and a eetop offset which was used for thread
//       local storage (and unused by the HotSpot VM). In JDK1.2 the two structures
//       merged, so in the HotSpot VM we just use the eetop field for the thread
//       instead of the privateInfo_offset.
//
// Note: The stackSize field is only present starting in 1.4.

int java_lang_Thread_FieldHolder::_group_offset;
int java_lang_Thread_FieldHolder::_priority_offset;
int java_lang_Thread_FieldHolder::_stackSize_offset;
int java_lang_Thread_FieldHolder::_stillborn_offset;
int java_lang_Thread_FieldHolder::_daemon_offset;
int java_lang_Thread_FieldHolder::_thread_status_offset;

#define THREAD_FIELD_HOLDER_FIELDS_DO(macro) \
  macro(_group_offset,         k, vmSymbols::group_name(), threadgroup_signature, false); \
  macro(_priority_offset,      k, vmSymbols::priority_name(), int_signature, false); \
  macro(_stackSize_offset,     k, "stackSize", long_signature, false); \
  macro(_stillborn_offset,     k, "stillborn", bool_signature, false); \
  macro(_daemon_offset,        k, vmSymbols::daemon_name(), bool_signature, false); \
  macro(_thread_status_offset, k, "threadStatus", int_signature, false)

void java_lang_Thread_FieldHolder::compute_offsets() {
  assert(_group_offset == 0, "offsets should be initialized only once");

  InstanceKlass* k = SystemDictionary::Thread_FieldHolder_klass();
  THREAD_FIELD_HOLDER_FIELDS_DO(FIELD_COMPUTE_OFFSET);
}

#if INCLUDE_CDS
void java_lang_Thread_FieldHolder::serialize_offsets(SerializeClosure* f) {
  THREAD_FIELD_HOLDER_FIELDS_DO(FIELD_SERIALIZE_OFFSET);
}
#endif

oop java_lang_Thread_FieldHolder::threadGroup(oop holder) {
  return holder->obj_field(_group_offset);
}

ThreadPriority java_lang_Thread_FieldHolder::priority(oop holder) {
  return (ThreadPriority)holder->int_field(_priority_offset);
}

void java_lang_Thread_FieldHolder::set_priority(oop holder, ThreadPriority priority) {
  holder->int_field_put(_priority_offset, priority);
}

jlong java_lang_Thread_FieldHolder::stackSize(oop holder) {
  return holder->long_field(_stackSize_offset);
}

bool java_lang_Thread_FieldHolder::is_stillborn(oop holder) {
  return holder->bool_field(_stillborn_offset) != 0;
}

void java_lang_Thread_FieldHolder::set_stillborn(oop holder) {
  holder->bool_field_put(_stillborn_offset, true);
}

bool java_lang_Thread_FieldHolder::is_daemon(oop holder) {
  return holder->bool_field(_daemon_offset) != 0;
}

void java_lang_Thread_FieldHolder::set_daemon(oop holder) {
  holder->bool_field_put(_daemon_offset, true);
}

void java_lang_Thread_FieldHolder::set_thread_status(oop holder, java_lang_Thread::ThreadStatus status) {
  holder->int_field_put(_thread_status_offset, status);
}

java_lang_Thread::ThreadStatus java_lang_Thread_FieldHolder::get_thread_status(oop holder) {
  return (java_lang_Thread::ThreadStatus)holder->int_field(_thread_status_offset);
}


int java_lang_Thread_VirtualThreads::_static_THREAD_GROUP_offset = 0;

#define THREAD_VIRTUAL_THREADS_STATIC_FIELDS_DO(macro) \
  macro(_static_THREAD_GROUP_offset, k, "THREAD_GROUP", threadgroup_signature, true);

void java_lang_Thread_VirtualThreads::compute_offsets() {
  assert(_static_THREAD_GROUP_offset == 0, "offsets should be initialized only once");

  InstanceKlass* k = SystemDictionary::Thread_VirtualThreads_klass();
  THREAD_VIRTUAL_THREADS_STATIC_FIELDS_DO(FIELD_COMPUTE_OFFSET);
}

#if INCLUDE_CDS
void java_lang_Thread_VirtualThreads::serialize_offsets(SerializeClosure* f) {
  THREAD_VIRTUAL_THREADS_STATIC_FIELDS_DO(FIELD_SERIALIZE_OFFSET);
}
#endif

oop java_lang_Thread_VirtualThreads::get_THREAD_GROUP() {
  InstanceKlass* k = SystemDictionary::Thread_VirtualThreads_klass();
  oop base = k->static_field_base_raw();
  return base->obj_field(_static_THREAD_GROUP_offset);
}


int java_lang_Thread::_holder_offset;
int java_lang_Thread::_name_offset;
int java_lang_Thread::_contextClassLoader_offset;
int java_lang_Thread::_inheritedAccessControlContext_offset;
int java_lang_Thread::_eetop_offset;
int java_lang_Thread::_interrupted_offset;
int java_lang_Thread::_tid_offset;
int java_lang_Thread::_continuation_offset;
int java_lang_Thread::_park_blocker_offset;

#define THREAD_FIELDS_DO(macro) \
  macro(_holder_offset,        k, "holder", thread_fieldholder_signature, false); \
  macro(_name_offset,          k, vmSymbols::name_name(), string_signature, false); \
  macro(_contextClassLoader_offset, k, vmSymbols::contextClassLoader_name(), classloader_signature, false); \
  macro(_inheritedAccessControlContext_offset, k, vmSymbols::inheritedAccessControlContext_name(), accesscontrolcontext_signature, false); \
  macro(_eetop_offset,         k, "eetop", long_signature, false); \
  macro(_interrupted_offset,   k, "interrupted", bool_signature, false); \
  macro(_tid_offset,           k, "tid", long_signature, false); \
  macro(_park_blocker_offset,  k, "parkBlocker", object_signature, false); \
  macro(_continuation_offset,  k, "cont", continuation_signature, false); \

void java_lang_Thread::compute_offsets() {
  assert(_holder_offset == 0, "offsets should be initialized only once");

  InstanceKlass* k = SystemDictionary::Thread_klass();
  THREAD_FIELDS_DO(FIELD_COMPUTE_OFFSET);
}

#if INCLUDE_CDS
void java_lang_Thread::serialize_offsets(SerializeClosure* f) {
  THREAD_FIELDS_DO(FIELD_SERIALIZE_OFFSET);
}
#endif

JavaThread* java_lang_Thread::thread(oop java_thread) {
  return (JavaThread*)java_thread->address_field(_eetop_offset);
}


void java_lang_Thread::set_thread(oop java_thread, JavaThread* thread) {
  java_thread->address_field_put(_eetop_offset, (address)thread);
}

oop java_lang_Thread::holder(oop java_thread) {
    return java_thread->obj_field(_holder_offset);
}

bool java_lang_Thread::interrupted(oop java_thread) {
  // Make sure the caller can safely access oops.
  assert(Thread::current()->is_VM_thread() ||
         (JavaThread::current()->thread_state() != _thread_blocked &&
          JavaThread::current()->thread_state() != _thread_in_native),
         "Unsafe access to oop");
  return java_thread->bool_field_volatile(_interrupted_offset);
}

void java_lang_Thread::set_interrupted(oop java_thread, bool val) {
  // Make sure the caller can safely access oops.
  assert(Thread::current()->is_VM_thread() ||
         (JavaThread::current()->thread_state() != _thread_blocked &&
          JavaThread::current()->thread_state() != _thread_in_native),
         "Unsafe access to oop");
  java_thread->bool_field_put_volatile(_interrupted_offset, val);
}


oop java_lang_Thread::name(oop java_thread) {
  return java_thread->obj_field(_name_offset);
}


void java_lang_Thread::set_name(oop java_thread, oop name) {
  java_thread->obj_field_put(_name_offset, name);
}


ThreadPriority java_lang_Thread::priority(oop java_thread) {
  oop holder = java_lang_Thread::holder(java_thread);
  return java_lang_Thread_FieldHolder::priority(holder);
}


void java_lang_Thread::set_priority(oop java_thread, ThreadPriority priority) {
  oop holder = java_lang_Thread::holder(java_thread);
  java_lang_Thread_FieldHolder::set_priority(holder, priority);
}


oop java_lang_Thread::threadGroup(oop java_thread) {
  oop holder = java_lang_Thread::holder(java_thread);
  return java_lang_Thread_FieldHolder::threadGroup(holder);
}


bool java_lang_Thread::is_stillborn(oop java_thread) {
  oop holder = java_lang_Thread::holder(java_thread);
  return java_lang_Thread_FieldHolder::is_stillborn(holder);
}


// We never have reason to turn the stillborn bit off
void java_lang_Thread::set_stillborn(oop java_thread) {
  oop holder = java_lang_Thread::holder(java_thread);
  java_lang_Thread_FieldHolder::set_stillborn(holder);
}


bool java_lang_Thread::is_alive(oop java_thread) {
  JavaThread* thr = java_lang_Thread::thread(java_thread);
  return (thr != NULL);
}


bool java_lang_Thread::is_daemon(oop java_thread) {
  oop holder = java_lang_Thread::holder(java_thread);
  return java_lang_Thread_FieldHolder::is_daemon(holder);
}

void java_lang_Thread::set_daemon(oop java_thread) {
  oop holder = java_lang_Thread::holder(java_thread);
  java_lang_Thread_FieldHolder::set_daemon(holder);
}

oop java_lang_Thread::context_class_loader(oop java_thread) {
  return java_thread->obj_field(_contextClassLoader_offset);
}

oop java_lang_Thread::inherited_access_control_context(oop java_thread) {
  return java_thread->obj_field(_inheritedAccessControlContext_offset);
}


jlong java_lang_Thread::stackSize(oop java_thread) {
  oop holder = java_lang_Thread::holder(java_thread);
  return java_lang_Thread_FieldHolder::stackSize(holder);
}

// Write the thread status value to threadStatus field in java.lang.Thread java class.
void java_lang_Thread::set_thread_status(oop java_thread,
                                         java_lang_Thread::ThreadStatus status) {
  oop holder = java_lang_Thread::holder(java_thread);
  java_lang_Thread_FieldHolder::set_thread_status(holder, status);
}

// Read thread status value from threadStatus field in java.lang.Thread java class.
java_lang_Thread::ThreadStatus java_lang_Thread::get_thread_status(oop java_thread) {
  // Make sure the caller is operating on behalf of the VM or is
  // running VM code (state == _thread_in_vm).
  assert(Threads_lock->owned_by_self() || Thread::current()->is_VM_thread() ||
         JavaThread::current()->thread_state() == _thread_in_vm,
         "Java Thread is not running in vm");
  oop holder = java_lang_Thread::holder(java_thread);
  return java_lang_Thread_FieldHolder::get_thread_status(holder);
}

jlong java_lang_Thread::thread_id(oop java_thread) {
  // The 16 most significant bits can be used for tracing
  // so these bits are excluded using a mask.
  static const jlong tid_mask = (((jlong)1) << 48) - 1;
  return java_thread->long_field(_tid_offset) & tid_mask;
}

ByteSize java_lang_Thread::thread_id_offset() {
  return in_ByteSize(_tid_offset);
}

oop java_lang_Thread::park_blocker(oop java_thread) {
  return java_thread->obj_field(_park_blocker_offset);
}

oop java_lang_Thread::async_get_stack_trace(oop java_thread, TRAPS) {
  JavaThread* thread;
  bool is_virtual = java_lang_VirtualThread::is_instance(java_thread);
  if (is_virtual) {
    oop carrier_thread = java_lang_VirtualThread::carrier_thread(java_thread);
    if (carrier_thread == (oop)NULL) {
      return (oop)NULL;
    }
    thread = java_lang_Thread::thread(carrier_thread);
  } else {
    thread = java_lang_Thread::thread(java_thread);
  }

  class GetStackTraceClosure : public HandshakeClosure {
  public:
    const Handle _java_thread;
    Handle _result;
    Handle _exception;
    int _depth;

    GetStackTraceClosure(Handle java_thread, Handle result, Handle exception) : 
      HandshakeClosure("GetStackTraceClosure"), 
      _java_thread(java_thread), _result(result), _exception(exception), _depth(0) {}

    void do_thread(Thread* thread) {
      guarantee (!Thread::current()->is_VM_thread(), "Thread: %s", Thread::current()->name()); // TODO LOOM
      Thread* THREAD = Thread::current();

      do_thread0(thread);

      if (THREAD == thread) { // we're running in the target thread
        if (THREAD->has_pending_exception()) {
          *_exception.raw_value() = THREAD->pending_exception();
          THREAD->clear_pending_exception();
        }
      }
    }

    void do_thread0(Thread* th) {
      assert (th->is_Java_thread(), "");
      JavaThread* thread = (JavaThread*)th;
      JavaThread* THREAD = (JavaThread*)Thread::current();

      if (!thread->has_last_Java_frame()) {
        return;
      }
      ResourceMark rm(THREAD);

      bool carrier = false;
      if (java_lang_VirtualThread::is_instance(_java_thread())) {
        // if (thread->vthread() != _java_thread()) // We might be inside a System.executeOnCarrierThread
        if (thread->last_continuation(java_lang_VirtualThread::vthread_scope())->cont_oop() != java_lang_VirtualThread::continuation(_java_thread())) {
          return; // not mounted
        }
      } else {
        if (thread->last_continuation(java_lang_VirtualThread::vthread_scope()) != NULL)
          carrier = true;
      }
      
      const int max_depth = MaxJavaStackTraceDepth;
      const bool skip_hidden = !ShowHiddenFrames;

      HandleMark hm(THREAD);
      BacktraceBuilder bt(CHECK);

      int total_count = 0;
      for (vframeStream vfst(thread, false, carrier); !vfst.at_end() && (max_depth == 0 || max_depth != total_count); vfst.next()) {
        if (skip_hidden && (vfst.method()->is_hidden() || vfst.method()->is_continuation_enter_intrinsic())) continue;
        bt.push(vfst.method(), vfst.bci(), contScopeName(vfst.continuation()), CHECK);
        total_count++;
      }

      _depth = total_count;
      *_result.raw_value() = bt.backtrace();
    }

    oop contScopeName(oop cont) {
      return cont != (oop)NULL ? java_lang_ContinuationScope::name(Continuation::continuation_scope(cont)) : (oop)NULL;
    }
  };

  // handhsake with target
  Handle backtrace(THREAD, java_thread); // we need to allocate a handle with an arbitrary non-null oop
  *backtrace.raw_value() = (oop)NULL;
  Handle exception(THREAD, java_thread); // we need to allocate a handle with an arbitrary non-null oop
  *exception.raw_value() = (oop)NULL;
  GetStackTraceClosure gstc(Handle(THREAD, java_thread), backtrace, exception);
  Handshake::execute(&gstc, thread);

  if (exception() != (oop)NULL) {
    THROW_OOP_(exception(), (oop)NULL);
  }
  if (backtrace() == (oop)NULL) {
    return (oop)NULL;
  }

  // convert to StackTraceElement array
  InstanceKlass* k = SystemDictionary::StackTraceElement_klass();
  assert(k != NULL, "must be loaded in 1.4+");
  if (k->should_be_initialized()) k->initialize(CHECK_NULL);
  objArrayHandle trace = oopFactory::new_objArray_handle(k, gstc._depth, CHECK_NULL);
  for (int i=0; i < gstc._depth; i++) {
    oop element = k->allocate_instance(CHECK_NULL);
    trace->obj_at_put(i, element);
  }
  java_lang_Throwable::get_stack_trace_elements(gstc._depth, backtrace, trace, CHECK_NULL);

  return trace();
}

const char* java_lang_Thread::thread_status_name(oop java_thread) {
  oop holder = java_lang_Thread::holder(java_thread);
  ThreadStatus status = java_lang_Thread_FieldHolder::get_thread_status(holder);
  switch (status) {
    case NEW                      : return "NEW";
    case RUNNABLE                 : return "RUNNABLE";
    case SLEEPING                 : return "TIMED_WAITING (sleeping)";
    case IN_OBJECT_WAIT           : return "WAITING (on object monitor)";
    case IN_OBJECT_WAIT_TIMED     : return "TIMED_WAITING (on object monitor)";
    case PARKED                   : return "WAITING (parking)";
    case PARKED_TIMED             : return "TIMED_WAITING (parking)";
    case BLOCKED_ON_MONITOR_ENTER : return "BLOCKED (on object monitor)";
    case TERMINATED               : return "TERMINATED";
    default                       : return "UNKNOWN";
  };
}
int java_lang_ThreadGroup::_parent_offset;
int java_lang_ThreadGroup::_name_offset;
int java_lang_ThreadGroup::_maxPriority_offset;
int java_lang_ThreadGroup::_daemon_offset;
int java_lang_ThreadGroup::_ngroups_offset;
int java_lang_ThreadGroup::_groups_offset;
int java_lang_ThreadGroup::_nweaks_offset;
int java_lang_ThreadGroup::_weaks_offset;

oop  java_lang_ThreadGroup::parent(oop java_thread_group) {
  assert(oopDesc::is_oop(java_thread_group), "thread group must be oop");
  return java_thread_group->obj_field(_parent_offset);
}

// ("name as oop" accessor is not necessary)

const char* java_lang_ThreadGroup::name(oop java_thread_group) {
  oop name = java_thread_group->obj_field(_name_offset);
  // ThreadGroup.name can be null
  if (name != NULL) {
    return java_lang_String::as_utf8_string(name);
  }
  return NULL;
}

ThreadPriority java_lang_ThreadGroup::maxPriority(oop java_thread_group) {
  assert(oopDesc::is_oop(java_thread_group), "thread group must be oop");
  return (ThreadPriority) java_thread_group->int_field(_maxPriority_offset);
}

bool java_lang_ThreadGroup::is_daemon(oop java_thread_group) {
  assert(oopDesc::is_oop(java_thread_group), "thread group must be oop");
  return java_thread_group->bool_field(_daemon_offset) != 0;
}

int java_lang_ThreadGroup::ngroups(oop java_thread_group) {
  assert(oopDesc::is_oop(java_thread_group), "thread group must be oop");
  return java_thread_group->int_field(_ngroups_offset);
}

objArrayOop java_lang_ThreadGroup::groups(oop java_thread_group) {
  oop groups = java_thread_group->obj_field(_groups_offset);
  assert(groups == NULL || groups->is_objArray(), "just checking"); // Todo: Add better type checking code
  return objArrayOop(groups);
}

int java_lang_ThreadGroup::nweaks(oop java_thread_group) {
  assert(oopDesc::is_oop(java_thread_group), "thread group must be oop");
  return java_thread_group->int_field(_nweaks_offset);
}

objArrayOop java_lang_ThreadGroup::weaks(oop java_thread_group) {
  oop weaks = java_thread_group->obj_field(_weaks_offset);
  assert(weaks == NULL || weaks->is_objArray(), "just checking");
  return objArrayOop(weaks);
}

#define THREADGROUP_FIELDS_DO(macro) \
  macro(_parent_offset,      k, vmSymbols::parent_name(),      threadgroup_signature,       false); \
  macro(_name_offset,        k, vmSymbols::name_name(),        string_signature,            false); \
  macro(_maxPriority_offset, k, vmSymbols::maxPriority_name(), int_signature,               false); \
  macro(_daemon_offset,      k, vmSymbols::daemon_name(),      bool_signature,              false); \
  macro(_ngroups_offset,     k, vmSymbols::ngroups_name(),     int_signature,               false); \
  macro(_groups_offset,      k, vmSymbols::groups_name(),      threadgroup_array_signature, false); \
  macro(_nweaks_offset,      k, vmSymbols::nweaks_name(),      int_signature,               false); \
  macro(_weaks_offset,       k, vmSymbols::weaks_name(),       weakreference_array_signature, false);

void java_lang_ThreadGroup::compute_offsets() {
  assert(_parent_offset == 0, "offsets should be initialized only once");

  InstanceKlass* k = SystemDictionary::ThreadGroup_klass();
  THREADGROUP_FIELDS_DO(FIELD_COMPUTE_OFFSET);
}

#if INCLUDE_CDS
void java_lang_ThreadGroup::serialize_offsets(SerializeClosure* f) {
  THREADGROUP_FIELDS_DO(FIELD_SERIALIZE_OFFSET);
}
#endif


// java_lang_VirtualThread

int java_lang_VirtualThread::static_notify_jvmti_events_offset;
int java_lang_VirtualThread::static_vthread_scope_offset;
int java_lang_VirtualThread::_carrierThread_offset;
int java_lang_VirtualThread::_continuation_offset;
int java_lang_VirtualThread::_state_offset;

#define VTHREAD_FIELDS_DO(macro) \
  macro(static_notify_jvmti_events_offset,  k, "notifyJvmtiEvents",  bool_signature, true); \
  macro(static_vthread_scope_offset,  k, "VTHREAD_SCOPE",  continuationscope_signature, true); \
  macro(_carrierThread_offset,  k, "carrierThread",  thread_signature, false); \
  macro(_continuation_offset,  k, "cont",  continuation_signature, false); \
  macro(_state_offset,  k, "state",  int_signature, false)

static jboolean vthread_notify_jvmti_events = JNI_FALSE;

void java_lang_VirtualThread::compute_offsets() {
  InstanceKlass* k = SystemDictionary::VirtualThread_klass();
  VTHREAD_FIELDS_DO(FIELD_COMPUTE_OFFSET);
}

void java_lang_VirtualThread::init_static_notify_jvmti_events() {
  if (vthread_notify_jvmti_events) {
    InstanceKlass* ik = SystemDictionary::VirtualThread_klass();
    oop base = ik->static_field_base_raw();
    base->release_bool_field_put(static_notify_jvmti_events_offset, vthread_notify_jvmti_events);
  }
}

bool java_lang_VirtualThread::is_instance(oop obj) {
  return obj != NULL && is_subclass(obj->klass());
}

oop java_lang_VirtualThread::carrier_thread(oop vthread) {
  oop thread = vthread->obj_field(_carrierThread_offset);
  return thread;
}

oop java_lang_VirtualThread::continuation(oop vthread) {
  oop cont = vthread->obj_field(_continuation_offset);
  return cont;
}

jshort java_lang_VirtualThread::state(oop vthread) {
  return vthread->short_field_acquire(_state_offset);
}

java_lang_Thread::ThreadStatus java_lang_VirtualThread::map_state_to_thread_status(jint state) {
  java_lang_Thread::ThreadStatus status = java_lang_Thread::NEW;
  switch (state) {
    case NEW :
      status = java_lang_Thread::NEW;
      break;
    case STARTED :
    case RUNNABLE :
    case RUNNING :
    case PARKING :
    case YIELDING :
      status = java_lang_Thread::RUNNABLE;
      break;
    case PARKED :
    case PARKED_SUSPENDED :
    case PINNED :
      status = java_lang_Thread::PARKED;
      break;
    case TERMINATED :
      status = java_lang_Thread::TERMINATED;
      break;
    default:
      ShouldNotReachHere();
  }
  return status;
}

#if INCLUDE_CDS
void java_lang_VirtualThread::serialize_offsets(SerializeClosure* f) {
   VTHREAD_FIELDS_DO(FIELD_SERIALIZE_OFFSET);
}
#endif

void java_lang_VirtualThread::set_notify_jvmti_events(jboolean enable) {
  vthread_notify_jvmti_events = enable;
}


// java_lang_Throwable

int java_lang_Throwable::_backtrace_offset;
int java_lang_Throwable::_detailMessage_offset;
int java_lang_Throwable::_stackTrace_offset;
int java_lang_Throwable::_depth_offset;
int java_lang_Throwable::_static_unassigned_stacktrace_offset;

#define THROWABLE_FIELDS_DO(macro) \
  macro(_backtrace_offset,     k, "backtrace",     object_signature,                  false); \
  macro(_detailMessage_offset, k, "detailMessage", string_signature,                  false); \
  macro(_stackTrace_offset,    k, "stackTrace",    java_lang_StackTraceElement_array, false); \
  macro(_depth_offset,         k, "depth",         int_signature,                     false); \
  macro(_static_unassigned_stacktrace_offset, k, "UNASSIGNED_STACK", java_lang_StackTraceElement_array, true)

void java_lang_Throwable::compute_offsets() {
  InstanceKlass* k = SystemDictionary::Throwable_klass();
  THROWABLE_FIELDS_DO(FIELD_COMPUTE_OFFSET);
}

#if INCLUDE_CDS
void java_lang_Throwable::serialize_offsets(SerializeClosure* f) {
  THROWABLE_FIELDS_DO(FIELD_SERIALIZE_OFFSET);
}
#endif

oop java_lang_Throwable::unassigned_stacktrace() {
  InstanceKlass* ik = SystemDictionary::Throwable_klass();
  oop base = ik->static_field_base_raw();
  return base->obj_field(_static_unassigned_stacktrace_offset);
}

oop java_lang_Throwable::backtrace(oop throwable) {
  return throwable->obj_field_acquire(_backtrace_offset);
}


void java_lang_Throwable::set_backtrace(oop throwable, oop value) {
  throwable->release_obj_field_put(_backtrace_offset, value);
}

int java_lang_Throwable::depth(oop throwable) {
  return throwable->int_field(_depth_offset);
}

void java_lang_Throwable::set_depth(oop throwable, int value) {
  throwable->int_field_put(_depth_offset, value);
}

oop java_lang_Throwable::message(oop throwable) {
  return throwable->obj_field(_detailMessage_offset);
}


// Return Symbol for detailed_message or NULL
Symbol* java_lang_Throwable::detail_message(oop throwable) {
  PRESERVE_EXCEPTION_MARK;  // Keep original exception
  oop detailed_message = java_lang_Throwable::message(throwable);
  if (detailed_message != NULL) {
    return java_lang_String::as_symbol(detailed_message);
  }
  return NULL;
}

void java_lang_Throwable::set_message(oop throwable, oop value) {
  throwable->obj_field_put(_detailMessage_offset, value);
}


void java_lang_Throwable::set_stacktrace(oop throwable, oop st_element_array) {
  throwable->obj_field_put(_stackTrace_offset, st_element_array);
}

void java_lang_Throwable::clear_stacktrace(oop throwable) {
  set_stacktrace(throwable, NULL);
}


void java_lang_Throwable::print(oop throwable, outputStream* st) {
  ResourceMark rm;
  Klass* k = throwable->klass();
  assert(k != NULL, "just checking");
  st->print("%s", k->external_name());
  oop msg = message(throwable);
  if (msg != NULL) {
    st->print(": %s", java_lang_String::as_utf8_string(msg));
  }
}

// After this many redefines, the stack trace is unreliable.
const int MAX_VERSION = USHRT_MAX;

static inline bool version_matches(Method* method, int version) {
  assert(version < MAX_VERSION, "version is too big");
  return method != NULL && (method->constants()->version() == version);
}

// Print stack trace element to resource allocated buffer
static void print_stack_element_to_stream(outputStream* st, Handle mirror, int method_id,
                                          int version, int bci, Symbol* name) {
  ResourceMark rm;

  // Get strings and string lengths
  InstanceKlass* holder = InstanceKlass::cast(java_lang_Class::as_Klass(mirror()));
  const char* klass_name  = holder->external_name();
  int buf_len = (int)strlen(klass_name);

  char* method_name = name->as_C_string();
  buf_len += (int)strlen(method_name);

  char* source_file_name = NULL;
  Symbol* source = Backtrace::get_source_file_name(holder, version);
  if (source != NULL) {
    source_file_name = source->as_C_string();
    buf_len += (int)strlen(source_file_name);
  }

  char *module_name = NULL, *module_version = NULL;
  ModuleEntry* module = holder->module();
  if (module->is_named()) {
    module_name = module->name()->as_C_string();
    buf_len += (int)strlen(module_name);
    if (module->version() != NULL) {
      module_version = module->version()->as_C_string();
      buf_len += (int)strlen(module_version);
    }
  }

  // Allocate temporary buffer with extra space for formatting and line number
  char* buf = NEW_RESOURCE_ARRAY(char, buf_len + 64);

  // Print stack trace line in buffer
  sprintf(buf, "\tat %s.%s(", klass_name, method_name);

  // Print module information
  if (module_name != NULL) {
    if (module_version != NULL) {
      sprintf(buf + (int)strlen(buf), "%s@%s/", module_name, module_version);
    } else {
      sprintf(buf + (int)strlen(buf), "%s/", module_name);
    }
  }

  // The method can be NULL if the requested class version is gone
  Method* method = holder->method_with_orig_idnum(method_id, version);
  if (!version_matches(method, version)) {
    strcat(buf, "Redefined)");
  } else {
    int line_number = Backtrace::get_line_number(method, bci);
    if (line_number == -2) {
      strcat(buf, "Native Method)");
    } else {
      if (source_file_name != NULL && (line_number != -1)) {
        // Sourcename and linenumber
        sprintf(buf + (int)strlen(buf), "%s:%d)", source_file_name, line_number);
      } else if (source_file_name != NULL) {
        // Just sourcename
        sprintf(buf + (int)strlen(buf), "%s)", source_file_name);
      } else {
        // Neither sourcename nor linenumber
        sprintf(buf + (int)strlen(buf), "Unknown Source)");
      }
      CompiledMethod* nm = method->code();
      if (WizardMode && nm != NULL) {
        sprintf(buf + (int)strlen(buf), "(nmethod " INTPTR_FORMAT ")", (intptr_t)nm);
      }
    }
  }

  st->print_cr("%s", buf);
}

void java_lang_Throwable::print_stack_element(outputStream *st, Method* method, int bci) {
  Handle mirror (Thread::current(),  method->method_holder()->java_mirror());
  int method_id = method->orig_method_idnum();
  int version = method->constants()->version();
  print_stack_element_to_stream(st, mirror, method_id, version, bci, method->name());
}

/**
 * Print the throwable message and its stack trace plus all causes by walking the
 * cause chain.  The output looks the same as of Throwable.printStackTrace().
 */
void java_lang_Throwable::print_stack_trace(Handle throwable, outputStream* st) {
  // First, print the message.
  print(throwable(), st);
  st->cr();

  // Now print the stack trace.
  Thread* THREAD = Thread::current();
  while (throwable.not_null()) {
    objArrayHandle result (THREAD, objArrayOop(backtrace(throwable())));
    if (result.is_null()) {
      st->print_raw_cr("\t<<no stack trace available>>");
      return;
    }
    BacktraceIterator iter(result, THREAD);

    while (iter.repeat()) {
      BacktraceElement bte = iter.next(THREAD);
      print_stack_element_to_stream(st, bte._mirror, bte._method_id, bte._version, bte._bci, bte._name);
    }
    {
      // Call getCause() which doesn't necessarily return the _cause field.
      EXCEPTION_MARK;
      JavaValue cause(T_OBJECT);
      JavaCalls::call_virtual(&cause,
                              throwable,
                              throwable->klass(),
                              vmSymbols::getCause_name(),
                              vmSymbols::void_throwable_signature(),
                              THREAD);
      // Ignore any exceptions. we are in the middle of exception handling. Same as classic VM.
      if (HAS_PENDING_EXCEPTION) {
        CLEAR_PENDING_EXCEPTION;
        throwable = Handle();
      } else {
        throwable = Handle(THREAD, (oop) cause.get_jobject());
        if (throwable.not_null()) {
          st->print("Caused by: ");
          print(throwable(), st);
          st->cr();
        }
      }
    }
  }
}

/**
 * Print the throwable stack trace by calling the Java method java.lang.Throwable.printStackTrace().
 */
void java_lang_Throwable::java_printStackTrace(Handle throwable, TRAPS) {
  assert(throwable->is_a(SystemDictionary::Throwable_klass()), "Throwable instance expected");
  JavaValue result(T_VOID);
  JavaCalls::call_virtual(&result,
                          throwable,
                          SystemDictionary::Throwable_klass(),
                          vmSymbols::printStackTrace_name(),
                          vmSymbols::void_method_signature(),
                          THREAD);
}

void java_lang_Throwable::fill_in_stack_trace(Handle throwable, const methodHandle& method, TRAPS) {
  if (!StackTraceInThrowable) return;
  ResourceMark rm(THREAD);
  HandleMark hm(THREAD);

  // Start out by clearing the backtrace for this object, in case the VM
  // runs out of memory while allocating the stack trace
  set_backtrace(throwable(), NULL);
  // Clear lazily constructed Java level stacktrace if refilling occurs
  // This is unnecessary in 1.7+ but harmless
  clear_stacktrace(throwable());

  int max_depth = MaxJavaStackTraceDepth;
  JavaThread* thread = THREAD->as_Java_thread();

  BacktraceBuilder bt(CHECK);

  // If there is no Java frame just return the method that was being called
  // with bci 0
  if (!thread->has_last_Java_frame()) {
    if (max_depth >= 1 && method() != NULL) {
      bt.push(method(), 0, NULL, CHECK);
      log_info(stacktrace)("%s, %d", throwable->klass()->external_name(), 1);
      set_depth(throwable(), 1);
      set_backtrace(throwable(), bt.backtrace());
    }
    return;
  }

  // Instead of using vframe directly, this version of fill_in_stack_trace
  // basically handles everything by hand. This significantly improved the
  // speed of this method call up to 28.5% on Solaris sparc. 27.1% on Windows.
  // See bug 6333838 for  more details.
  // The "ASSERT" here is to verify this method generates the exactly same stack
  // trace as utilizing vframe.
#ifdef ASSERT
  vframeStream st(thread, false /* stop_at_java_call_stub */, false /* process_frames */);
#endif
  int total_count = 0;
<<<<<<< HEAD
  RegisterMap map(thread, false, true);
=======
  RegisterMap map(thread, false /* update */, false /* process_frames */);
>>>>>>> cd33abb1
  int decode_offset = 0;
  CompiledMethod* nm = NULL;
  bool skip_fillInStackTrace_check = false;
  bool skip_throwableInit_check = false;
  bool skip_hidden = !ShowHiddenFrames;
  bool show_carrier = ShowCarrierFrames;
  Handle cont_h(THREAD, thread->last_continuation()->cont_oop());
  for (frame fr = thread->last_frame(); max_depth == 0 || max_depth != total_count;) {
    Method* method = NULL;
    int bci = 0;
    oop contScopeName = (cont_h() != NULL) ? java_lang_ContinuationScope::name(java_lang_Continuation::scope(cont_h())) : (oop)NULL;

    // Compiled java method case.
    if (decode_offset != 0) {
      DebugInfoReadStream stream(nm, decode_offset);
      decode_offset = stream.read_int();
      method = (Method*)nm->metadata_at(stream.read_int());
      bci = stream.read_bci();
    } else {
      if (fr.is_first_frame()) break;

      if (cont_h() != NULL && Continuation::is_continuation_enterSpecial(fr)) {
        oop scope = java_lang_Continuation::scope(cont_h());
        if (!show_carrier && scope == java_lang_VirtualThread::vthread_scope()) break;

        Handle parent_h(THREAD, java_lang_Continuation::parent(cont_h()));
        cont_h =  parent_h;
      }

      address pc = fr.pc();
      if (fr.is_interpreted_frame()) {
        address bcp;
        if (!map.in_cont()) {
          bcp = fr.interpreter_frame_bcp();
          method = fr.interpreter_frame_method();
        } else {
          bcp = Continuation::interpreter_frame_bcp(fr, &map);
          method = Continuation::interpreter_frame_method(fr, &map);
        }
        bci =  method->bci_from(bcp);
        fr = fr.sender(&map);
      } else {
        CodeBlob* cb = fr.cb();
        // HMMM QQQ might be nice to have frame return nm as NULL if cb is non-NULL
        // but non nmethod
        fr = fr.sender(&map);
        if (cb == NULL || !cb->is_compiled()) {
          continue;
        }
        nm = cb->as_compiled_method();
        assert (nm->method() != NULL, "must be");
        if (nm->method()->is_native()) {
          method = nm->method();
          bci = 0;
        } else {
          PcDesc* pd = nm->pc_desc_at(pc);
          decode_offset = pd->scope_decode_offset();
          // if decode_offset is not equal to 0, it will execute the
          // "compiled java method case" at the beginning of the loop.
          continue;
        }
      }
    }
#ifdef ASSERT
    if (!st.at_end()) { // TODO LOOM remove once we show only vthread trace
      assert(st.method() == method && st.bci() == bci, "Wrong stack trace");
      st.next();
    }
#endif

    // the format of the stacktrace will be:
    // - 1 or more fillInStackTrace frames for the exception class (skipped)
    // - 0 or more <init> methods for the exception class (skipped)
    // - rest of the stack

    if (!skip_fillInStackTrace_check) {
      if (method->name() == vmSymbols::fillInStackTrace_name() &&
          throwable->is_a(method->method_holder())) {
        continue;
      }
      else {
        skip_fillInStackTrace_check = true; // gone past them all
      }
    }
    if (!skip_throwableInit_check) {
      assert(skip_fillInStackTrace_check, "logic error in backtrace filtering");

      // skip <init> methods of the exception class and superclasses
      // This is simlar to classic VM.
      if (method->name() == vmSymbols::object_initializer_name() &&
          throwable->is_a(method->method_holder())) {
        continue;
      } else {
        // there are none or we've seen them all - either way stop checking
        skip_throwableInit_check = true;
      }
    }
    if (method->is_hidden() || method->is_continuation_enter_intrinsic()) {
      if (skip_hidden) {
        if (total_count == 0) {
          // The top frame will be hidden from the stack trace.
          bt.set_has_hidden_top_frame(CHECK);
        }
        continue;
      }
    }

    bt.push(method, bci, contScopeName, CHECK);
    total_count++;
  }

  log_info(stacktrace)("%s, %d", throwable->klass()->external_name(), total_count);

  // Put completed stack trace into throwable object
  set_backtrace(throwable(), bt.backtrace());
  set_depth(throwable(), total_count);
}

void java_lang_Throwable::fill_in_stack_trace(Handle throwable, const methodHandle& method) {
  // No-op if stack trace is disabled
  if (!StackTraceInThrowable) {
    return;
  }

  // Disable stack traces for some preallocated out of memory errors
  if (!Universe::should_fill_in_stack_trace(throwable)) {
    return;
  }

  PRESERVE_EXCEPTION_MARK;

  JavaThread* thread = JavaThread::active();
  fill_in_stack_trace(throwable, method, thread);
  // ignore exceptions thrown during stack trace filling
  CLEAR_PENDING_EXCEPTION;
}

void java_lang_Throwable::allocate_backtrace(Handle throwable, TRAPS) {
  // Allocate stack trace - backtrace is created but not filled in

  // No-op if stack trace is disabled
  if (!StackTraceInThrowable) return;
  BacktraceBuilder bt(CHECK);   // creates a backtrace
  set_backtrace(throwable(), bt.backtrace());
}


void java_lang_Throwable::fill_in_stack_trace_of_preallocated_backtrace(Handle throwable) {
  // Fill in stack trace into preallocated backtrace (no GC)

  // No-op if stack trace is disabled
  if (!StackTraceInThrowable) return;

  assert(throwable->is_a(SystemDictionary::Throwable_klass()), "sanity check");

  JavaThread* THREAD = JavaThread::current();

  objArrayHandle backtrace (THREAD, (objArrayOop)java_lang_Throwable::backtrace(throwable()));
  assert(backtrace.not_null(), "backtrace should have been preallocated");

  ResourceMark rm(THREAD);
  vframeStream st(THREAD, false /* stop_at_java_call_stub */, false /* process_frames */);

  BacktraceBuilder bt(THREAD, backtrace);

  // Unlike fill_in_stack_trace we do not skip fillInStackTrace or throwable init
  // methods as preallocated errors aren't created by "java" code.

  // fill in as much stack trace as possible
  int chunk_count = 0;
  for (;!st.at_end(); st.next()) {
    bt.push(st.method(), st.bci(), NULL, CHECK);
    chunk_count++;

    // Bail-out for deep stacks
    if (chunk_count >= trace_chunk_size) break;
  }
  set_depth(throwable(), chunk_count);
  log_info(stacktrace)("%s, %d", throwable->klass()->external_name(), chunk_count);

  // We support the Throwable immutability protocol defined for Java 7.
  java_lang_Throwable::set_stacktrace(throwable(), java_lang_Throwable::unassigned_stacktrace());
  assert(java_lang_Throwable::unassigned_stacktrace() != NULL, "not initialized");
}

void java_lang_Throwable::get_stack_trace_elements(int depth, Handle backtrace,
                                                   objArrayHandle stack_trace_array_h, TRAPS) {

  if (backtrace.is_null() || stack_trace_array_h.is_null()) {
    THROW(vmSymbols::java_lang_NullPointerException());
  }

  assert(stack_trace_array_h->is_objArray(), "Stack trace array should be an array of StackTraceElenent");

  if (stack_trace_array_h->length() != depth) {
    THROW(vmSymbols::java_lang_IndexOutOfBoundsException());
  }

  objArrayHandle result(THREAD, objArrayOop(backtrace()));
  BacktraceIterator iter(result, THREAD);

  int index = 0;
  while (iter.repeat()) {
    BacktraceElement bte = iter.next(THREAD);

    Handle stack_trace_element(THREAD, stack_trace_array_h->obj_at(index++));

    if (stack_trace_element.is_null()) {
      THROW(vmSymbols::java_lang_NullPointerException());
    }

    InstanceKlass* holder = InstanceKlass::cast(java_lang_Class::as_Klass(bte._mirror()));
    methodHandle method (THREAD, holder->method_with_orig_idnum(bte._method_id, bte._version));

    java_lang_StackTraceElement::fill_in(stack_trace_element, holder,
                                         method,
                                         bte._version,
                                         bte._bci,
                                         bte._name,
                                         bte._cont,
                                         CHECK);
  }
}

bool java_lang_Throwable::get_top_method_and_bci(oop throwable, Method** method, int* bci) {
  Thread* THREAD = Thread::current();
  objArrayHandle result(THREAD, objArrayOop(backtrace(throwable)));
  BacktraceIterator iter(result, THREAD);
  // No backtrace available.
  if (!iter.repeat()) return false;

  // If the exception happened in a frame that has been hidden, i.e.,
  // omitted from the back trace, we can not compute the message.
  oop hidden = ((objArrayOop)backtrace(throwable))->obj_at(trace_hidden_offset);
  if (hidden != NULL) {
    return false;
  }

  // Get first backtrace element.
  BacktraceElement bte = iter.next(THREAD);

  InstanceKlass* holder = InstanceKlass::cast(java_lang_Class::as_Klass(bte._mirror()));
  assert(holder != NULL, "first element should be non-null");
  Method* m = holder->method_with_orig_idnum(bte._method_id, bte._version);

  // Original version is no longer available.
  if (m == NULL || !version_matches(m, bte._version)) {
    return false;
  }

  *method = m;
  *bci = bte._bci;
  return true;
}

oop java_lang_StackTraceElement::create(const methodHandle& method, int bci, Handle contScope, TRAPS) {
  // Allocate java.lang.StackTraceElement instance
  InstanceKlass* k = SystemDictionary::StackTraceElement_klass();
  assert(k != NULL, "must be loaded in 1.4+");
  if (k->should_be_initialized()) {
    k->initialize(CHECK_NULL);
  }

  Handle element = k->allocate_instance_handle(CHECK_NULL);

  int version = method->constants()->version();
  fill_in(element, method->method_holder(), method, version, bci, method->name(), contScope, CHECK_NULL);
  return element();
}

void java_lang_StackTraceElement::fill_in(Handle element,
                                          InstanceKlass* holder, const methodHandle& method,
                                          int version, int bci, Symbol* name, Handle contScopeName, TRAPS) {
  assert(element->is_a(SystemDictionary::StackTraceElement_klass()), "sanity check");

  ResourceMark rm(THREAD);
  HandleMark hm(THREAD);

  // Fill in class name
  Handle java_class(THREAD, holder->java_mirror());
  oop classname = java_lang_Class::name(java_class, CHECK);
  java_lang_StackTraceElement::set_declaringClass(element(), classname);
  java_lang_StackTraceElement::set_declaringClassObject(element(), java_class());

  oop loader = holder->class_loader();
  if (loader != NULL) {
    oop loader_name = java_lang_ClassLoader::name(loader);
    if (loader_name != NULL)
      java_lang_StackTraceElement::set_classLoaderName(element(), loader_name);
  }

  // Fill in method name
  oop methodname = StringTable::intern(name, CHECK);
  java_lang_StackTraceElement::set_methodName(element(), methodname);

  // Fill in module name and version
  ModuleEntry* module = holder->module();
  if (module->is_named()) {
    oop module_name = StringTable::intern(module->name(), CHECK);
    java_lang_StackTraceElement::set_moduleName(element(), module_name);
    oop module_version;
    if (module->version() != NULL) {
      module_version = StringTable::intern(module->version(), CHECK);
    } else {
      module_version = NULL;
    }
    java_lang_StackTraceElement::set_moduleVersion(element(), module_version);
  }

  if (method() == NULL || !version_matches(method(), version)) {
    // The method was redefined, accurate line number information isn't available
    java_lang_StackTraceElement::set_fileName(element(), NULL);
    java_lang_StackTraceElement::set_lineNumber(element(), -1);
  } else {
    Symbol* source;
    oop source_file;
    int line_number;
    decode_file_and_line(java_class, holder, version, method, bci, source, source_file, line_number, CHECK);

    java_lang_StackTraceElement::set_fileName(element(), source_file);
    java_lang_StackTraceElement::set_lineNumber(element(), line_number);
  }

  // Fill in continuation scope
  java_lang_StackTraceElement::set_contScopeName(element(), contScopeName());
}

void java_lang_StackTraceElement::decode_file_and_line(Handle java_class,
                                                       InstanceKlass* holder,
                                                       int version,
                                                       const methodHandle& method,
                                                       int bci,
                                                       Symbol*& source,
                                                       oop& source_file,
                                                       int& line_number, TRAPS) {
  // Fill in source file name and line number.
  source = Backtrace::get_source_file_name(holder, version);
  source_file = java_lang_Class::source_file(java_class());
  if (source != NULL) {
    // Class was not redefined. We can trust its cache if set,
    // else we have to initialize it.
    if (source_file == NULL) {
      source_file = StringTable::intern(source, CHECK);
      java_lang_Class::set_source_file(java_class(), source_file);
    }
  } else {
    // Class was redefined. Dump the cache if it was set.
    if (source_file != NULL) {
      source_file = NULL;
      java_lang_Class::set_source_file(java_class(), source_file);
    }
  }
  line_number = Backtrace::get_line_number(method(), bci);
}

#if INCLUDE_JVMCI
void java_lang_StackTraceElement::decode(const methodHandle& method, int bci,
                                         Symbol*& filename, int& line_number, TRAPS) {
  ResourceMark rm(THREAD);
  HandleMark hm(THREAD);

  filename = NULL;
  line_number = -1;

  oop source_file;
  int version = method->constants()->version();
  InstanceKlass* holder = method->method_holder();
  Handle java_class(THREAD, holder->java_mirror());
  decode_file_and_line(java_class, holder, version, method, bci, filename, source_file, line_number, CHECK);
}
#endif // INCLUDE_JVMCI

// java_lang_StackFrameInfo

int java_lang_StackFrameInfo::_memberName_offset;
int java_lang_StackFrameInfo::_bci_offset;
int java_lang_StackFrameInfo::_version_offset;
int java_lang_StackFrameInfo::_contScope_offset;

#define STACKFRAMEINFO_FIELDS_DO(macro) \
  macro(_memberName_offset,     k, "memberName",  object_signature, false); \
  macro(_bci_offset,            k, "bci",         int_signature,    false); \
  macro(_contScope_offset,      k, "contScope",   continuationscope_signature, false)

void java_lang_StackFrameInfo::compute_offsets() {
  InstanceKlass* k = SystemDictionary::StackFrameInfo_klass();
  STACKFRAMEINFO_FIELDS_DO(FIELD_COMPUTE_OFFSET);
  STACKFRAMEINFO_INJECTED_FIELDS(INJECTED_FIELD_COMPUTE_OFFSET);
}

#if INCLUDE_CDS
void java_lang_StackFrameInfo::serialize_offsets(SerializeClosure* f) {
  STACKFRAMEINFO_FIELDS_DO(FIELD_SERIALIZE_OFFSET);
  STACKFRAMEINFO_INJECTED_FIELDS(INJECTED_FIELD_SERIALIZE_OFFSET);
}
#endif

Method* java_lang_StackFrameInfo::get_method(Handle stackFrame, InstanceKlass* holder, TRAPS) {
  HandleMark hm(THREAD);
  Handle mname(THREAD, stackFrame->obj_field(_memberName_offset));
  Method* method = (Method*)java_lang_invoke_MemberName::vmtarget(mname());
  // we should expand MemberName::name when Throwable uses StackTrace
  // MethodHandles::expand_MemberName(mname, MethodHandles::_suppress_defc|MethodHandles::_suppress_type, CHECK_NULL);
  return method;
}

void java_lang_StackFrameInfo::set_method_and_bci(Handle stackFrame, const methodHandle& method, int bci, oop cont, TRAPS) {
  // set Method* or mid/cpref
  HandleMark hm(THREAD);
  Handle mname(THREAD, stackFrame->obj_field(_memberName_offset));
  Handle cont_h (THREAD, cont);
  InstanceKlass* ik = method->method_holder();
  CallInfo info(method(), ik, CHECK);
  MethodHandles::init_method_MemberName(mname, info, THREAD);
  // set bci
  java_lang_StackFrameInfo::set_bci(stackFrame(), bci);
  // method may be redefined; store the version
  int version = method->constants()->version();
  assert((jushort)version == version, "version should be short");
  java_lang_StackFrameInfo::set_version(stackFrame(), (short)version);

  oop contScope = cont_h() != NULL ? java_lang_Continuation::scope(cont_h()) : (oop)NULL;
  java_lang_StackFrameInfo::set_contScope(stackFrame(), contScope);
}

void java_lang_StackFrameInfo::to_stack_trace_element(Handle stackFrame, Handle stack_trace_element, TRAPS) {
  ResourceMark rm(THREAD);
  HandleMark hm(THREAD);
  Handle mname(THREAD, stackFrame->obj_field(java_lang_StackFrameInfo::_memberName_offset));
  Klass* clazz = java_lang_Class::as_Klass(java_lang_invoke_MemberName::clazz(mname()));
  InstanceKlass* holder = InstanceKlass::cast(clazz);
  Method* method = java_lang_StackFrameInfo::get_method(stackFrame, holder, CHECK);
  oop contScope = stackFrame->obj_field(java_lang_StackFrameInfo::_contScope_offset);
  Handle contScopeName(THREAD, contScope != (oop)NULL ? java_lang_ContinuationScope::name(contScope) : (oop)NULL);

  short version = stackFrame->short_field(_version_offset);
  int bci = stackFrame->int_field(_bci_offset);
  Symbol* name = method->name();
  java_lang_StackTraceElement::fill_in(stack_trace_element, holder, methodHandle(THREAD, method), version, bci, name, contScopeName, CHECK);
}

void java_lang_StackTraceElement::set_contScopeName(oop element, oop value) {
  element->obj_field_put(_contScopeName_offset, value);
}

void java_lang_StackFrameInfo::set_version(oop element, short value) {
  element->short_field_put(_version_offset, value);
}

void java_lang_StackFrameInfo::set_bci(oop element, int value) {
  assert(value >= 0 && value < max_jushort, "must be a valid bci value");
  element->int_field_put(_bci_offset, value);
}

void java_lang_StackFrameInfo::set_contScope(oop element, oop value) {
  element->obj_field_put(_contScope_offset, value);
}

int java_lang_LiveStackFrameInfo::_monitors_offset;
int java_lang_LiveStackFrameInfo::_locals_offset;
int java_lang_LiveStackFrameInfo::_operands_offset;
int java_lang_LiveStackFrameInfo::_mode_offset;

#define LIVESTACKFRAMEINFO_FIELDS_DO(macro) \
  macro(_monitors_offset,   k, "monitors",    object_array_signature, false); \
  macro(_locals_offset,     k, "locals",      object_array_signature, false); \
  macro(_operands_offset,   k, "operands",    object_array_signature, false); \
  macro(_mode_offset,       k, "mode",        int_signature,          false)

void java_lang_LiveStackFrameInfo::compute_offsets() {
  InstanceKlass* k = SystemDictionary::LiveStackFrameInfo_klass();
  LIVESTACKFRAMEINFO_FIELDS_DO(FIELD_COMPUTE_OFFSET);
}

#if INCLUDE_CDS
void java_lang_LiveStackFrameInfo::serialize_offsets(SerializeClosure* f) {
  LIVESTACKFRAMEINFO_FIELDS_DO(FIELD_SERIALIZE_OFFSET);
}
#endif

void java_lang_LiveStackFrameInfo::set_monitors(oop element, oop value) {
  element->obj_field_put(_monitors_offset, value);
}

void java_lang_LiveStackFrameInfo::set_locals(oop element, oop value) {
  element->obj_field_put(_locals_offset, value);
}

void java_lang_LiveStackFrameInfo::set_operands(oop element, oop value) {
  element->obj_field_put(_operands_offset, value);
}

void java_lang_LiveStackFrameInfo::set_mode(oop element, int value) {
  element->int_field_put(_mode_offset, value);
}


// java_lang_AccessibleObject

int java_lang_reflect_AccessibleObject::_override_offset;

#define ACCESSIBLEOBJECT_FIELDS_DO(macro) \
  macro(_override_offset, k, "override", bool_signature, false)

void java_lang_reflect_AccessibleObject::compute_offsets() {
  InstanceKlass* k = SystemDictionary::reflect_AccessibleObject_klass();
  ACCESSIBLEOBJECT_FIELDS_DO(FIELD_COMPUTE_OFFSET);
}

#if INCLUDE_CDS
void java_lang_reflect_AccessibleObject::serialize_offsets(SerializeClosure* f) {
  ACCESSIBLEOBJECT_FIELDS_DO(FIELD_SERIALIZE_OFFSET);
}
#endif

jboolean java_lang_reflect_AccessibleObject::override(oop reflect) {
  return (jboolean) reflect->bool_field(_override_offset);
}

void java_lang_reflect_AccessibleObject::set_override(oop reflect, jboolean value) {
  reflect->bool_field_put(_override_offset, (int) value);
}

// java_lang_reflect_Method

int java_lang_reflect_Method::_clazz_offset;
int java_lang_reflect_Method::_name_offset;
int java_lang_reflect_Method::_returnType_offset;
int java_lang_reflect_Method::_parameterTypes_offset;
int java_lang_reflect_Method::_exceptionTypes_offset;
int java_lang_reflect_Method::_slot_offset;
int java_lang_reflect_Method::_modifiers_offset;
int java_lang_reflect_Method::_signature_offset;
int java_lang_reflect_Method::_annotations_offset;
int java_lang_reflect_Method::_parameter_annotations_offset;
int java_lang_reflect_Method::_annotation_default_offset;

#define METHOD_FIELDS_DO(macro) \
  macro(_clazz_offset,          k, vmSymbols::clazz_name(),          class_signature,       false); \
  macro(_name_offset,           k, vmSymbols::name_name(),           string_signature,      false); \
  macro(_returnType_offset,     k, vmSymbols::returnType_name(),     class_signature,       false); \
  macro(_parameterTypes_offset, k, vmSymbols::parameterTypes_name(), class_array_signature, false); \
  macro(_exceptionTypes_offset, k, vmSymbols::exceptionTypes_name(), class_array_signature, false); \
  macro(_slot_offset,           k, vmSymbols::slot_name(),           int_signature,         false); \
  macro(_modifiers_offset,      k, vmSymbols::modifiers_name(),      int_signature,         false); \
  macro(_signature_offset,             k, vmSymbols::signature_name(),             string_signature,     false); \
  macro(_annotations_offset,           k, vmSymbols::annotations_name(),           byte_array_signature, false); \
  macro(_parameter_annotations_offset, k, vmSymbols::parameter_annotations_name(), byte_array_signature, false); \
  macro(_annotation_default_offset,    k, vmSymbols::annotation_default_name(),    byte_array_signature, false);

void java_lang_reflect_Method::compute_offsets() {
  InstanceKlass* k = SystemDictionary::reflect_Method_klass();
  METHOD_FIELDS_DO(FIELD_COMPUTE_OFFSET);
}

#if INCLUDE_CDS
void java_lang_reflect_Method::serialize_offsets(SerializeClosure* f) {
  METHOD_FIELDS_DO(FIELD_SERIALIZE_OFFSET);
}
#endif

Handle java_lang_reflect_Method::create(TRAPS) {
  assert(Universe::is_fully_initialized(), "Need to find another solution to the reflection problem");
  Klass* klass = SystemDictionary::reflect_Method_klass();
  // This class is eagerly initialized during VM initialization, since we keep a refence
  // to one of the methods
  assert(InstanceKlass::cast(klass)->is_initialized(), "must be initialized");
  return InstanceKlass::cast(klass)->allocate_instance_handle(THREAD);
}

oop java_lang_reflect_Method::clazz(oop reflect) {
  return reflect->obj_field(_clazz_offset);
}

void java_lang_reflect_Method::set_clazz(oop reflect, oop value) {
   reflect->obj_field_put(_clazz_offset, value);
}

int java_lang_reflect_Method::slot(oop reflect) {
  return reflect->int_field(_slot_offset);
}

void java_lang_reflect_Method::set_slot(oop reflect, int value) {
  reflect->int_field_put(_slot_offset, value);
}

void java_lang_reflect_Method::set_name(oop method, oop value) {
  method->obj_field_put(_name_offset, value);
}

oop java_lang_reflect_Method::return_type(oop method) {
  return method->obj_field(_returnType_offset);
}

void java_lang_reflect_Method::set_return_type(oop method, oop value) {
  method->obj_field_put(_returnType_offset, value);
}

oop java_lang_reflect_Method::parameter_types(oop method) {
  return method->obj_field(_parameterTypes_offset);
}

void java_lang_reflect_Method::set_parameter_types(oop method, oop value) {
  method->obj_field_put(_parameterTypes_offset, value);
}

void java_lang_reflect_Method::set_exception_types(oop method, oop value) {
  method->obj_field_put(_exceptionTypes_offset, value);
}

void java_lang_reflect_Method::set_modifiers(oop method, int value) {
  method->int_field_put(_modifiers_offset, value);
}

void java_lang_reflect_Method::set_signature(oop method, oop value) {
  method->obj_field_put(_signature_offset, value);
}

void java_lang_reflect_Method::set_annotations(oop method, oop value) {
  method->obj_field_put(_annotations_offset, value);
}

void java_lang_reflect_Method::set_parameter_annotations(oop method, oop value) {
  method->obj_field_put(_parameter_annotations_offset, value);
}

void java_lang_reflect_Method::set_annotation_default(oop method, oop value) {
  method->obj_field_put(_annotation_default_offset, value);
}

int java_lang_reflect_Constructor::_clazz_offset;
int java_lang_reflect_Constructor::_parameterTypes_offset;
int java_lang_reflect_Constructor::_exceptionTypes_offset;
int java_lang_reflect_Constructor::_slot_offset;
int java_lang_reflect_Constructor::_modifiers_offset;
int java_lang_reflect_Constructor::_signature_offset;
int java_lang_reflect_Constructor::_annotations_offset;
int java_lang_reflect_Constructor::_parameter_annotations_offset;

#define CONSTRUCTOR_FIELDS_DO(macro) \
  macro(_clazz_offset,          k, vmSymbols::clazz_name(),          class_signature,       false); \
  macro(_parameterTypes_offset, k, vmSymbols::parameterTypes_name(), class_array_signature, false); \
  macro(_exceptionTypes_offset, k, vmSymbols::exceptionTypes_name(), class_array_signature, false); \
  macro(_slot_offset,           k, vmSymbols::slot_name(),           int_signature,         false); \
  macro(_modifiers_offset,      k, vmSymbols::modifiers_name(),      int_signature,         false); \
  macro(_signature_offset,             k, vmSymbols::signature_name(),             string_signature,     false); \
  macro(_annotations_offset,           k, vmSymbols::annotations_name(),           byte_array_signature, false); \
  macro(_parameter_annotations_offset, k, vmSymbols::parameter_annotations_name(), byte_array_signature, false);

void java_lang_reflect_Constructor::compute_offsets() {
  InstanceKlass* k = SystemDictionary::reflect_Constructor_klass();
  CONSTRUCTOR_FIELDS_DO(FIELD_COMPUTE_OFFSET);
}

#if INCLUDE_CDS
void java_lang_reflect_Constructor::serialize_offsets(SerializeClosure* f) {
  CONSTRUCTOR_FIELDS_DO(FIELD_SERIALIZE_OFFSET);
}
#endif

Handle java_lang_reflect_Constructor::create(TRAPS) {
  assert(Universe::is_fully_initialized(), "Need to find another solution to the reflection problem");
  Symbol* name = vmSymbols::java_lang_reflect_Constructor();
  Klass* k = SystemDictionary::resolve_or_fail(name, true, CHECK_NH);
  InstanceKlass* ik = InstanceKlass::cast(k);
  // Ensure it is initialized
  ik->initialize(CHECK_NH);
  return ik->allocate_instance_handle(THREAD);
}

oop java_lang_reflect_Constructor::clazz(oop reflect) {
  return reflect->obj_field(_clazz_offset);
}

void java_lang_reflect_Constructor::set_clazz(oop reflect, oop value) {
   reflect->obj_field_put(_clazz_offset, value);
}

oop java_lang_reflect_Constructor::parameter_types(oop constructor) {
  return constructor->obj_field(_parameterTypes_offset);
}

void java_lang_reflect_Constructor::set_parameter_types(oop constructor, oop value) {
  constructor->obj_field_put(_parameterTypes_offset, value);
}

void java_lang_reflect_Constructor::set_exception_types(oop constructor, oop value) {
  constructor->obj_field_put(_exceptionTypes_offset, value);
}

int java_lang_reflect_Constructor::slot(oop reflect) {
  return reflect->int_field(_slot_offset);
}

void java_lang_reflect_Constructor::set_slot(oop reflect, int value) {
  reflect->int_field_put(_slot_offset, value);
}

void java_lang_reflect_Constructor::set_modifiers(oop constructor, int value) {
  constructor->int_field_put(_modifiers_offset, value);
}

void java_lang_reflect_Constructor::set_signature(oop constructor, oop value) {
  constructor->obj_field_put(_signature_offset, value);
}

void java_lang_reflect_Constructor::set_annotations(oop constructor, oop value) {
  constructor->obj_field_put(_annotations_offset, value);
}

void java_lang_reflect_Constructor::set_parameter_annotations(oop method, oop value) {
  method->obj_field_put(_parameter_annotations_offset, value);
}

int java_lang_reflect_Field::_clazz_offset;
int java_lang_reflect_Field::_name_offset;
int java_lang_reflect_Field::_type_offset;
int java_lang_reflect_Field::_slot_offset;
int java_lang_reflect_Field::_modifiers_offset;
int java_lang_reflect_Field::_trusted_final_offset;
int java_lang_reflect_Field::_signature_offset;
int java_lang_reflect_Field::_annotations_offset;

#define FIELD_FIELDS_DO(macro) \
  macro(_clazz_offset,     k, vmSymbols::clazz_name(),     class_signature,  false); \
  macro(_name_offset,      k, vmSymbols::name_name(),      string_signature, false); \
  macro(_type_offset,      k, vmSymbols::type_name(),      class_signature,  false); \
  macro(_slot_offset,      k, vmSymbols::slot_name(),      int_signature,    false); \
  macro(_modifiers_offset, k, vmSymbols::modifiers_name(), int_signature,    false); \
  macro(_trusted_final_offset,    k, vmSymbols::trusted_final_name(),    bool_signature,       false); \
  macro(_signature_offset,        k, vmSymbols::signature_name(),        string_signature,     false); \
  macro(_annotations_offset,      k, vmSymbols::annotations_name(),      byte_array_signature, false);

void java_lang_reflect_Field::compute_offsets() {
  InstanceKlass* k = SystemDictionary::reflect_Field_klass();
  FIELD_FIELDS_DO(FIELD_COMPUTE_OFFSET);
}

#if INCLUDE_CDS
void java_lang_reflect_Field::serialize_offsets(SerializeClosure* f) {
  FIELD_FIELDS_DO(FIELD_SERIALIZE_OFFSET);
}
#endif

Handle java_lang_reflect_Field::create(TRAPS) {
  assert(Universe::is_fully_initialized(), "Need to find another solution to the reflection problem");
  Symbol* name = vmSymbols::java_lang_reflect_Field();
  Klass* k = SystemDictionary::resolve_or_fail(name, true, CHECK_NH);
  InstanceKlass* ik = InstanceKlass::cast(k);
  // Ensure it is initialized
  ik->initialize(CHECK_NH);
  return ik->allocate_instance_handle(THREAD);
}

oop java_lang_reflect_Field::clazz(oop reflect) {
  return reflect->obj_field(_clazz_offset);
}

void java_lang_reflect_Field::set_clazz(oop reflect, oop value) {
  reflect->obj_field_put(_clazz_offset, value);
}

oop java_lang_reflect_Field::name(oop field) {
  return field->obj_field(_name_offset);
}

void java_lang_reflect_Field::set_name(oop field, oop value) {
  field->obj_field_put(_name_offset, value);
}

oop java_lang_reflect_Field::type(oop field) {
  return field->obj_field(_type_offset);
}

void java_lang_reflect_Field::set_type(oop field, oop value) {
  field->obj_field_put(_type_offset, value);
}

int java_lang_reflect_Field::slot(oop reflect) {
  return reflect->int_field(_slot_offset);
}

void java_lang_reflect_Field::set_slot(oop reflect, int value) {
  reflect->int_field_put(_slot_offset, value);
}

int java_lang_reflect_Field::modifiers(oop field) {
  return field->int_field(_modifiers_offset);
}

void java_lang_reflect_Field::set_modifiers(oop field, int value) {
  field->int_field_put(_modifiers_offset, value);
}

void java_lang_reflect_Field::set_trusted_final(oop field) {
  field->bool_field_put(_trusted_final_offset, true);
}

void java_lang_reflect_Field::set_signature(oop field, oop value) {
  field->obj_field_put(_signature_offset, value);
}

void java_lang_reflect_Field::set_annotations(oop field, oop value) {
  field->obj_field_put(_annotations_offset, value);
}

oop java_lang_reflect_RecordComponent::create(InstanceKlass* holder, RecordComponent* component, TRAPS) {
  // Allocate java.lang.reflect.RecordComponent instance
  HandleMark hm(THREAD);
  InstanceKlass* ik = SystemDictionary::RecordComponent_klass();
  assert(ik != NULL, "must be loaded");
  ik->initialize(CHECK_NULL);

  Handle element = ik->allocate_instance_handle(CHECK_NULL);

  Handle decl_class(THREAD, holder->java_mirror());
  java_lang_reflect_RecordComponent::set_clazz(element(), decl_class());

  Symbol* name = holder->constants()->symbol_at(component->name_index()); // name_index is a utf8
  oop component_name = StringTable::intern(name, CHECK_NULL);
  java_lang_reflect_RecordComponent::set_name(element(), component_name);

  Symbol* type = holder->constants()->symbol_at(component->descriptor_index());
  Handle component_type_h =
    SystemDictionary::find_java_mirror_for_type(type, holder, SignatureStream::NCDFError, CHECK_NULL);
  java_lang_reflect_RecordComponent::set_type(element(), component_type_h());

  Method* accessor_method = NULL;
  {
    // Prepend "()" to type to create the full method signature.
    ResourceMark rm(THREAD);
    int sig_len = type->utf8_length() + 3; // "()" and null char
    char* sig = NEW_RESOURCE_ARRAY(char, sig_len);
    jio_snprintf(sig, sig_len, "%c%c%s", JVM_SIGNATURE_FUNC, JVM_SIGNATURE_ENDFUNC, type->as_C_string());
    TempNewSymbol full_sig = SymbolTable::new_symbol(sig);
    accessor_method = holder->find_instance_method(name, full_sig, Klass::PrivateLookupMode::find);
  }

  if (accessor_method != NULL) {
    methodHandle method(THREAD, accessor_method);
    oop m = Reflection::new_method(method, false, CHECK_NULL);
    java_lang_reflect_RecordComponent::set_accessor(element(), m);
  } else {
    java_lang_reflect_RecordComponent::set_accessor(element(), NULL);
  }

  int sig_index = component->generic_signature_index();
  if (sig_index > 0) {
    Symbol* sig = holder->constants()->symbol_at(sig_index); // sig_index is a utf8
    oop component_sig = StringTable::intern(sig, CHECK_NULL);
    java_lang_reflect_RecordComponent::set_signature(element(), component_sig);
  } else {
    java_lang_reflect_RecordComponent::set_signature(element(), NULL);
  }

  typeArrayOop annotation_oop = Annotations::make_java_array(component->annotations(), CHECK_NULL);
  java_lang_reflect_RecordComponent::set_annotations(element(), annotation_oop);

  typeArrayOop type_annotation_oop = Annotations::make_java_array(component->type_annotations(), CHECK_NULL);
  java_lang_reflect_RecordComponent::set_typeAnnotations(element(), type_annotation_oop);

  return element();
}

int reflect_ConstantPool::_oop_offset;

#define CONSTANTPOOL_FIELDS_DO(macro) \
  macro(_oop_offset, k, "constantPoolOop", object_signature, false)

void reflect_ConstantPool::compute_offsets() {
  InstanceKlass* k = SystemDictionary::reflect_ConstantPool_klass();
  // The field is called ConstantPool* in the sun.reflect.ConstantPool class.
  CONSTANTPOOL_FIELDS_DO(FIELD_COMPUTE_OFFSET);
}

#if INCLUDE_CDS
void reflect_ConstantPool::serialize_offsets(SerializeClosure* f) {
  CONSTANTPOOL_FIELDS_DO(FIELD_SERIALIZE_OFFSET);
}
#endif

int java_lang_reflect_Parameter::_name_offset;
int java_lang_reflect_Parameter::_modifiers_offset;
int java_lang_reflect_Parameter::_index_offset;
int java_lang_reflect_Parameter::_executable_offset;

#define PARAMETER_FIELDS_DO(macro) \
  macro(_name_offset,        k, vmSymbols::name_name(),        string_signature, false); \
  macro(_modifiers_offset,   k, vmSymbols::modifiers_name(),   int_signature,    false); \
  macro(_index_offset,       k, vmSymbols::index_name(),       int_signature,    false); \
  macro(_executable_offset,  k, vmSymbols::executable_name(),  executable_signature, false)

void java_lang_reflect_Parameter::compute_offsets() {
  InstanceKlass* k = SystemDictionary::reflect_Parameter_klass();
  PARAMETER_FIELDS_DO(FIELD_COMPUTE_OFFSET);
}

#if INCLUDE_CDS
void java_lang_reflect_Parameter::serialize_offsets(SerializeClosure* f) {
  PARAMETER_FIELDS_DO(FIELD_SERIALIZE_OFFSET);
}
#endif

Handle java_lang_reflect_Parameter::create(TRAPS) {
  assert(Universe::is_fully_initialized(), "Need to find another solution to the reflection problem");
  Symbol* name = vmSymbols::java_lang_reflect_Parameter();
  Klass* k = SystemDictionary::resolve_or_fail(name, true, CHECK_NH);
  InstanceKlass* ik = InstanceKlass::cast(k);
  // Ensure it is initialized
  ik->initialize(CHECK_NH);
  return ik->allocate_instance_handle(THREAD);
}

oop java_lang_reflect_Parameter::name(oop param) {
  return param->obj_field(_name_offset);
}

void java_lang_reflect_Parameter::set_name(oop param, oop value) {
  param->obj_field_put(_name_offset, value);
}

int java_lang_reflect_Parameter::modifiers(oop param) {
  return param->int_field(_modifiers_offset);
}

void java_lang_reflect_Parameter::set_modifiers(oop param, int value) {
  param->int_field_put(_modifiers_offset, value);
}

int java_lang_reflect_Parameter::index(oop param) {
  return param->int_field(_index_offset);
}

void java_lang_reflect_Parameter::set_index(oop param, int value) {
  param->int_field_put(_index_offset, value);
}

oop java_lang_reflect_Parameter::executable(oop param) {
  return param->obj_field(_executable_offset);
}

void java_lang_reflect_Parameter::set_executable(oop param, oop value) {
  param->obj_field_put(_executable_offset, value);
}

// java_lang_Module

int java_lang_Module::_loader_offset;
int java_lang_Module::_name_offset;
int java_lang_Module::_module_entry_offset;

Handle java_lang_Module::create(Handle loader, Handle module_name, TRAPS) {
  assert(Universe::is_fully_initialized(), "Need to find another solution to the reflection problem");
  return JavaCalls::construct_new_instance(SystemDictionary::Module_klass(),
                          vmSymbols::java_lang_module_init_signature(),
                          loader, module_name, CHECK_NH);
}

#define MODULE_FIELDS_DO(macro) \
  macro(_loader_offset,  k, vmSymbols::loader_name(),  classloader_signature, false); \
  macro(_name_offset,    k, vmSymbols::name_name(),    string_signature,      false)

void java_lang_Module::compute_offsets() {
  InstanceKlass* k = SystemDictionary::Module_klass();
  MODULE_FIELDS_DO(FIELD_COMPUTE_OFFSET);
  MODULE_INJECTED_FIELDS(INJECTED_FIELD_COMPUTE_OFFSET);
}

#if INCLUDE_CDS
void java_lang_Module::serialize_offsets(SerializeClosure* f) {
  MODULE_FIELDS_DO(FIELD_SERIALIZE_OFFSET);
  MODULE_INJECTED_FIELDS(INJECTED_FIELD_SERIALIZE_OFFSET);
}
#endif

oop java_lang_Module::loader(oop module) {
  return module->obj_field(_loader_offset);
}

void java_lang_Module::set_loader(oop module, oop value) {
  module->obj_field_put(_loader_offset, value);
}

oop java_lang_Module::name(oop module) {
  return module->obj_field(_name_offset);
}

void java_lang_Module::set_name(oop module, oop value) {
  module->obj_field_put(_name_offset, value);
}

ModuleEntry* java_lang_Module::module_entry_raw(oop module) {
  assert(_module_entry_offset != 0, "Uninitialized module_entry_offset");
  assert(module != NULL, "module can't be null");
  assert(oopDesc::is_oop(module), "module must be oop");

  ModuleEntry* module_entry = (ModuleEntry*)module->address_field(_module_entry_offset);
  return module_entry;
}

ModuleEntry* java_lang_Module::module_entry(oop module) {
  ModuleEntry* module_entry = module_entry_raw(module);
  if (module_entry == NULL) {
    // If the inject field containing the ModuleEntry* is null then return the
    // class loader's unnamed module.
    oop loader = java_lang_Module::loader(module);
    Handle h_loader = Handle(Thread::current(), loader);
    ClassLoaderData* loader_cld = SystemDictionary::register_loader(h_loader);
    return loader_cld->unnamed_module();
  }
  return module_entry;
}

void java_lang_Module::set_module_entry(oop module, ModuleEntry* module_entry) {
  assert(_module_entry_offset != 0, "Uninitialized module_entry_offset");
  assert(module != NULL, "module can't be null");
  assert(oopDesc::is_oop(module), "module must be oop");
  module->address_field_put(_module_entry_offset, (address)module_entry);
}

Handle reflect_ConstantPool::create(TRAPS) {
  assert(Universe::is_fully_initialized(), "Need to find another solution to the reflection problem");
  InstanceKlass* k = SystemDictionary::reflect_ConstantPool_klass();
  // Ensure it is initialized
  k->initialize(CHECK_NH);
  return k->allocate_instance_handle(THREAD);
}


void reflect_ConstantPool::set_cp(oop reflect, ConstantPool* value) {
  oop mirror = value->pool_holder()->java_mirror();
  // Save the mirror to get back the constant pool.
  reflect->obj_field_put(_oop_offset, mirror);
}

ConstantPool* reflect_ConstantPool::get_cp(oop reflect) {

  oop mirror = reflect->obj_field(_oop_offset);
  Klass* k = java_lang_Class::as_Klass(mirror);
  assert(k->is_instance_klass(), "Must be");

  // Get the constant pool back from the klass.  Since class redefinition
  // merges the new constant pool into the old, this is essentially the
  // same constant pool as the original.  If constant pool merging is
  // no longer done in the future, this will have to change to save
  // the original.
  return InstanceKlass::cast(k)->constants();
}

int reflect_UnsafeStaticFieldAccessorImpl::_base_offset;

#define UNSAFESTATICFIELDACCESSORIMPL_FIELDS_DO(macro) \
  macro(_base_offset, k, "base", object_signature, false)

void reflect_UnsafeStaticFieldAccessorImpl::compute_offsets() {
  InstanceKlass* k = SystemDictionary::reflect_UnsafeStaticFieldAccessorImpl_klass();
  UNSAFESTATICFIELDACCESSORIMPL_FIELDS_DO(FIELD_COMPUTE_OFFSET);
}

#if INCLUDE_CDS
void reflect_UnsafeStaticFieldAccessorImpl::serialize_offsets(SerializeClosure* f) {
  UNSAFESTATICFIELDACCESSORIMPL_FIELDS_DO(FIELD_SERIALIZE_OFFSET);
}
#endif

// Support for java_lang_ref_Reference

bool java_lang_ref_Reference::_offsets_initialized;

int java_lang_ref_Reference::_referent_offset;
int java_lang_ref_Reference::_queue_offset;
int java_lang_ref_Reference::_next_offset;
int java_lang_ref_Reference::_discovered_offset;

#define REFERENCE_FIELDS_DO(macro) \
  macro(_referent_offset,   k, "referent", object_signature, false); \
  macro(_queue_offset,      k, "queue", referencequeue_signature, false); \
  macro(_next_offset,       k, "next", reference_signature, false); \
  macro(_discovered_offset, k, "discovered", reference_signature, false);

void java_lang_ref_Reference::compute_offsets() {
  if (_offsets_initialized) {
    return;
  }
  _offsets_initialized = true;
  InstanceKlass* k = SystemDictionary::Reference_klass();
  REFERENCE_FIELDS_DO(FIELD_COMPUTE_OFFSET);
}

#if INCLUDE_CDS
void java_lang_ref_Reference::serialize_offsets(SerializeClosure* f) {
  f->do_bool(&_offsets_initialized);
  REFERENCE_FIELDS_DO(FIELD_SERIALIZE_OFFSET);
}
#endif

bool java_lang_ref_Reference::is_referent_field(oop obj, ptrdiff_t offset) {
  assert(obj != NULL, "sanity");
  if (offset != _referent_offset) {
    return false;
  }

  Klass* k = obj->klass();
  if (!k->is_instance_klass()) {
    return false;
  }

  InstanceKlass* ik = InstanceKlass::cast(obj->klass());
  bool is_reference = ik->reference_type() != REF_NONE;
  assert(!is_reference || ik->is_subclass_of(SystemDictionary::Reference_klass()), "sanity");
  return is_reference;
}

int java_lang_boxing_object::_value_offset;
int java_lang_boxing_object::_long_value_offset;

#define BOXING_FIELDS_DO(macro) \
  macro(_value_offset,      integerKlass, "value", int_signature, false); \
  macro(_long_value_offset, longKlass, "value", long_signature, false);

void java_lang_boxing_object::compute_offsets() {
  InstanceKlass* integerKlass = SystemDictionary::Integer_klass();
  InstanceKlass* longKlass = SystemDictionary::Long_klass();
  BOXING_FIELDS_DO(FIELD_COMPUTE_OFFSET);
}

#if INCLUDE_CDS
void java_lang_boxing_object::serialize_offsets(SerializeClosure* f) {
  BOXING_FIELDS_DO(FIELD_SERIALIZE_OFFSET);
}
#endif

oop java_lang_boxing_object::initialize_and_allocate(BasicType type, TRAPS) {
  Klass* k = SystemDictionary::box_klass(type);
  if (k == NULL)  return NULL;
  InstanceKlass* ik = InstanceKlass::cast(k);
  if (!ik->is_initialized())  ik->initialize(CHECK_NULL);
  return ik->allocate_instance(THREAD);
}


oop java_lang_boxing_object::create(BasicType type, jvalue* value, TRAPS) {
  oop box = initialize_and_allocate(type, CHECK_NULL);
  if (box == NULL)  return NULL;
  switch (type) {
    case T_BOOLEAN:
      box->bool_field_put(_value_offset, value->z);
      break;
    case T_CHAR:
      box->char_field_put(_value_offset, value->c);
      break;
    case T_FLOAT:
      box->float_field_put(_value_offset, value->f);
      break;
    case T_DOUBLE:
      box->double_field_put(_long_value_offset, value->d);
      break;
    case T_BYTE:
      box->byte_field_put(_value_offset, value->b);
      break;
    case T_SHORT:
      box->short_field_put(_value_offset, value->s);
      break;
    case T_INT:
      box->int_field_put(_value_offset, value->i);
      break;
    case T_LONG:
      box->long_field_put(_long_value_offset, value->j);
      break;
    default:
      return NULL;
  }
  return box;
}


BasicType java_lang_boxing_object::basic_type(oop box) {
  if (box == NULL)  return T_ILLEGAL;
  BasicType type = SystemDictionary::box_klass_type(box->klass());
  if (type == T_OBJECT)         // 'unknown' value returned by SD::bkt
    return T_ILLEGAL;
  return type;
}


BasicType java_lang_boxing_object::get_value(oop box, jvalue* value) {
  BasicType type = SystemDictionary::box_klass_type(box->klass());
  switch (type) {
  case T_BOOLEAN:
    value->z = box->bool_field(_value_offset);
    break;
  case T_CHAR:
    value->c = box->char_field(_value_offset);
    break;
  case T_FLOAT:
    value->f = box->float_field(_value_offset);
    break;
  case T_DOUBLE:
    value->d = box->double_field(_long_value_offset);
    break;
  case T_BYTE:
    value->b = box->byte_field(_value_offset);
    break;
  case T_SHORT:
    value->s = box->short_field(_value_offset);
    break;
  case T_INT:
    value->i = box->int_field(_value_offset);
    break;
  case T_LONG:
    value->j = box->long_field(_long_value_offset);
    break;
  default:
    return T_ILLEGAL;
  } // end switch
  return type;
}


BasicType java_lang_boxing_object::set_value(oop box, jvalue* value) {
  BasicType type = SystemDictionary::box_klass_type(box->klass());
  switch (type) {
  case T_BOOLEAN:
    box->bool_field_put(_value_offset, value->z);
    break;
  case T_CHAR:
    box->char_field_put(_value_offset, value->c);
    break;
  case T_FLOAT:
    box->float_field_put(_value_offset, value->f);
    break;
  case T_DOUBLE:
    box->double_field_put(_long_value_offset, value->d);
    break;
  case T_BYTE:
    box->byte_field_put(_value_offset, value->b);
    break;
  case T_SHORT:
    box->short_field_put(_value_offset, value->s);
    break;
  case T_INT:
    box->int_field_put(_value_offset, value->i);
    break;
  case T_LONG:
    box->long_field_put(_long_value_offset, value->j);
    break;
  default:
    return T_ILLEGAL;
  } // end switch
  return type;
}


void java_lang_boxing_object::print(BasicType type, jvalue* value, outputStream* st) {
  switch (type) {
  case T_BOOLEAN:   st->print("%s", value->z ? "true" : "false");   break;
  case T_CHAR:      st->print("%d", value->c);                      break;
  case T_BYTE:      st->print("%d", value->b);                      break;
  case T_SHORT:     st->print("%d", value->s);                      break;
  case T_INT:       st->print("%d", value->i);                      break;
  case T_LONG:      st->print(JLONG_FORMAT, value->j);              break;
  case T_FLOAT:     st->print("%f", value->f);                      break;
  case T_DOUBLE:    st->print("%lf", value->d);                     break;
  default:          st->print("type %d?", type);                    break;
  }
}


// Support for java_lang_ref_SoftReference
//

int java_lang_ref_SoftReference::_timestamp_offset;
int java_lang_ref_SoftReference::_static_clock_offset;

#define SOFTREFERENCE_FIELDS_DO(macro) \
  macro(_timestamp_offset,    k, "timestamp", long_signature, false); \
  macro(_static_clock_offset, k, "clock",     long_signature, true)

void java_lang_ref_SoftReference::compute_offsets() {
  InstanceKlass* k = SystemDictionary::SoftReference_klass();
  SOFTREFERENCE_FIELDS_DO(FIELD_COMPUTE_OFFSET);
}

#if INCLUDE_CDS
void java_lang_ref_SoftReference::serialize_offsets(SerializeClosure* f) {
  SOFTREFERENCE_FIELDS_DO(FIELD_SERIALIZE_OFFSET);
}
#endif

jlong java_lang_ref_SoftReference::timestamp(oop ref) {
  return ref->long_field(_timestamp_offset);
}

jlong java_lang_ref_SoftReference::clock() {
  InstanceKlass* ik = SystemDictionary::SoftReference_klass();
  oop base = ik->static_field_base_raw();
  return base->long_field(_static_clock_offset);
}

void java_lang_ref_SoftReference::set_clock(jlong value) {
  InstanceKlass* ik = SystemDictionary::SoftReference_klass();
  oop base = ik->static_field_base_raw();
  base->long_field_put(_static_clock_offset, value);
}

// Support for java_lang_invoke_DirectMethodHandle

int java_lang_invoke_DirectMethodHandle::_member_offset;

oop java_lang_invoke_DirectMethodHandle::member(oop dmh) {
  oop member_name = NULL;
  assert(oopDesc::is_oop(dmh) && java_lang_invoke_DirectMethodHandle::is_instance(dmh),
         "a DirectMethodHandle oop is expected");
  return dmh->obj_field(_member_offset);
}

#define DIRECTMETHODHANDLE_FIELDS_DO(macro) \
  macro(_member_offset, k, "member", java_lang_invoke_MemberName_signature, false)

void java_lang_invoke_DirectMethodHandle::compute_offsets() {
  InstanceKlass* k = SystemDictionary::DirectMethodHandle_klass();
  DIRECTMETHODHANDLE_FIELDS_DO(FIELD_COMPUTE_OFFSET);
}

#if INCLUDE_CDS
void java_lang_invoke_DirectMethodHandle::serialize_offsets(SerializeClosure* f) {
  DIRECTMETHODHANDLE_FIELDS_DO(FIELD_SERIALIZE_OFFSET);
}
#endif

// Support for java_lang_invoke_MethodHandle

int java_lang_invoke_MethodHandle::_type_offset;
int java_lang_invoke_MethodHandle::_form_offset;

int java_lang_invoke_MemberName::_clazz_offset;
int java_lang_invoke_MemberName::_name_offset;
int java_lang_invoke_MemberName::_type_offset;
int java_lang_invoke_MemberName::_flags_offset;
int java_lang_invoke_MemberName::_method_offset;
int java_lang_invoke_MemberName::_vmindex_offset;

int java_lang_invoke_ResolvedMethodName::_vmtarget_offset;
int java_lang_invoke_ResolvedMethodName::_vmholder_offset;

int java_lang_invoke_LambdaForm::_vmentry_offset;

#define METHODHANDLE_FIELDS_DO(macro) \
  macro(_type_offset, k, vmSymbols::type_name(), java_lang_invoke_MethodType_signature, false); \
  macro(_form_offset, k, "form",                 java_lang_invoke_LambdaForm_signature, false)

void java_lang_invoke_MethodHandle::compute_offsets() {
  InstanceKlass* k = SystemDictionary::MethodHandle_klass();
  METHODHANDLE_FIELDS_DO(FIELD_COMPUTE_OFFSET);
}

#if INCLUDE_CDS
void java_lang_invoke_MethodHandle::serialize_offsets(SerializeClosure* f) {
  METHODHANDLE_FIELDS_DO(FIELD_SERIALIZE_OFFSET);
}
#endif

#define MEMBERNAME_FIELDS_DO(macro) \
  macro(_clazz_offset,   k, vmSymbols::clazz_name(),   class_signature,  false); \
  macro(_name_offset,    k, vmSymbols::name_name(),    string_signature, false); \
  macro(_type_offset,    k, vmSymbols::type_name(),    object_signature, false); \
  macro(_flags_offset,   k, vmSymbols::flags_name(),   int_signature,    false); \
  macro(_method_offset,  k, vmSymbols::method_name(),  java_lang_invoke_ResolvedMethodName_signature, false)

void java_lang_invoke_MemberName::compute_offsets() {
  InstanceKlass* k = SystemDictionary::MemberName_klass();
  MEMBERNAME_FIELDS_DO(FIELD_COMPUTE_OFFSET);
  MEMBERNAME_INJECTED_FIELDS(INJECTED_FIELD_COMPUTE_OFFSET);
}

#if INCLUDE_CDS
void java_lang_invoke_MemberName::serialize_offsets(SerializeClosure* f) {
  MEMBERNAME_FIELDS_DO(FIELD_SERIALIZE_OFFSET);
  MEMBERNAME_INJECTED_FIELDS(INJECTED_FIELD_SERIALIZE_OFFSET);
}
#endif

void java_lang_invoke_ResolvedMethodName::compute_offsets() {
  InstanceKlass* k = SystemDictionary::ResolvedMethodName_klass();
  assert(k != NULL, "jdk mismatch");
  RESOLVEDMETHOD_INJECTED_FIELDS(INJECTED_FIELD_COMPUTE_OFFSET);
}

#if INCLUDE_CDS
void java_lang_invoke_ResolvedMethodName::serialize_offsets(SerializeClosure* f) {
  RESOLVEDMETHOD_INJECTED_FIELDS(INJECTED_FIELD_SERIALIZE_OFFSET);
}
#endif

#define LAMBDAFORM_FIELDS_DO(macro) \
  macro(_vmentry_offset, k, "vmentry", java_lang_invoke_MemberName_signature, false)

void java_lang_invoke_LambdaForm::compute_offsets() {
  InstanceKlass* k = SystemDictionary::LambdaForm_klass();
  assert (k != NULL, "jdk mismatch");
  LAMBDAFORM_FIELDS_DO(FIELD_COMPUTE_OFFSET);
}

#if INCLUDE_CDS
void java_lang_invoke_LambdaForm::serialize_offsets(SerializeClosure* f) {
  LAMBDAFORM_FIELDS_DO(FIELD_SERIALIZE_OFFSET);
}
#endif

bool java_lang_invoke_LambdaForm::is_instance(oop obj) {
  return obj != NULL && is_subclass(obj->klass());
}


oop java_lang_invoke_MethodHandle::type(oop mh) {
  return mh->obj_field(_type_offset);
}

void java_lang_invoke_MethodHandle::set_type(oop mh, oop mtype) {
  mh->obj_field_put(_type_offset, mtype);
}

oop java_lang_invoke_MethodHandle::form(oop mh) {
  assert(_form_offset != 0, "");
  return mh->obj_field(_form_offset);
}

void java_lang_invoke_MethodHandle::set_form(oop mh, oop lform) {
  assert(_form_offset != 0, "");
  mh->obj_field_put(_form_offset, lform);
}

/// MemberName accessors

oop java_lang_invoke_MemberName::clazz(oop mname) {
  assert(is_instance(mname), "wrong type");
  return mname->obj_field(_clazz_offset);
}

void java_lang_invoke_MemberName::set_clazz(oop mname, oop clazz) {
  assert(is_instance(mname), "wrong type");
  mname->obj_field_put(_clazz_offset, clazz);
}

oop java_lang_invoke_MemberName::name(oop mname) {
  assert(is_instance(mname), "wrong type");
  return mname->obj_field(_name_offset);
}

void java_lang_invoke_MemberName::set_name(oop mname, oop name) {
  assert(is_instance(mname), "wrong type");
  mname->obj_field_put(_name_offset, name);
}

oop java_lang_invoke_MemberName::type(oop mname) {
  assert(is_instance(mname), "wrong type");
  return mname->obj_field(_type_offset);
}

void java_lang_invoke_MemberName::set_type(oop mname, oop type) {
  assert(is_instance(mname), "wrong type");
  mname->obj_field_put(_type_offset, type);
}

int java_lang_invoke_MemberName::flags(oop mname) {
  assert(is_instance(mname), "wrong type");
  return mname->int_field(_flags_offset);
}

void java_lang_invoke_MemberName::set_flags(oop mname, int flags) {
  assert(is_instance(mname), "wrong type");
  mname->int_field_put(_flags_offset, flags);
}


// Return vmtarget from ResolvedMethodName method field through indirection
Method* java_lang_invoke_MemberName::vmtarget(oop mname) {
  assert(is_instance(mname), "wrong type");
  oop method = mname->obj_field(_method_offset);
  return method == NULL ? NULL : java_lang_invoke_ResolvedMethodName::vmtarget(method);
}

bool java_lang_invoke_MemberName::is_method(oop mname) {
  assert(is_instance(mname), "must be MemberName");
  return (flags(mname) & (MN_IS_METHOD | MN_IS_CONSTRUCTOR)) > 0;
}

void java_lang_invoke_MemberName::set_method(oop mname, oop resolved_method) {
  assert(is_instance(mname), "wrong type");
  mname->obj_field_put(_method_offset, resolved_method);
}

intptr_t java_lang_invoke_MemberName::vmindex(oop mname) {
  assert(is_instance(mname), "wrong type");
  return (intptr_t) mname->address_field(_vmindex_offset);
}

void java_lang_invoke_MemberName::set_vmindex(oop mname, intptr_t index) {
  assert(is_instance(mname), "wrong type");
  mname->address_field_put(_vmindex_offset, (address) index);
}


Method* java_lang_invoke_ResolvedMethodName::vmtarget(oop resolved_method) {
  assert(is_instance(resolved_method), "wrong type");
  Method* m = (Method*)resolved_method->address_field(_vmtarget_offset);
  assert(m->is_method(), "must be");
  return m;
}

// Used by redefinition to change Method* to new Method* with same hash (name, signature)
void java_lang_invoke_ResolvedMethodName::set_vmtarget(oop resolved_method, Method* m) {
  assert(is_instance(resolved_method), "wrong type");
  resolved_method->address_field_put(_vmtarget_offset, (address)m);
}

void java_lang_invoke_ResolvedMethodName::set_vmholder(oop resolved_method, oop holder) {
  assert(is_instance(resolved_method), "wrong type");
  resolved_method->obj_field_put(_vmholder_offset, holder);
}

oop java_lang_invoke_ResolvedMethodName::find_resolved_method(const methodHandle& m, TRAPS) {
  const Method* method = m();

  // lookup ResolvedMethod oop in the table, or create a new one and intern it
  oop resolved_method = ResolvedMethodTable::find_method(method);
  if (resolved_method != NULL) {
    return resolved_method;
  }

  InstanceKlass* k = SystemDictionary::ResolvedMethodName_klass();
  if (!k->is_initialized()) {
    k->initialize(CHECK_NULL);
  }

  oop new_resolved_method = k->allocate_instance(CHECK_NULL);

  NoSafepointVerifier nsv;

  if (method->is_old()) {
    method = (method->is_deleted()) ? Universe::throw_no_such_method_error() :
                                      method->get_new_method();
  }

  InstanceKlass* holder = method->method_holder();

  set_vmtarget(new_resolved_method, const_cast<Method*>(method));
  // Add a reference to the loader (actually mirror because unsafe anonymous classes will not have
  // distinct loaders) to ensure the metadata is kept alive.
  // This mirror may be different than the one in clazz field.
  set_vmholder(new_resolved_method, holder->java_mirror());

  // Set flag in class to indicate this InstanceKlass has entries in the table
  // to avoid walking table during redefinition if none of the redefined classes
  // have any membernames in the table.
  holder->set_has_resolved_methods();

  return ResolvedMethodTable::add_method(method, Handle(THREAD, new_resolved_method));
}

oop java_lang_invoke_LambdaForm::vmentry(oop lform) {
  assert(is_instance(lform), "wrong type");
  return lform->obj_field(_vmentry_offset);
}


// Support for java_lang_invoke_MethodType

int java_lang_invoke_MethodType::_rtype_offset;
int java_lang_invoke_MethodType::_ptypes_offset;

#define METHODTYPE_FIELDS_DO(macro) \
  macro(_rtype_offset,  k, "rtype",  class_signature,       false); \
  macro(_ptypes_offset, k, "ptypes", class_array_signature, false)

void java_lang_invoke_MethodType::compute_offsets() {
  InstanceKlass* k = SystemDictionary::MethodType_klass();
  METHODTYPE_FIELDS_DO(FIELD_COMPUTE_OFFSET);
}

#if INCLUDE_CDS
void java_lang_invoke_MethodType::serialize_offsets(SerializeClosure* f) {
  METHODTYPE_FIELDS_DO(FIELD_SERIALIZE_OFFSET);
}
#endif

void java_lang_invoke_MethodType::print_signature(oop mt, outputStream* st) {
  st->print("(");
  objArrayOop pts = ptypes(mt);
  for (int i = 0, limit = pts->length(); i < limit; i++) {
    java_lang_Class::print_signature(pts->obj_at(i), st);
  }
  st->print(")");
  java_lang_Class::print_signature(rtype(mt), st);
}

Symbol* java_lang_invoke_MethodType::as_signature(oop mt, bool intern_if_not_found) {
  ResourceMark rm;
  stringStream buffer(128);
  print_signature(mt, &buffer);
  const char* sigstr =       buffer.base();
  int         siglen = (int) buffer.size();
  Symbol *name;
  if (!intern_if_not_found) {
    name = SymbolTable::probe(sigstr, siglen);
  } else {
    name = SymbolTable::new_symbol(sigstr, siglen);
  }
  return name;
}

bool java_lang_invoke_MethodType::equals(oop mt1, oop mt2) {
  if (mt1 == mt2)
    return true;
  if (rtype(mt1) != rtype(mt2))
    return false;
  if (ptype_count(mt1) != ptype_count(mt2))
    return false;
  for (int i = ptype_count(mt1) - 1; i >= 0; i--) {
    if (ptype(mt1, i) != ptype(mt2, i))
      return false;
  }
  return true;
}

oop java_lang_invoke_MethodType::rtype(oop mt) {
  assert(is_instance(mt), "must be a MethodType");
  return mt->obj_field(_rtype_offset);
}

objArrayOop java_lang_invoke_MethodType::ptypes(oop mt) {
  assert(is_instance(mt), "must be a MethodType");
  return (objArrayOop) mt->obj_field(_ptypes_offset);
}

oop java_lang_invoke_MethodType::ptype(oop mt, int idx) {
  return ptypes(mt)->obj_at(idx);
}

int java_lang_invoke_MethodType::ptype_count(oop mt) {
  return ptypes(mt)->length();
}

int java_lang_invoke_MethodType::ptype_slot_count(oop mt) {
  objArrayOop pts = ptypes(mt);
  int count = pts->length();
  int slots = 0;
  for (int i = 0; i < count; i++) {
    BasicType bt = java_lang_Class::as_BasicType(pts->obj_at(i));
    slots += type2size[bt];
  }
  return slots;
}

int java_lang_invoke_MethodType::rtype_slot_count(oop mt) {
  BasicType bt = java_lang_Class::as_BasicType(rtype(mt));
  return type2size[bt];
}


// Support for java_lang_invoke_CallSite

int java_lang_invoke_CallSite::_target_offset;
int java_lang_invoke_CallSite::_context_offset;

#define CALLSITE_FIELDS_DO(macro) \
  macro(_target_offset,  k, "target", java_lang_invoke_MethodHandle_signature, false); \
  macro(_context_offset, k, "context", java_lang_invoke_MethodHandleNatives_CallSiteContext_signature, false)

void java_lang_invoke_CallSite::compute_offsets() {
  InstanceKlass* k = SystemDictionary::CallSite_klass();
  CALLSITE_FIELDS_DO(FIELD_COMPUTE_OFFSET);
}

#if INCLUDE_CDS
void java_lang_invoke_CallSite::serialize_offsets(SerializeClosure* f) {
  CALLSITE_FIELDS_DO(FIELD_SERIALIZE_OFFSET);
}
#endif

oop java_lang_invoke_CallSite::context_no_keepalive(oop call_site) {
  assert(java_lang_invoke_CallSite::is_instance(call_site), "");

  oop dep_oop = call_site->obj_field_access<AS_NO_KEEPALIVE>(_context_offset);
  return dep_oop;
}

// Support for java_lang_invoke_ConstantCallSite

int java_lang_invoke_ConstantCallSite::_is_frozen_offset;

#define CONSTANTCALLSITE_FIELDS_DO(macro) \
  macro(_is_frozen_offset, k, "isFrozen", bool_signature, false)

void java_lang_invoke_ConstantCallSite::compute_offsets() {
  InstanceKlass* k = SystemDictionary::ConstantCallSite_klass();
  CONSTANTCALLSITE_FIELDS_DO(FIELD_COMPUTE_OFFSET);
}

#if INCLUDE_CDS
void java_lang_invoke_ConstantCallSite::serialize_offsets(SerializeClosure* f) {
  CONSTANTCALLSITE_FIELDS_DO(FIELD_SERIALIZE_OFFSET);
}
#endif

// Support for java_lang_invoke_MethodHandleNatives_CallSiteContext

int java_lang_invoke_MethodHandleNatives_CallSiteContext::_vmdependencies_offset;
int java_lang_invoke_MethodHandleNatives_CallSiteContext::_last_cleanup_offset;

void java_lang_invoke_MethodHandleNatives_CallSiteContext::compute_offsets() {
  InstanceKlass* k = SystemDictionary::Context_klass();
  CALLSITECONTEXT_INJECTED_FIELDS(INJECTED_FIELD_COMPUTE_OFFSET);
}

#if INCLUDE_CDS
void java_lang_invoke_MethodHandleNatives_CallSiteContext::serialize_offsets(SerializeClosure* f) {
  CALLSITECONTEXT_INJECTED_FIELDS(INJECTED_FIELD_SERIALIZE_OFFSET);
}
#endif

DependencyContext java_lang_invoke_MethodHandleNatives_CallSiteContext::vmdependencies(oop call_site) {
  assert(java_lang_invoke_MethodHandleNatives_CallSiteContext::is_instance(call_site), "");
  nmethodBucket* volatile* vmdeps_addr = (nmethodBucket* volatile*)call_site->field_addr(_vmdependencies_offset);
  volatile uint64_t* last_cleanup_addr = (volatile uint64_t*)call_site->field_addr(_last_cleanup_offset);
  DependencyContext dep_ctx(vmdeps_addr, last_cleanup_addr);
  return dep_ctx;
}

// Support for java_security_AccessControlContext

int java_security_AccessControlContext::_context_offset;
int java_security_AccessControlContext::_privilegedContext_offset;
int java_security_AccessControlContext::_isPrivileged_offset;
int java_security_AccessControlContext::_isAuthorized_offset;

#define ACCESSCONTROLCONTEXT_FIELDS_DO(macro) \
  macro(_context_offset,           k, "context",      protectiondomain_signature, false); \
  macro(_privilegedContext_offset, k, "privilegedContext", accesscontrolcontext_signature, false); \
  macro(_isPrivileged_offset,      k, "isPrivileged", bool_signature, false); \
  macro(_isAuthorized_offset,      k, "isAuthorized", bool_signature, false)

void java_security_AccessControlContext::compute_offsets() {
  assert(_isPrivileged_offset == 0, "offsets should be initialized only once");
  InstanceKlass* k = SystemDictionary::AccessControlContext_klass();
  ACCESSCONTROLCONTEXT_FIELDS_DO(FIELD_COMPUTE_OFFSET);
}

#if INCLUDE_CDS
void java_security_AccessControlContext::serialize_offsets(SerializeClosure* f) {
  ACCESSCONTROLCONTEXT_FIELDS_DO(FIELD_SERIALIZE_OFFSET);
}
#endif

oop java_security_AccessControlContext::create(objArrayHandle context, bool isPrivileged, Handle privileged_context, TRAPS) {
  assert(_isPrivileged_offset != 0, "offsets should have been initialized");
  assert(_isAuthorized_offset != 0, "offsets should have been initialized");
  // Ensure klass is initialized
  SystemDictionary::AccessControlContext_klass()->initialize(CHECK_NULL);
  // Allocate result
  oop result = SystemDictionary::AccessControlContext_klass()->allocate_instance(CHECK_NULL);
  // Fill in values
  result->obj_field_put(_context_offset, context());
  result->obj_field_put(_privilegedContext_offset, privileged_context());
  result->bool_field_put(_isPrivileged_offset, isPrivileged);
  // whitelist AccessControlContexts created by the JVM
  result->bool_field_put(_isAuthorized_offset, true);
  return result;
}


// Support for java_lang_ClassLoader

int  java_lang_ClassLoader::_loader_data_offset;
int  java_lang_ClassLoader::_parallelCapable_offset;
int  java_lang_ClassLoader::_name_offset;
int  java_lang_ClassLoader::_nameAndId_offset;
int  java_lang_ClassLoader::_unnamedModule_offset;
int  java_lang_ClassLoader::_parent_offset;

ClassLoaderData* java_lang_ClassLoader::loader_data_acquire(oop loader) {
  assert(loader != NULL, "loader must not be NULL");
  assert(oopDesc::is_oop(loader), "loader must be oop");
  return HeapAccess<MO_ACQUIRE>::load_at(loader, _loader_data_offset);
}

ClassLoaderData* java_lang_ClassLoader::loader_data_raw(oop loader) {
  assert(loader != NULL, "loader must not be NULL");
  assert(oopDesc::is_oop(loader), "loader must be oop");
  return RawAccess<>::load_at(loader, _loader_data_offset);
}

void java_lang_ClassLoader::release_set_loader_data(oop loader, ClassLoaderData* new_data) {
  assert(loader != NULL, "loader must not be NULL");
  assert(oopDesc::is_oop(loader), "loader must be oop");
  HeapAccess<MO_RELEASE>::store_at(loader, _loader_data_offset, new_data);
}

#define CLASSLOADER_FIELDS_DO(macro) \
  macro(_parallelCapable_offset, k1, "parallelLockMap",      concurrenthashmap_signature, false); \
  macro(_name_offset,            k1, vmSymbols::name_name(), string_signature, false); \
  macro(_nameAndId_offset,       k1, "nameAndId",            string_signature, false); \
  macro(_unnamedModule_offset,   k1, "unnamedModule",        module_signature, false); \
  macro(_parent_offset,          k1, "parent",               classloader_signature, false)

void java_lang_ClassLoader::compute_offsets() {
  InstanceKlass* k1 = SystemDictionary::ClassLoader_klass();
  CLASSLOADER_FIELDS_DO(FIELD_COMPUTE_OFFSET);

  CLASSLOADER_INJECTED_FIELDS(INJECTED_FIELD_COMPUTE_OFFSET);
}

#if INCLUDE_CDS
void java_lang_ClassLoader::serialize_offsets(SerializeClosure* f) {
  CLASSLOADER_FIELDS_DO(FIELD_SERIALIZE_OFFSET);
  CLASSLOADER_INJECTED_FIELDS(INJECTED_FIELD_SERIALIZE_OFFSET);
}
#endif

oop java_lang_ClassLoader::parent(oop loader) {
  assert(is_instance(loader), "loader must be oop");
  return loader->obj_field(_parent_offset);
}

// Returns the name field of this class loader.  If the name field has not
// been set, null will be returned.
oop java_lang_ClassLoader::name(oop loader) {
  assert(is_instance(loader), "loader must be oop");
  return loader->obj_field(_name_offset);
}

// Returns the nameAndId field of this class loader. The format is
// as follows:
//   If the defining loader has a name explicitly set then '<loader-name>' @<id>
//   If the defining loader has no name then <qualified-class-name> @<id>
//   If built-in loader, then omit '@<id>' as there is only one instance.
// Use ClassLoader::loader_name_id() to obtain this String as a char*.
oop java_lang_ClassLoader::nameAndId(oop loader) {
  assert(is_instance(loader), "loader must be oop");
  return loader->obj_field(_nameAndId_offset);
}

bool java_lang_ClassLoader::isAncestor(oop loader, oop cl) {
  assert(is_instance(loader), "loader must be oop");
  assert(cl == NULL || is_instance(cl), "cl argument must be oop");
  oop acl = loader;
  debug_only(jint loop_count = 0);
  // This loop taken verbatim from ClassLoader.java:
  do {
    acl = parent(acl);
    if (cl == acl) {
      return true;
    }
    assert(++loop_count > 0, "loop_count overflow");
  } while (acl != NULL);
  return false;
}

bool java_lang_ClassLoader::is_instance(oop obj) {
  return obj != NULL && is_subclass(obj->klass());
}


// For class loader classes, parallelCapable defined
// based on non-null field
// Written to by java.lang.ClassLoader, vm only reads this field, doesn't set it
bool java_lang_ClassLoader::parallelCapable(oop class_loader) {
  assert(_parallelCapable_offset != 0, "offsets should have been initialized");
  return (class_loader->obj_field(_parallelCapable_offset) != NULL);
}

bool java_lang_ClassLoader::is_trusted_loader(oop loader) {
  // Fix for 4474172; see evaluation for more details
  loader = non_reflection_class_loader(loader);

  oop cl = SystemDictionary::java_system_loader();
  while(cl != NULL) {
    if (cl == loader) return true;
    cl = parent(cl);
  }
  return false;
}

// Return true if this is one of the class loaders associated with
// the generated bytecodes for reflection.
bool java_lang_ClassLoader::is_reflection_class_loader(oop loader) {
  if (loader != NULL) {
    Klass* delegating_cl_class = SystemDictionary::reflect_DelegatingClassLoader_klass();
    // This might be null in non-1.4 JDKs
    return (delegating_cl_class != NULL && loader->is_a(delegating_cl_class));
  }
  return false;
}

oop java_lang_ClassLoader::non_reflection_class_loader(oop loader) {
  // See whether this is one of the class loaders associated with
  // the generated bytecodes for reflection, and if so, "magically"
  // delegate to its parent to prevent class loading from occurring
  // in places where applications using reflection didn't expect it.
  if (is_reflection_class_loader(loader)) {
    return parent(loader);
  }
  return loader;
}

oop java_lang_ClassLoader::unnamedModule(oop loader) {
  assert(is_instance(loader), "loader must be oop");
  return loader->obj_field(_unnamedModule_offset);
}

// Support for java_lang_System
//

int java_lang_System::_static_in_offset;
int java_lang_System::_static_out_offset;
int java_lang_System::_static_err_offset;
int java_lang_System::_static_security_offset;

#define SYSTEM_FIELDS_DO(macro) \
  macro(_static_in_offset,  k, "in",  input_stream_signature, true); \
  macro(_static_out_offset, k, "out", print_stream_signature, true); \
  macro(_static_err_offset, k, "err", print_stream_signature, true); \
  macro(_static_security_offset, k, "security", security_manager_signature, true)

void java_lang_System::compute_offsets() {
  InstanceKlass* k = SystemDictionary::System_klass();
  SYSTEM_FIELDS_DO(FIELD_COMPUTE_OFFSET);
}

#if INCLUDE_CDS
void java_lang_System::serialize_offsets(SerializeClosure* f) {
   SYSTEM_FIELDS_DO(FIELD_SERIALIZE_OFFSET);
}
#endif

// Support for jdk_internal_misc_UnsafeConstants
//
class UnsafeConstantsFixup : public FieldClosure {
private:
  int _address_size;
  int _page_size;
  bool _big_endian;
  bool _use_unaligned_access;
  int _data_cache_line_flush_size;
public:
  UnsafeConstantsFixup() {
    // round up values for all static final fields
    _address_size = sizeof(void*);
    _page_size = os::vm_page_size();
    _big_endian = LITTLE_ENDIAN_ONLY(false) BIG_ENDIAN_ONLY(true);
    _use_unaligned_access = UseUnalignedAccesses;
    _data_cache_line_flush_size = (int)VM_Version::data_cache_line_flush_size();
  }

  void do_field(fieldDescriptor* fd) {
    oop mirror = fd->field_holder()->java_mirror();
    assert(mirror != NULL, "UnsafeConstants must have mirror already");
    assert(fd->field_holder() == SystemDictionary::UnsafeConstants_klass(), "Should be UnsafeConstants");
    assert(fd->is_final(), "fields of UnsafeConstants must be final");
    assert(fd->is_static(), "fields of UnsafeConstants must be static");
    if (fd->name() == vmSymbols::address_size_name()) {
      mirror->int_field_put(fd->offset(), _address_size);
    } else if (fd->name() == vmSymbols::page_size_name()) {
      mirror->int_field_put(fd->offset(), _page_size);
    } else if (fd->name() == vmSymbols::big_endian_name()) {
      mirror->bool_field_put(fd->offset(), _big_endian);
    } else if (fd->name() == vmSymbols::use_unaligned_access_name()) {
      mirror->bool_field_put(fd->offset(), _use_unaligned_access);
    } else if (fd->name() == vmSymbols::data_cache_line_flush_size_name()) {
      mirror->int_field_put(fd->offset(), _data_cache_line_flush_size);
    } else if (fd->name() == vmSymbols::scoped_cache_shift_name()) {
      mirror->int_field_put(fd->offset(), ScopedCacheSize ? exact_log2(ScopedCacheSize) : -1);
    } else {
      assert(false, "unexpected UnsafeConstants field");
    }
  }
};

void jdk_internal_misc_UnsafeConstants::set_unsafe_constants() {
  UnsafeConstantsFixup fixup;
  SystemDictionary::UnsafeConstants_klass()->do_local_static_fields(&fixup);
}


// java_lang_StackTraceElement

int java_lang_StackTraceElement::_methodName_offset;
int java_lang_StackTraceElement::_fileName_offset;
int java_lang_StackTraceElement::_lineNumber_offset;
int java_lang_StackTraceElement::_moduleName_offset;
int java_lang_StackTraceElement::_moduleVersion_offset;
int java_lang_StackTraceElement::_classLoaderName_offset;
int java_lang_StackTraceElement::_declaringClass_offset;
int java_lang_StackTraceElement::_declaringClassObject_offset;
int java_lang_StackTraceElement::_contScopeName_offset;

#define STACKTRACEELEMENT_FIELDS_DO(macro) \
  macro(_declaringClassObject_offset,  k, "declaringClassObject", class_signature, false); \
  macro(_classLoaderName_offset, k, "classLoaderName", string_signature, false); \
  macro(_moduleName_offset,      k, "moduleName",      string_signature, false); \
  macro(_moduleVersion_offset,   k, "moduleVersion",   string_signature, false); \
  macro(_declaringClass_offset,  k, "declaringClass",  string_signature, false); \
  macro(_methodName_offset,      k, "methodName",      string_signature, false); \
  macro(_fileName_offset,        k, "fileName",        string_signature, false); \
  macro(_lineNumber_offset,      k, "lineNumber",      int_signature,    false); \
  macro(_contScopeName_offset,   k, "contScopeName",   string_signature, false)

// Support for java_lang_StackTraceElement
void java_lang_StackTraceElement::compute_offsets() {
  InstanceKlass* k = SystemDictionary::StackTraceElement_klass();
  STACKTRACEELEMENT_FIELDS_DO(FIELD_COMPUTE_OFFSET);
}

#if INCLUDE_CDS
void java_lang_StackTraceElement::serialize_offsets(SerializeClosure* f) {
  STACKTRACEELEMENT_FIELDS_DO(FIELD_SERIALIZE_OFFSET);
}
#endif

void java_lang_StackTraceElement::set_fileName(oop element, oop value) {
  element->obj_field_put(_fileName_offset, value);
}

void java_lang_StackTraceElement::set_declaringClass(oop element, oop value) {
  element->obj_field_put(_declaringClass_offset, value);
}

void java_lang_StackTraceElement::set_methodName(oop element, oop value) {
  element->obj_field_put(_methodName_offset, value);
}

void java_lang_StackTraceElement::set_lineNumber(oop element, int value) {
  element->int_field_put(_lineNumber_offset, value);
}

void java_lang_StackTraceElement::set_moduleName(oop element, oop value) {
  element->obj_field_put(_moduleName_offset, value);
}

void java_lang_StackTraceElement::set_moduleVersion(oop element, oop value) {
  element->obj_field_put(_moduleVersion_offset, value);
}

void java_lang_StackTraceElement::set_classLoaderName(oop element, oop value) {
  element->obj_field_put(_classLoaderName_offset, value);
}

void java_lang_StackTraceElement::set_declaringClassObject(oop element, oop value) {
  element->obj_field_put(_declaringClassObject_offset, value);
}


// java_lang_AssertionStatusDirectives

int java_lang_AssertionStatusDirectives::_classes_offset;
int java_lang_AssertionStatusDirectives::_classEnabled_offset;
int java_lang_AssertionStatusDirectives::_packages_offset;
int java_lang_AssertionStatusDirectives::_packageEnabled_offset;
int java_lang_AssertionStatusDirectives::_deflt_offset;

// Support for java Assertions - java_lang_AssertionStatusDirectives.
#define ASSERTIONSTATUSDIRECTIVES_FIELDS_DO(macro) \
  macro(_classes_offset,        k, "classes",        string_array_signature, false); \
  macro(_classEnabled_offset,   k, "classEnabled",   bool_array_signature, false); \
  macro(_packages_offset,       k, "packages",       string_array_signature, false); \
  macro(_packageEnabled_offset, k, "packageEnabled", bool_array_signature,   false); \
  macro(_deflt_offset,          k, "deflt",          bool_signature,         false)

void java_lang_AssertionStatusDirectives::compute_offsets() {
  InstanceKlass* k = SystemDictionary::AssertionStatusDirectives_klass();
  ASSERTIONSTATUSDIRECTIVES_FIELDS_DO(FIELD_COMPUTE_OFFSET);
}

#if INCLUDE_CDS
void java_lang_AssertionStatusDirectives::serialize_offsets(SerializeClosure* f) {
  ASSERTIONSTATUSDIRECTIVES_FIELDS_DO(FIELD_SERIALIZE_OFFSET);
}
#endif

void java_lang_AssertionStatusDirectives::set_classes(oop o, oop val) {
  o->obj_field_put(_classes_offset, val);
}

void java_lang_AssertionStatusDirectives::set_classEnabled(oop o, oop val) {
  o->obj_field_put(_classEnabled_offset, val);
}

void java_lang_AssertionStatusDirectives::set_packages(oop o, oop val) {
  o->obj_field_put(_packages_offset, val);
}

void java_lang_AssertionStatusDirectives::set_packageEnabled(oop o, oop val) {
  o->obj_field_put(_packageEnabled_offset, val);
}

void java_lang_AssertionStatusDirectives::set_deflt(oop o, bool val) {
  o->bool_field_put(_deflt_offset, val);
}

// Support for java.lang.ContinuationScope

int java_lang_ContinuationScope::_name_offset;
int java_lang_Continuation::_scope_offset;
int java_lang_Continuation::_target_offset;
int java_lang_Continuation::_stack_offset;
int java_lang_Continuation::_tail_offset;
int java_lang_Continuation::_maxSize_offset;
int java_lang_Continuation::_numFrames_offset;
int java_lang_Continuation::_numInterpretedFrames_offset;
int java_lang_Continuation::_refStack_offset;
int java_lang_Continuation::_parent_offset;
int java_lang_Continuation::_yieldInfo_offset;
int java_lang_Continuation::_fp_offset;
int java_lang_Continuation::_sp_offset;
int java_lang_Continuation::_pc_offset;
int java_lang_Continuation::_refSP_offset;
int java_lang_Continuation::_cs_offset;
int java_lang_Continuation::_flags_offset;
int java_lang_Continuation::_reset_offset;
int java_lang_Continuation::_mounted_offset;
int java_lang_Continuation::_done_offset;

#define CONTINUATIONSCOPE_FIELDS_DO(macro) \
  macro(_name_offset, k, vmSymbols::name_name(), string_signature, false);

void java_lang_ContinuationScope::compute_offsets() {
  InstanceKlass* k = SystemDictionary::ContinuationScope_klass();
  CONTINUATIONSCOPE_FIELDS_DO(FIELD_COMPUTE_OFFSET);
}

#if INCLUDE_CDS
void java_lang_ContinuationScope::serialize_offsets(SerializeClosure* f) {
  CONTINUATIONSCOPE_FIELDS_DO(FIELD_SERIALIZE_OFFSET);
}
#endif

// Support for java.lang.Continuation

#define CONTINUATION_FIELDS_DO(macro) \
  macro(_scope_offset,     k, vmSymbols::scope_name(),     continuationscope_signature, false); \
  macro(_target_offset,    k, vmSymbols::target_name(),    runnable_signature,          false); \
  macro(_parent_offset,    k, vmSymbols::parent_name(),    continuation_signature,      false); \
  macro(_yieldInfo_offset, k, vmSymbols::yieldInfo_name(), object_signature,            false); \
  macro(_tail_offset,      k, vmSymbols::tail_name(),      stackchunk_signature,        false); \
  macro(_stack_offset,     k, vmSymbols::stack_name(),     int_array_signature,         false); \
  macro(_maxSize_offset,   k, vmSymbols::maxSize_name(),   int_signature,               false); \
  macro(_refStack_offset,  k, vmSymbols::refStack_name(),  object_array_signature,      false); \
  macro(_fp_offset,        k, vmSymbols::fp_name(),        long_signature,              false); \
  macro(_sp_offset,        k, vmSymbols::sp_name(),        int_signature,               false); \
  macro(_pc_offset,        k, vmSymbols::pc_name(),        long_signature,              false); \
  macro(_refSP_offset,     k, vmSymbols::refSP_name(),     int_signature,               false); \
  macro(_flags_offset,     k, vmSymbols::flags_name(),     byte_signature,              false); \
  macro(_cs_offset,        k, vmSymbols::cs_name(),        short_signature,             false); \
  macro(_reset_offset,     k, vmSymbols::reset_name(),     bool_signature,              false); \
  macro(_mounted_offset,   k, vmSymbols::mounted_name(),   bool_signature,              false); \
  macro(_done_offset,      k, vmSymbols::done_name(),      bool_signature,              false); \
  macro(_numFrames_offset, k, vmSymbols::numFrames_name(), short_signature,             false); \
  macro(_numInterpretedFrames_offset, k, vmSymbols::numInterpretedFrames_name(), short_signature, false);

void java_lang_Continuation::compute_offsets() {
  InstanceKlass* k = SystemDictionary::Continuation_klass();
  CONTINUATION_FIELDS_DO(FIELD_COMPUTE_OFFSET);
}

#if INCLUDE_CDS
void java_lang_Continuation::serialize_offsets(SerializeClosure* f) {
  CONTINUATION_FIELDS_DO(FIELD_SERIALIZE_OFFSET);
}
#endif

// Support for jdk.internal.misc.StackChunk

int jdk_internal_misc_StackChunk::_parent_offset;
int jdk_internal_misc_StackChunk::_size_offset;
int jdk_internal_misc_StackChunk::_sp_offset;
int jdk_internal_misc_StackChunk::_pc_offset;
int jdk_internal_misc_StackChunk::_argsize_offset;
int jdk_internal_misc_StackChunk::_mode_offset;
int jdk_internal_misc_StackChunk::_numFrames_offset;
int jdk_internal_misc_StackChunk::_numOops_offset;
int jdk_internal_misc_StackChunk::_cont_offset;

#define STACKCHUNK_FIELDS_DO(macro) \
  macro(_parent_offset,    k, vmSymbols::parent_name(),    stackchunk_signature, false); \
  macro(_size_offset,      k, vmSymbols::size_name(),      int_signature,        false); \
  macro(_sp_offset,        k, vmSymbols::sp_name(),        int_signature,        false); \
  macro(_pc_offset,        k, vmSymbols::pc_name(),        long_signature,       false); \
  macro(_argsize_offset,   k, vmSymbols::argsize_name(),   int_signature,        false); \
  macro(_mode_offset,      k, vmSymbols::mode_name(),      bool_signature,       false); \
  macro(_numFrames_offset, k, vmSymbols::numFrames_name(), int_signature,        false); \
  macro(_numOops_offset,   k, vmSymbols::numOops_name(),   int_signature,        false); \
  macro(_cont_offset,      k, "cont",                      continuation_signature, false);

void jdk_internal_misc_StackChunk::compute_offsets() {
  InstanceKlass* k = SystemDictionary::StackChunk_klass();
  STACKCHUNK_FIELDS_DO(FIELD_COMPUTE_OFFSET);
}

#if INCLUDE_CDS
void jdk_internal_misc_StackChunk::serialize_offsets(SerializeClosure* f) {
  STACKCHUNK_FIELDS_DO(FIELD_SERIALIZE_OFFSET);
}
#endif

bool java_lang_Continuation::on_local_stack(oop ref, address adr) {
  arrayOop s = stack(ref);
  void* base = s->base(T_INT);
  return adr >= base && (char*)adr < ((char*)base + (s->length() * 4));
}

bool java_lang_Continuation::is_mounted(oop ref) {
  return ref->bool_field(_mounted_offset) != 0;
}


// Support for intrinsification of java.nio.Buffer.checkIndex

int java_nio_Buffer::_limit_offset;

#define BUFFER_FIELDS_DO(macro) \
  macro(_limit_offset, k, "limit", int_signature, false)

void java_nio_Buffer::compute_offsets() {
  InstanceKlass* k = SystemDictionary::nio_Buffer_klass();
  assert(k != NULL, "must be loaded in 1.4+");
  BUFFER_FIELDS_DO(FIELD_COMPUTE_OFFSET);
}

#if INCLUDE_CDS
void java_nio_Buffer::serialize_offsets(SerializeClosure* f) {
  BUFFER_FIELDS_DO(FIELD_SERIALIZE_OFFSET);
}
#endif

int java_util_concurrent_locks_AbstractOwnableSynchronizer::_owner_offset;

#define AOS_FIELDS_DO(macro) \
  macro(_owner_offset, k, "exclusiveOwnerThread", thread_signature, false)

void java_util_concurrent_locks_AbstractOwnableSynchronizer::compute_offsets() {
  InstanceKlass* k = SystemDictionary::java_util_concurrent_locks_AbstractOwnableSynchronizer_klass();
  AOS_FIELDS_DO(FIELD_COMPUTE_OFFSET);
}

oop java_util_concurrent_locks_AbstractOwnableSynchronizer::get_owner_threadObj(oop obj) {
  assert(_owner_offset != 0, "Must be initialized");
  return obj->obj_field(_owner_offset);
}

#if INCLUDE_CDS
void java_util_concurrent_locks_AbstractOwnableSynchronizer::serialize_offsets(SerializeClosure* f) {
  AOS_FIELDS_DO(FIELD_SERIALIZE_OFFSET);
}
#endif

int java_lang_Integer_IntegerCache::_static_cache_offset;
int java_lang_Long_LongCache::_static_cache_offset;
int java_lang_Character_CharacterCache::_static_cache_offset;
int java_lang_Short_ShortCache::_static_cache_offset;
int java_lang_Byte_ByteCache::_static_cache_offset;

#define INTEGER_CACHE_FIELDS_DO(macro) \
  macro(_static_cache_offset, k, "cache", java_lang_Integer_array_signature, true)

void java_lang_Integer_IntegerCache::compute_offsets(InstanceKlass *k) {
  guarantee(k != NULL && k->is_initialized(), "must be loaded and initialized");
  INTEGER_CACHE_FIELDS_DO(FIELD_COMPUTE_OFFSET);
}

objArrayOop java_lang_Integer_IntegerCache::cache(InstanceKlass *ik) {
  oop base = ik->static_field_base_raw();
  return objArrayOop(base->obj_field(_static_cache_offset));
}

Symbol* java_lang_Integer_IntegerCache::symbol() {
  return vmSymbols::java_lang_Integer_IntegerCache();
}

#if INCLUDE_CDS
void java_lang_Integer_IntegerCache::serialize_offsets(SerializeClosure* f) {
  INTEGER_CACHE_FIELDS_DO(FIELD_SERIALIZE_OFFSET);
}
#endif
#undef INTEGER_CACHE_FIELDS_DO

jint java_lang_Integer::value(oop obj) {
   jvalue v;
   java_lang_boxing_object::get_value(obj, &v);
   return v.i;
}

#define LONG_CACHE_FIELDS_DO(macro) \
  macro(_static_cache_offset, k, "cache", java_lang_Long_array_signature, true)

void java_lang_Long_LongCache::compute_offsets(InstanceKlass *k) {
  guarantee(k != NULL && k->is_initialized(), "must be loaded and initialized");
  LONG_CACHE_FIELDS_DO(FIELD_COMPUTE_OFFSET);
}

objArrayOop java_lang_Long_LongCache::cache(InstanceKlass *ik) {
  oop base = ik->static_field_base_raw();
  return objArrayOop(base->obj_field(_static_cache_offset));
}

Symbol* java_lang_Long_LongCache::symbol() {
  return vmSymbols::java_lang_Long_LongCache();
}

#if INCLUDE_CDS
void java_lang_Long_LongCache::serialize_offsets(SerializeClosure* f) {
  LONG_CACHE_FIELDS_DO(FIELD_SERIALIZE_OFFSET);
}
#endif
#undef LONG_CACHE_FIELDS_DO

jlong java_lang_Long::value(oop obj) {
   jvalue v;
   java_lang_boxing_object::get_value(obj, &v);
   return v.j;
}

#define CHARACTER_CACHE_FIELDS_DO(macro) \
  macro(_static_cache_offset, k, "cache", java_lang_Character_array_signature, true)

void java_lang_Character_CharacterCache::compute_offsets(InstanceKlass *k) {
  guarantee(k != NULL && k->is_initialized(), "must be loaded and initialized");
  CHARACTER_CACHE_FIELDS_DO(FIELD_COMPUTE_OFFSET);
}

objArrayOop java_lang_Character_CharacterCache::cache(InstanceKlass *ik) {
  oop base = ik->static_field_base_raw();
  return objArrayOop(base->obj_field(_static_cache_offset));
}

Symbol* java_lang_Character_CharacterCache::symbol() {
  return vmSymbols::java_lang_Character_CharacterCache();
}

#if INCLUDE_CDS
void java_lang_Character_CharacterCache::serialize_offsets(SerializeClosure* f) {
  CHARACTER_CACHE_FIELDS_DO(FIELD_SERIALIZE_OFFSET);
}
#endif
#undef CHARACTER_CACHE_FIELDS_DO

jchar java_lang_Character::value(oop obj) {
   jvalue v;
   java_lang_boxing_object::get_value(obj, &v);
   return v.c;
}

#define SHORT_CACHE_FIELDS_DO(macro) \
  macro(_static_cache_offset, k, "cache", java_lang_Short_array_signature, true)

void java_lang_Short_ShortCache::compute_offsets(InstanceKlass *k) {
  guarantee(k != NULL && k->is_initialized(), "must be loaded and initialized");
  SHORT_CACHE_FIELDS_DO(FIELD_COMPUTE_OFFSET);
}

objArrayOop java_lang_Short_ShortCache::cache(InstanceKlass *ik) {
  oop base = ik->static_field_base_raw();
  return objArrayOop(base->obj_field(_static_cache_offset));
}

Symbol* java_lang_Short_ShortCache::symbol() {
  return vmSymbols::java_lang_Short_ShortCache();
}

#if INCLUDE_CDS
void java_lang_Short_ShortCache::serialize_offsets(SerializeClosure* f) {
  SHORT_CACHE_FIELDS_DO(FIELD_SERIALIZE_OFFSET);
}
#endif
#undef SHORT_CACHE_FIELDS_DO

jshort java_lang_Short::value(oop obj) {
   jvalue v;
   java_lang_boxing_object::get_value(obj, &v);
   return v.s;
}

#define BYTE_CACHE_FIELDS_DO(macro) \
  macro(_static_cache_offset, k, "cache", java_lang_Byte_array_signature, true)

void java_lang_Byte_ByteCache::compute_offsets(InstanceKlass *k) {
  guarantee(k != NULL && k->is_initialized(), "must be loaded and initialized");
  BYTE_CACHE_FIELDS_DO(FIELD_COMPUTE_OFFSET);
}

objArrayOop java_lang_Byte_ByteCache::cache(InstanceKlass *ik) {
  oop base = ik->static_field_base_raw();
  return objArrayOop(base->obj_field(_static_cache_offset));
}

Symbol* java_lang_Byte_ByteCache::symbol() {
  return vmSymbols::java_lang_Byte_ByteCache();
}

#if INCLUDE_CDS
void java_lang_Byte_ByteCache::serialize_offsets(SerializeClosure* f) {
  BYTE_CACHE_FIELDS_DO(FIELD_SERIALIZE_OFFSET);
}
#endif
#undef BYTE_CACHE_FIELDS_DO

jbyte java_lang_Byte::value(oop obj) {
   jvalue v;
   java_lang_boxing_object::get_value(obj, &v);
   return v.b;
}

int java_lang_Boolean::_static_TRUE_offset;
int java_lang_Boolean::_static_FALSE_offset;

#define BOOLEAN_FIELDS_DO(macro) \
  macro(_static_TRUE_offset, k, "TRUE", java_lang_Boolean_signature, true); \
  macro(_static_FALSE_offset, k, "FALSE", java_lang_Boolean_signature, true)


void java_lang_Boolean::compute_offsets(InstanceKlass *k) {
  guarantee(k != NULL && k->is_initialized(), "must be loaded and initialized");
  BOOLEAN_FIELDS_DO(FIELD_COMPUTE_OFFSET);
}

oop java_lang_Boolean::get_TRUE(InstanceKlass *ik) {
  oop base = ik->static_field_base_raw();
  return base->obj_field(_static_TRUE_offset);
}

oop java_lang_Boolean::get_FALSE(InstanceKlass *ik) {
  oop base = ik->static_field_base_raw();
  return base->obj_field(_static_FALSE_offset);
}

Symbol* java_lang_Boolean::symbol() {
  return vmSymbols::java_lang_Boolean();
}

#if INCLUDE_CDS
void java_lang_Boolean::serialize_offsets(SerializeClosure* f) {
  BOOLEAN_FIELDS_DO(FIELD_SERIALIZE_OFFSET);
}
#endif
#undef BOOLEAN_CACHE_FIELDS_DO

jboolean java_lang_Boolean::value(oop obj) {
   jvalue v;
   java_lang_boxing_object::get_value(obj, &v);
   return v.z;
}

// java_lang_reflect_RecordComponent

int java_lang_reflect_RecordComponent::_clazz_offset;
int java_lang_reflect_RecordComponent::_name_offset;
int java_lang_reflect_RecordComponent::_type_offset;
int java_lang_reflect_RecordComponent::_accessor_offset;
int java_lang_reflect_RecordComponent::_signature_offset;
int java_lang_reflect_RecordComponent::_annotations_offset;
int java_lang_reflect_RecordComponent::_typeAnnotations_offset;

#define RECORDCOMPONENT_FIELDS_DO(macro) \
  macro(_clazz_offset,       k, "clazz",       class_signature,  false); \
  macro(_name_offset,        k, "name",        string_signature, false); \
  macro(_type_offset,        k, "type",        class_signature,  false); \
  macro(_accessor_offset,    k, "accessor",    reflect_method_signature, false); \
  macro(_signature_offset,   k, "signature",   string_signature, false); \
  macro(_annotations_offset, k, "annotations", byte_array_signature,     false); \
  macro(_typeAnnotations_offset, k, "typeAnnotations", byte_array_signature, false);

// Support for java_lang_reflect_RecordComponent
void java_lang_reflect_RecordComponent::compute_offsets() {
  InstanceKlass* k = SystemDictionary::RecordComponent_klass();
  RECORDCOMPONENT_FIELDS_DO(FIELD_COMPUTE_OFFSET);
}

#if INCLUDE_CDS
void java_lang_reflect_RecordComponent::serialize_offsets(SerializeClosure* f) {
  RECORDCOMPONENT_FIELDS_DO(FIELD_SERIALIZE_OFFSET);
}
#endif

void java_lang_reflect_RecordComponent::set_clazz(oop element, oop value) {
  element->obj_field_put(_clazz_offset, value);
}

void java_lang_reflect_RecordComponent::set_name(oop element, oop value) {
  element->obj_field_put(_name_offset, value);
}

void java_lang_reflect_RecordComponent::set_type(oop element, oop value) {
  element->obj_field_put(_type_offset, value);
}

void java_lang_reflect_RecordComponent::set_accessor(oop element, oop value) {
  element->obj_field_put(_accessor_offset, value);
}

void java_lang_reflect_RecordComponent::set_signature(oop element, oop value) {
  element->obj_field_put(_signature_offset, value);
}

void java_lang_reflect_RecordComponent::set_annotations(oop element, oop value) {
  element->obj_field_put(_annotations_offset, value);
}

void java_lang_reflect_RecordComponent::set_typeAnnotations(oop element, oop value) {
  element->obj_field_put(_typeAnnotations_offset, value);
}

// java_lang_InternalError
int java_lang_InternalError::_during_unsafe_access_offset;

void java_lang_InternalError::set_during_unsafe_access(oop internal_error) {
  internal_error->bool_field_put(_during_unsafe_access_offset, true);
}

jboolean java_lang_InternalError::during_unsafe_access(oop internal_error) {
  return internal_error->bool_field(_during_unsafe_access_offset);
}

void java_lang_InternalError::compute_offsets() {
  INTERNALERROR_INJECTED_FIELDS(INJECTED_FIELD_COMPUTE_OFFSET);
}

#if INCLUDE_CDS
void java_lang_InternalError::serialize_offsets(SerializeClosure* f) {
  INTERNALERROR_INJECTED_FIELDS(INJECTED_FIELD_SERIALIZE_OFFSET);
}
#endif

#define DO_COMPUTE_OFFSETS(k) k::compute_offsets();

// Compute field offsets of all the classes in this file
void JavaClasses::compute_offsets() {
  if (UseSharedSpaces) {
    JVMTI_ONLY(assert(JvmtiExport::is_early_phase() && !(JvmtiExport::should_post_class_file_load_hook() &&
                                                         JvmtiExport::has_early_class_hook_env()),
                      "JavaClasses::compute_offsets() must be called in early JVMTI phase."));
    // None of the classes used by the rest of this function can be replaced by
    // JVMTI ClassFileLoadHook.
    // We are safe to use the archived offsets, which have already been restored
    // by JavaClasses::serialize_offsets, without computing the offsets again.
    return;
  }

  // We have already called the compute_offsets() of the
  // BASIC_JAVA_CLASSES_DO_PART1 classes (java_lang_String, java_lang_Class and
  // java_lang_ref_Reference) earlier inside SystemDictionary::resolve_well_known_classes()
  BASIC_JAVA_CLASSES_DO_PART2(DO_COMPUTE_OFFSETS);
}

#if INCLUDE_CDS
#define DO_SERIALIZE_OFFSETS(k) k::serialize_offsets(soc);

void JavaClasses::serialize_offsets(SerializeClosure* soc) {
  BASIC_JAVA_CLASSES_DO(DO_SERIALIZE_OFFSETS);
}
#endif

#if INCLUDE_CDS_JAVA_HEAP
bool JavaClasses::is_supported_for_archiving(oop obj) {
  Klass* klass = obj->klass();

  if (klass == SystemDictionary::ClassLoader_klass() ||  // ClassLoader::loader_data is malloc'ed.
      // The next 3 classes are used to implement java.lang.invoke, and are not used directly in
      // regular Java code. The implementation of java.lang.invoke uses generated anonymous classes
      // (e.g., as referenced by ResolvedMethodName::vmholder) that are not yet supported by CDS.
      // So for now we cannot not support these classes for archiving.
      //
      // These objects typically are not referenced by static fields, but rather by resolved
      // constant pool entries, so excluding them shouldn't affect the archiving of static fields.
      klass == SystemDictionary::ResolvedMethodName_klass() ||
      klass == SystemDictionary::MemberName_klass() ||
      klass == SystemDictionary::Context_klass()) {
    return false;
  }

  return true;
}
#endif

#ifndef PRODUCT

// These functions exist to assert the validity of de-serialized offsets in boxing object as a sanity check.

bool JavaClasses::check_offset(const char *klass_name, int deserialized_offset, const char *field_name,
                               const char* field_sig) {
  EXCEPTION_MARK;
  fieldDescriptor fd;
  TempNewSymbol klass_sym = SymbolTable::new_symbol(klass_name);
  Klass* k = SystemDictionary::resolve_or_fail(klass_sym, true, CATCH);
  InstanceKlass* ik = InstanceKlass::cast(k);
  TempNewSymbol f_name = SymbolTable::new_symbol(field_name);
  TempNewSymbol f_sig  = SymbolTable::new_symbol(field_sig);
  if (!ik->find_local_field(f_name, f_sig, &fd)) {
    tty->print_cr("Nonstatic field %s.%s not found", klass_name, field_name);
    return false;
  }
  if (fd.is_static()) {
    tty->print_cr("Nonstatic field %s.%s appears to be static", klass_name, field_name);
    return false;
  }
  if (fd.offset() == deserialized_offset ) {
    return true;
  } else {
    tty->print_cr("Offset of nonstatic field %s.%s is deserialized as %d but should really be %d.",
                  klass_name, field_name, deserialized_offset, fd.offset());
    return false;
  }
}

void JavaClasses::check_offsets() {
  bool valid = true;

#define CHECK_OFFSET(klass_name, cpp_klass_name, field_name, field_sig) \
  valid &= check_offset(klass_name, cpp_klass_name :: _##field_name ## _offset, #field_name, field_sig)

#define CHECK_LONG_OFFSET(klass_name, cpp_klass_name, field_name, field_sig) \
  valid &= check_offset(klass_name, cpp_klass_name :: _##long_ ## field_name ## _offset, #field_name, field_sig)

  // Boxed primitive objects (java_lang_boxing_object)

  CHECK_OFFSET("java/lang/Boolean",   java_lang_boxing_object, value, "Z");
  CHECK_OFFSET("java/lang/Character", java_lang_boxing_object, value, "C");
  CHECK_OFFSET("java/lang/Float",     java_lang_boxing_object, value, "F");
  CHECK_LONG_OFFSET("java/lang/Double", java_lang_boxing_object, value, "D");
  CHECK_OFFSET("java/lang/Byte",      java_lang_boxing_object, value, "B");
  CHECK_OFFSET("java/lang/Short",     java_lang_boxing_object, value, "S");
  CHECK_OFFSET("java/lang/Integer",   java_lang_boxing_object, value, "I");
  CHECK_LONG_OFFSET("java/lang/Long", java_lang_boxing_object, value, "J");

  // java.lang.Continuation

  // CHECK_OFFSET("java/lang/Continuation", java_lang_Continuation, target,   "Ljava/lang/Runnable;");
  // CHECK_OFFSET("java/lang/Continuation", java_lang_Continuation, stack,    "[I");
  // CHECK_OFFSET("java/lang/Continuation", java_lang_Continuation, parent,   "Ljava/lang/Continuation;");
  // CHECK_OFFSET("java/lang/Continuation", java_lang_Continuation, lastFP,   "I");
  // CHECK_OFFSET("java/lang/Continuation", java_lang_Continuation, lastSP,   "I");

  if (!valid) vm_exit_during_initialization("Field offset verification failed");
}

#endif // PRODUCT

int InjectedField::compute_offset() {
  InstanceKlass* ik = InstanceKlass::cast(klass());
  for (AllFieldStream fs(ik); !fs.done(); fs.next()) {
    if (!may_be_java && !fs.access_flags().is_internal()) {
      // Only look at injected fields
      continue;
    }
    if (fs.name() == name() && fs.signature() == signature()) {
      return fs.offset();
    }
  }
  ResourceMark rm;
  tty->print_cr("Invalid layout of %s at %s/%s%s", ik->external_name(), name()->as_C_string(), signature()->as_C_string(), may_be_java ? " (may_be_java)" : "");
#ifndef PRODUCT
  ik->print();
  tty->print_cr("all fields:");
  for (AllFieldStream fs(ik); !fs.done(); fs.next()) {
    tty->print_cr("  name: %s, sig: %s, flags: %08x", fs.name()->as_C_string(), fs.signature()->as_C_string(), fs.access_flags().as_int());
  }
#endif //PRODUCT
  vm_exit_during_initialization("Invalid layout of well-known class: use -Xlog:class+load=info to see the origin of the problem class");
  return -1;
}

void javaClasses_init() {
  JavaClasses::compute_offsets();
  JavaClasses::check_offsets();
  java_lang_VirtualThread::init_static_notify_jvmti_events();
  FilteredFieldsMap::initialize();  // must be done after computing offsets.
}<|MERGE_RESOLUTION|>--- conflicted
+++ resolved
@@ -2251,7 +2251,7 @@
       BacktraceBuilder bt(CHECK);
 
       int total_count = 0;
-      for (vframeStream vfst(thread, false, carrier); !vfst.at_end() && (max_depth == 0 || max_depth != total_count); vfst.next()) {
+      for (vframeStream vfst(thread, false, false, carrier); !vfst.at_end() && (max_depth == 0 || max_depth != total_count); vfst.next()) {
         if (skip_hidden && (vfst.method()->is_hidden() || vfst.method()->is_continuation_enter_intrinsic())) continue;
         bt.push(vfst.method(), vfst.bci(), contScopeName(vfst.continuation()), CHECK);
         total_count++;
@@ -2759,11 +2759,7 @@
   vframeStream st(thread, false /* stop_at_java_call_stub */, false /* process_frames */);
 #endif
   int total_count = 0;
-<<<<<<< HEAD
-  RegisterMap map(thread, false, true);
-=======
-  RegisterMap map(thread, false /* update */, false /* process_frames */);
->>>>>>> cd33abb1
+  RegisterMap map(thread, false /* update */, false /* process_frames */, true /* walk_cont */);
   int decode_offset = 0;
   CompiledMethod* nm = NULL;
   bool skip_fillInStackTrace_check = false;
