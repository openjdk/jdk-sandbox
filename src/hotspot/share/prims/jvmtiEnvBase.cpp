/*
 * Copyright (c) 2003, 2020, Oracle and/or its affiliates. All rights reserved.
 * DO NOT ALTER OR REMOVE COPYRIGHT NOTICES OR THIS FILE HEADER.
 *
 * This code is free software; you can redistribute it and/or modify it
 * under the terms of the GNU General Public License version 2 only, as
 * published by the Free Software Foundation.
 *
 * This code is distributed in the hope that it will be useful, but WITHOUT
 * ANY WARRANTY; without even the implied warranty of MERCHANTABILITY or
 * FITNESS FOR A PARTICULAR PURPOSE.  See the GNU General Public License
 * version 2 for more details (a copy is included in the LICENSE file that
 * accompanied this code).
 *
 * You should have received a copy of the GNU General Public License version
 * 2 along with this work; if not, write to the Free Software Foundation,
 * Inc., 51 Franklin St, Fifth Floor, Boston, MA 02110-1301 USA.
 *
 * Please contact Oracle, 500 Oracle Parkway, Redwood Shores, CA 94065 USA
 * or visit www.oracle.com if you need additional information or have any
 * questions.
 *
 */

#include "precompiled.hpp"
#include "classfile/classLoaderDataGraph.hpp"
#include "classfile/moduleEntry.hpp"
#include "classfile/systemDictionary.hpp"
#include "jvmtifiles/jvmtiEnv.hpp"
#include "memory/iterator.hpp"
#include "memory/resourceArea.hpp"
#include "oops/objArrayKlass.hpp"
#include "oops/objArrayOop.hpp"
#include "oops/oop.inline.hpp"
#include "oops/oopHandle.inline.hpp"
#include "prims/jvmtiEnvBase.hpp"
#include "prims/jvmtiEventController.inline.hpp"
#include "prims/jvmtiExtensions.hpp"
#include "prims/jvmtiImpl.hpp"
#include "prims/jvmtiManageCapabilities.hpp"
#include "prims/jvmtiTagMap.hpp"
#include "prims/jvmtiThreadState.inline.hpp"
#include "runtime/biasedLocking.hpp"
#include "runtime/deoptimization.hpp"
#include "runtime/frame.inline.hpp"
#include "runtime/handles.inline.hpp"
#include "runtime/interfaceSupport.inline.hpp"
#include "runtime/jfieldIDWorkaround.hpp"
#include "runtime/jniHandles.inline.hpp"
#include "runtime/objectMonitor.hpp"
#include "runtime/objectMonitor.inline.hpp"
#include "runtime/signature.hpp"
#include "runtime/thread.inline.hpp"
#include "runtime/threadSMR.hpp"
#include "runtime/vframe.hpp"
#include "runtime/vframe_hp.hpp"
#include "runtime/vmThread.hpp"
#include "runtime/vmOperations.hpp"

///////////////////////////////////////////////////////////////
//
// JvmtiEnvBase
//

JvmtiEnvBase* JvmtiEnvBase::_head_environment = NULL;

bool JvmtiEnvBase::_globally_initialized = false;
volatile bool JvmtiEnvBase::_needs_clean_up = false;

jvmtiPhase JvmtiEnvBase::_phase = JVMTI_PHASE_PRIMORDIAL;

volatile int JvmtiEnvBase::_dying_thread_env_iteration_count = 0;

extern jvmtiInterface_1_ jvmti_Interface;
extern jvmtiInterface_1_ jvmtiTrace_Interface;


// perform initializations that must occur before any JVMTI environments
// are released but which should only be initialized once (no matter
// how many environments are created).
void
JvmtiEnvBase::globally_initialize() {
  assert(Threads::number_of_threads() == 0 || JvmtiThreadState_lock->is_locked(), "sanity check");
  assert(_globally_initialized == false, "bad call");

  JvmtiManageCapabilities::initialize();

  // register extension functions and events
  JvmtiExtensions::register_extensions();

#ifdef JVMTI_TRACE
  JvmtiTrace::initialize();
#endif

  _globally_initialized = true;
}


void
JvmtiEnvBase::initialize() {
  assert(Threads::number_of_threads() == 0 || JvmtiThreadState_lock->is_locked(), "sanity check");

  // Add this environment to the end of the environment list (order is important)
  {
    // This block of code must not contain any safepoints, as list deallocation
    // (which occurs at a safepoint) cannot occur simultaneously with this list
    // addition.  Note: NoSafepointVerifier cannot, currently, be used before
    // threads exist.
    JvmtiEnvIterator it;
    JvmtiEnvBase *previous_env = NULL;
    for (JvmtiEnvBase* env = it.first(); env != NULL; env = it.next(env)) {
      previous_env = env;
    }
    if (previous_env == NULL) {
      _head_environment = this;
    } else {
      previous_env->set_next_environment(this);
    }
  }

  if (_globally_initialized == false) {
    globally_initialize();
  }
}

jvmtiPhase
JvmtiEnvBase::phase() {
  // For the JVMTI environments possessed the can_generate_early_vmstart:
  //   replace JVMTI_PHASE_PRIMORDIAL with JVMTI_PHASE_START
  if (_phase == JVMTI_PHASE_PRIMORDIAL &&
      JvmtiExport::early_vmstart_recorded() &&
      early_vmstart_env()) {
    return JVMTI_PHASE_START;
  }
  return _phase; // Normal case
}

bool
JvmtiEnvBase::is_valid() {
  jint value = 0;

  // This object might not be a JvmtiEnvBase so we can't assume
  // the _magic field is properly aligned. Get the value in a safe
  // way and then check against JVMTI_MAGIC.

  switch (sizeof(_magic)) {
  case 2:
    value = Bytes::get_native_u2((address)&_magic);
    break;

  case 4:
    value = Bytes::get_native_u4((address)&_magic);
    break;

  case 8:
    value = Bytes::get_native_u8((address)&_magic);
    break;

  default:
    guarantee(false, "_magic field is an unexpected size");
  }

  return value == JVMTI_MAGIC;
}


bool
JvmtiEnvBase::use_version_1_0_semantics() {
  int major, minor, micro;

  JvmtiExport::decode_version_values(_version, &major, &minor, &micro);
  return major == 1 && minor == 0;  // micro version doesn't matter here
}


bool
JvmtiEnvBase::use_version_1_1_semantics() {
  int major, minor, micro;

  JvmtiExport::decode_version_values(_version, &major, &minor, &micro);
  return major == 1 && minor == 1;  // micro version doesn't matter here
}

bool
JvmtiEnvBase::use_version_1_2_semantics() {
  int major, minor, micro;

  JvmtiExport::decode_version_values(_version, &major, &minor, &micro);
  return major == 1 && minor == 2;  // micro version doesn't matter here
}


JvmtiEnvBase::JvmtiEnvBase(jint version) : _env_event_enable() {
  _version = version;
  _env_local_storage = NULL;
  _tag_map = NULL;
  _native_method_prefix_count = 0;
  _native_method_prefixes = NULL;
  _next = NULL;
  _class_file_load_hook_ever_enabled = false;

  // Moot since ClassFileLoadHook not yet enabled.
  // But "true" will give a more predictable ClassFileLoadHook behavior
  // for environment creation during ClassFileLoadHook.
  _is_retransformable = true;

  // all callbacks initially NULL
  memset(&_event_callbacks,0,sizeof(jvmtiEventCallbacks));

  // all capabilities initially off
  memset(&_current_capabilities, 0, sizeof(_current_capabilities));

  // all prohibited capabilities initially off
  memset(&_prohibited_capabilities, 0, sizeof(_prohibited_capabilities));

  _magic = JVMTI_MAGIC;

  JvmtiEventController::env_initialize((JvmtiEnv*)this);

#ifdef JVMTI_TRACE
  _jvmti_external.functions = TraceJVMTI != NULL ? &jvmtiTrace_Interface : &jvmti_Interface;
#else
  _jvmti_external.functions = &jvmti_Interface;
#endif
}


void
JvmtiEnvBase::dispose() {

#ifdef JVMTI_TRACE
  JvmtiTrace::shutdown();
#endif

  // Dispose of event info and let the event controller call us back
  // in a locked state (env_dispose, below)
  JvmtiEventController::env_dispose(this);
}

void
JvmtiEnvBase::env_dispose() {
  assert(Threads::number_of_threads() == 0 || JvmtiThreadState_lock->is_locked(), "sanity check");

  // We have been entered with all events disabled on this environment.
  // A race to re-enable events (by setting callbacks) is prevented by
  // checking for a valid environment when setting callbacks (while
  // holding the JvmtiThreadState_lock).

  // Mark as invalid.
  _magic = DISPOSED_MAGIC;

  // Relinquish all capabilities.
  jvmtiCapabilities *caps = get_capabilities();
  JvmtiManageCapabilities::relinquish_capabilities(caps, caps, caps);

  // Same situation as with events (see above)
  set_native_method_prefixes(0, NULL);

  JvmtiTagMap* tag_map_to_deallocate = _tag_map;
  set_tag_map(NULL);
  // A tag map can be big, deallocate it now
  if (tag_map_to_deallocate != NULL) {
    delete tag_map_to_deallocate;
  }

  _needs_clean_up = true;
}


JvmtiEnvBase::~JvmtiEnvBase() {
  assert(SafepointSynchronize::is_at_safepoint(), "sanity check");

  // There is a small window of time during which the tag map of a
  // disposed environment could have been reallocated.
  // Make sure it is gone.
  JvmtiTagMap* tag_map_to_deallocate = _tag_map;
  set_tag_map(NULL);
  // A tag map can be big, deallocate it now
  if (tag_map_to_deallocate != NULL) {
    delete tag_map_to_deallocate;
  }

  _magic = BAD_MAGIC;
}


void
JvmtiEnvBase::periodic_clean_up() {
  assert(SafepointSynchronize::is_at_safepoint(), "sanity check");

  // JvmtiEnvBase reference is saved in JvmtiEnvThreadState. So
  // clean up JvmtiThreadState before deleting JvmtiEnv pointer.
  JvmtiThreadState::periodic_clean_up();

  // Unlink all invalid environments from the list of environments
  // and deallocate them
  JvmtiEnvIterator it;
  JvmtiEnvBase* previous_env = NULL;
  JvmtiEnvBase* env = it.first();
  while (env != NULL) {
    if (env->is_valid()) {
      previous_env = env;
      env = it.next(env);
    } else {
      // This one isn't valid, remove it from the list and deallocate it
      JvmtiEnvBase* defunct_env = env;
      env = it.next(env);
      if (previous_env == NULL) {
        _head_environment = env;
      } else {
        previous_env->set_next_environment(env);
      }
      delete defunct_env;
    }
  }

}


void
JvmtiEnvBase::check_for_periodic_clean_up() {
  assert(SafepointSynchronize::is_at_safepoint(), "sanity check");

  class ThreadInsideIterationClosure: public ThreadClosure {
   private:
    bool _inside;
   public:
    ThreadInsideIterationClosure() : _inside(false) {};

    void do_thread(Thread* thread) {
      _inside |= thread->is_inside_jvmti_env_iteration();
    }

    bool is_inside_jvmti_env_iteration() {
      return _inside;
    }
  };

  if (_needs_clean_up) {
    // Check if we are currently iterating environment,
    // deallocation should not occur if we are
    ThreadInsideIterationClosure tiic;
    Threads::threads_do(&tiic);
    if (!tiic.is_inside_jvmti_env_iteration() &&
             !is_inside_dying_thread_env_iteration()) {
      _needs_clean_up = false;
      JvmtiEnvBase::periodic_clean_up();
    }
  }
}


void
JvmtiEnvBase::record_first_time_class_file_load_hook_enabled() {
  assert(Threads::number_of_threads() == 0 || JvmtiThreadState_lock->is_locked(),
         "sanity check");

  if (!_class_file_load_hook_ever_enabled) {
    _class_file_load_hook_ever_enabled = true;

    if (get_capabilities()->can_retransform_classes) {
      _is_retransformable = true;
    } else {
      _is_retransformable = false;

      // cannot add retransform capability after ClassFileLoadHook has been enabled
      get_prohibited_capabilities()->can_retransform_classes = 1;
    }
  }
}


void
JvmtiEnvBase::record_class_file_load_hook_enabled() {
  if (!_class_file_load_hook_ever_enabled) {
    if (Threads::number_of_threads() == 0) {
      record_first_time_class_file_load_hook_enabled();
    } else {
      MutexLocker mu(JvmtiThreadState_lock);
      record_first_time_class_file_load_hook_enabled();
    }
  }
}


jvmtiError
JvmtiEnvBase::set_native_method_prefixes(jint prefix_count, char** prefixes) {
  assert(Threads::number_of_threads() == 0 || JvmtiThreadState_lock->is_locked(),
         "sanity check");

  int old_prefix_count = get_native_method_prefix_count();
  char **old_prefixes = get_native_method_prefixes();

  // allocate and install the new prefixex
  if (prefix_count == 0 || !is_valid()) {
    _native_method_prefix_count = 0;
    _native_method_prefixes = NULL;
  } else {
    // there are prefixes, allocate an array to hold them, and fill it
    char** new_prefixes = (char**)os::malloc((prefix_count) * sizeof(char*), mtInternal);
    if (new_prefixes == NULL) {
      return JVMTI_ERROR_OUT_OF_MEMORY;
    }
    for (int i = 0; i < prefix_count; i++) {
      char* prefix = prefixes[i];
      if (prefix == NULL) {
        for (int j = 0; j < (i-1); j++) {
          os::free(new_prefixes[j]);
        }
        os::free(new_prefixes);
        return JVMTI_ERROR_NULL_POINTER;
      }
      prefix = os::strdup(prefixes[i]);
      if (prefix == NULL) {
        for (int j = 0; j < (i-1); j++) {
          os::free(new_prefixes[j]);
        }
        os::free(new_prefixes);
        return JVMTI_ERROR_OUT_OF_MEMORY;
      }
      new_prefixes[i] = prefix;
    }
    _native_method_prefix_count = prefix_count;
    _native_method_prefixes = new_prefixes;
  }

  // now that we know the new prefixes have been successfully installed we can
  // safely remove the old ones
  if (old_prefix_count != 0) {
    for (int i = 0; i < old_prefix_count; i++) {
      os::free(old_prefixes[i]);
    }
    os::free(old_prefixes);
  }

  return JVMTI_ERROR_NONE;
}


// Collect all the prefixes which have been set in any JVM TI environments
// by the SetNativeMethodPrefix(es) functions.  Be sure to maintain the
// order of environments and the order of prefixes within each environment.
// Return in a resource allocated array.
char**
JvmtiEnvBase::get_all_native_method_prefixes(int* count_ptr) {
  assert(Threads::number_of_threads() == 0 ||
         SafepointSynchronize::is_at_safepoint() ||
         JvmtiThreadState_lock->is_locked(),
         "sanity check");

  int total_count = 0;
  GrowableArray<char*>* prefix_array =new GrowableArray<char*>(5);

  JvmtiEnvIterator it;
  for (JvmtiEnvBase* env = it.first(); env != NULL; env = it.next(env)) {
    int prefix_count = env->get_native_method_prefix_count();
    char** prefixes = env->get_native_method_prefixes();
    for (int j = 0; j < prefix_count; j++) {
      // retrieve a prefix and so that it is safe against asynchronous changes
      // copy it into the resource area
      char* prefix = prefixes[j];
      char* prefix_copy = NEW_RESOURCE_ARRAY(char, strlen(prefix)+1);
      strcpy(prefix_copy, prefix);
      prefix_array->at_put_grow(total_count++, prefix_copy);
    }
  }

  char** all_prefixes = NEW_RESOURCE_ARRAY(char*, total_count);
  char** p = all_prefixes;
  for (int i = 0; i < total_count; ++i) {
    *p++ = prefix_array->at(i);
  }
  *count_ptr = total_count;
  return all_prefixes;
}

void
JvmtiEnvBase::set_event_callbacks(const jvmtiEventCallbacks* callbacks,
                                               jint size_of_callbacks) {
  assert(Threads::number_of_threads() == 0 || JvmtiThreadState_lock->is_locked(), "sanity check");

  size_t byte_cnt = sizeof(jvmtiEventCallbacks);

  // clear in either case to be sure we got any gap between sizes
  memset(&_event_callbacks, 0, byte_cnt);

  // Now that JvmtiThreadState_lock is held, prevent a possible race condition where events
  // are re-enabled by a call to set event callbacks where the DisposeEnvironment
  // occurs after the boiler-plate environment check and before the lock is acquired.
  if (callbacks != NULL && is_valid()) {
    if (size_of_callbacks < (jint)byte_cnt) {
      byte_cnt = size_of_callbacks;
    }
    memcpy(&_event_callbacks, callbacks, byte_cnt);
  }
}


// In the fullness of time, all users of the method should instead
// directly use allocate, besides being cleaner and faster, this will
// mean much better out of memory handling
unsigned char *
JvmtiEnvBase::jvmtiMalloc(jlong size) {
  unsigned char* mem = NULL;
  jvmtiError result = allocate(size, &mem);
  assert(result == JVMTI_ERROR_NONE, "Allocate failed");
  return mem;
}


// Handle management

jobject JvmtiEnvBase::jni_reference(Handle hndl) {
  return JNIHandles::make_local(hndl());
}

jobject JvmtiEnvBase::jni_reference(JavaThread *thread, Handle hndl) {
  return JNIHandles::make_local(thread, hndl());
}

void JvmtiEnvBase::destroy_jni_reference(jobject jobj) {
  JNIHandles::destroy_local(jobj);
}

void JvmtiEnvBase::destroy_jni_reference(JavaThread *thread, jobject jobj) {
  JNIHandles::destroy_local(jobj); // thread is unused.
}

//
// Threads
//

jobject *
JvmtiEnvBase::new_jobjectArray(int length, Handle *handles) {
  if (length == 0) {
    return NULL;
  }

  jobject *objArray = (jobject *) jvmtiMalloc(sizeof(jobject) * length);
  NULL_CHECK(objArray, NULL);

  for (int i=0; i<length; i++) {
    objArray[i] = jni_reference(handles[i]);
  }
  return objArray;
}

jthread *
JvmtiEnvBase::new_jthreadArray(int length, Handle *handles) {
  return (jthread *) new_jobjectArray(length,handles);
}

jthreadGroup *
JvmtiEnvBase::new_jthreadGroupArray(int length, Handle *handles) {
  return (jthreadGroup *) new_jobjectArray(length,handles);
}

// return the vframe on the specified thread and depth, NULL if no such frame
vframe*
JvmtiEnvBase::vframeFor(JavaThread* java_thread, jint depth) {
  if (!java_thread->has_last_Java_frame()) {
    return NULL;
  }
  RegisterMap reg_map(java_thread, true, true);
  vframe *vf = java_thread->last_java_vframe(&reg_map);
  int d = 0;
  while ((vf != NULL) && (d < depth)) {
    vf = vf->java_sender();
    d++;
  }
  return vf;
}


//
// utilities: JNI objects
//


jclass
JvmtiEnvBase::get_jni_class_non_null(Klass* k) {
  assert(k != NULL, "k != NULL");
  Thread *thread = Thread::current();
  return (jclass)jni_reference(Handle(thread, k->java_mirror()));
}

//
// Field Information
//

bool
JvmtiEnvBase::get_field_descriptor(Klass* k, jfieldID field, fieldDescriptor* fd) {
  if (!jfieldIDWorkaround::is_valid_jfieldID(k, field)) {
    return false;
  }
  bool found = false;
  if (jfieldIDWorkaround::is_static_jfieldID(field)) {
    JNIid* id = jfieldIDWorkaround::from_static_jfieldID(field);
    found = id->find_local_field(fd);
  } else {
    // Non-static field. The fieldID is really the offset of the field within the object.
    int offset = jfieldIDWorkaround::from_instance_jfieldID(k, field);
    found = InstanceKlass::cast(k)->find_field_from_offset(offset, false, fd);
  }
  return found;
}

static
javaVFrame* get_vthread_jvf(Thread* cur_thread, oop vthread) {
  oop cont = java_lang_VirtualThread::continuation(vthread);
  javaVFrame* jvf = NULL;

  assert(cont != NULL, "virtual thread continuation must not be NULL");
  if (java_lang_Continuation::is_mounted(cont)) {
    oop carrier_thread = java_lang_VirtualThread::carrier_thread(vthread);
    JavaThread* java_thread = java_lang_Thread::thread(carrier_thread);
    vframeStream vfs(java_thread, Handle(cur_thread, Continuation::continuation_scope(cont)));

    if (!vfs.at_end()) {
      jvf = vfs.asJavaVFrame();
    }
  } else {
    Handle cont_h(cur_thread, cont);
    vframeStream vfs(cont_h);

    if (!vfs.at_end()) {
      jvf = vfs.asJavaVFrame();
    }
  }
  return jvf;
}

//
// Object Monitor Information
//

//
// Count the number of objects for a lightweight monitor. The hobj
// parameter is object that owns the monitor so this routine will
// count the number of times the same object was locked by frames
// in java_thread.
//
jint
JvmtiEnvBase::count_locked_objects(JavaThread *java_thread, Handle hobj) {
  jint ret = 0;
  if (!java_thread->has_last_Java_frame()) {
    return ret;  // no Java frames so no monitors
  }

  ResourceMark rm;
  HandleMark   hm;
  RegisterMap  reg_map(java_thread, true, true);

  for(javaVFrame *jvf=java_thread->last_java_vframe(&reg_map); jvf != NULL;
                                                 jvf = jvf->java_sender()) {
    GrowableArray<MonitorInfo*>* mons = jvf->monitors();
    if (!mons->is_empty()) {
      for (int i = 0; i < mons->length(); i++) {
        MonitorInfo *mi = mons->at(i);
        if (mi->owner_is_scalar_replaced()) continue;

        // see if owner of the monitor is our object
        if (mi->owner() != NULL && mi->owner() == hobj()) {
          ret++;
        }
      }
    }
  }
  return ret;
}

jvmtiError
JvmtiEnvBase::get_current_contended_monitor(JavaThread *calling_thread, JavaThread *java_thread, jobject *monitor_ptr) {
  JavaThread *current_jt = JavaThread::current();
/* The HandshakeState::process_self_inner() does not set the_active_handshaker
 * as needed, so the assert below is temporarily disabled.
 * Enable it after the issue in HandshakeState::process_self_inner() is fixed.
 */
  // assert(current_jt == java_thread ||
  //        current_jt == java_thread->active_handshaker(),
  //        "call by myself or at direct handshake");
  oop obj = NULL;
  // The ObjectMonitor* can't be async deflated since we are either
  // at a safepoint or the calling thread is operating on itself so
  // it cannot leave the underlying wait()/enter() call.
  ObjectMonitor *mon = java_thread->current_waiting_monitor();
  if (mon == NULL) {
    // thread is not doing an Object.wait() call
    mon = java_thread->current_pending_monitor();
    if (mon != NULL) {
      // The thread is trying to enter() an ObjectMonitor.
      obj = (oop)mon->object();
      assert(obj != NULL, "ObjectMonitor should have a valid object!");
    }
    // implied else: no contended ObjectMonitor
  } else {
    // thread is doing an Object.wait() call
    obj = (oop)mon->object();
    assert(obj != NULL, "Object.wait() should have an object");
  }

  if (obj == NULL) {
    *monitor_ptr = NULL;
  } else {
    HandleMark hm;
    Handle     hobj(current_jt, obj);
    *monitor_ptr = jni_reference(calling_thread, hobj);
  }
  return JVMTI_ERROR_NONE;
}

jvmtiError
JvmtiEnvBase::get_owned_monitors(JavaThread *calling_thread, JavaThread* java_thread,
                                 GrowableArray<jvmtiMonitorStackDepthInfo*> *owned_monitors_list) {
  jvmtiError err = JVMTI_ERROR_NONE;
  JavaThread *current_jt = JavaThread::current();
  assert(current_jt == java_thread ||
         current_jt == java_thread->active_handshaker(),
         "call by myself or at direct handshake");

  if (java_thread->has_last_Java_frame()) {
    ResourceMark rm;
    HandleMark   hm;
    RegisterMap  reg_map(java_thread);

    int depth = 0;
    for (javaVFrame *jvf = java_thread->last_java_vframe(&reg_map); jvf != NULL;
         jvf = jvf->java_sender()) {
      if (MaxJavaStackTraceDepth == 0 || depth++ < MaxJavaStackTraceDepth) {  // check for stack too deep
        // add locked objects for this frame into list
        err = get_locked_objects_in_frame(calling_thread, java_thread, jvf, owned_monitors_list, depth-1);
        if (err != JVMTI_ERROR_NONE) {
          return err;
        }
      }
    }
  }

  // Get off stack monitors. (e.g. acquired via jni MonitorEnter).
  JvmtiMonitorClosure jmc(java_thread, calling_thread, owned_monitors_list, this);
  ObjectSynchronizer::monitors_iterate(&jmc);
  err = jmc.error();

  return err;
}

jvmtiError
JvmtiEnvBase::get_owned_monitors(JavaThread* calling_thread, JavaThread* java_thread, javaVFrame* jvf,
                                 GrowableArray<jvmtiMonitorStackDepthInfo*> *owned_monitors_list) {
  jvmtiError err = JVMTI_ERROR_NONE;
#ifdef ASSERT
  uint32_t debug_bits = 0;
#endif
  assert((SafepointSynchronize::is_at_safepoint() ||
          java_thread->is_thread_fully_suspended(false, &debug_bits)),
         "at safepoint or target thread is suspended");

  int depth = 0;
  for ( ; jvf != NULL; jvf = jvf->java_sender()) {
    if (MaxJavaStackTraceDepth == 0 || depth++ < MaxJavaStackTraceDepth) {  // check for stack too deep
      // add locked objects for this frame into list
      err = get_locked_objects_in_frame(calling_thread, java_thread, jvf, owned_monitors_list, depth-1);
      if (err != JVMTI_ERROR_NONE) {
        return err;
      }
    }
  }

  // Get off stack monitors. (e.g. acquired via jni MonitorEnter).
  JvmtiMonitorClosure jmc(java_thread, calling_thread, owned_monitors_list, this);
  ObjectSynchronizer::monitors_iterate(&jmc);
  err = jmc.error();

  return err;
}

// Save JNI local handles for any objects that this frame owns.
jvmtiError
JvmtiEnvBase::get_locked_objects_in_frame(JavaThread* calling_thread, JavaThread* java_thread,
                                 javaVFrame *jvf, GrowableArray<jvmtiMonitorStackDepthInfo*>* owned_monitors_list, jint stack_depth) {
  jvmtiError err = JVMTI_ERROR_NONE;
  ResourceMark rm;

  GrowableArray<MonitorInfo*>* mons = jvf->monitors();
  if (mons->is_empty()) {
    return err;  // this javaVFrame holds no monitors
  }

  HandleMark hm;
  oop wait_obj = NULL;
  {
    // The ObjectMonitor* can't be async deflated since we are either
    // at a safepoint or the calling thread is operating on itself so
    // it cannot leave the underlying wait() call.
    // Save object of current wait() call (if any) for later comparison.
    ObjectMonitor *mon = java_thread->current_waiting_monitor();
    if (mon != NULL) {
      wait_obj = (oop)mon->object();
    }
  }
  oop pending_obj = NULL;
  {
    // The ObjectMonitor* can't be async deflated since we are either
    // at a safepoint or the calling thread is operating on itself so
    // it cannot leave the underlying enter() call.
    // Save object of current enter() call (if any) for later comparison.
    ObjectMonitor *mon = java_thread->current_pending_monitor();
    if (mon != NULL) {
      pending_obj = (oop)mon->object();
    }
  }

  for (int i = 0; i < mons->length(); i++) {
    MonitorInfo *mi = mons->at(i);

    if (mi->owner_is_scalar_replaced()) continue;

    oop obj = mi->owner();
    if (obj == NULL) {
      // this monitor doesn't have an owning object so skip it
      continue;
    }

    if (wait_obj == obj) {
      // the thread is waiting on this monitor so it isn't really owned
      continue;
    }

    if (pending_obj == obj) {
      // the thread is pending on this monitor so it isn't really owned
      continue;
    }

    if (owned_monitors_list->length() > 0) {
      // Our list has at least one object on it so we have to check
      // for recursive object locking
      bool found = false;
      for (int j = 0; j < owned_monitors_list->length(); j++) {
        jobject jobj = ((jvmtiMonitorStackDepthInfo*)owned_monitors_list->at(j))->monitor;
        oop check = JNIHandles::resolve(jobj);
        if (check == obj) {
          found = true;  // we found the object
          break;
        }
      }

      if (found) {
        // already have this object so don't include it
        continue;
      }
    }

    // add the owning object to our list
    jvmtiMonitorStackDepthInfo *jmsdi;
    err = allocate(sizeof(jvmtiMonitorStackDepthInfo), (unsigned char **)&jmsdi);
    if (err != JVMTI_ERROR_NONE) {
        return err;
    }
    Handle hobj(Thread::current(), obj);
    jmsdi->monitor = jni_reference(calling_thread, hobj);
    jmsdi->stack_depth = stack_depth;
    owned_monitors_list->append(jmsdi);
  }

  return err;
}

jvmtiError
JvmtiEnvBase::get_stack_trace(javaVFrame *jvf,
                              jint start_depth, jint max_count,
                              jvmtiFrameInfo* frame_buffer, jint* count_ptr) {
  Thread* current_thread = Thread::current();
  ResourceMark rm(current_thread);
  HandleMark hm(current_thread);
  int count = 0;

  if (start_depth != 0) {
    if (start_depth > 0) {
      for (int j = 0; j < start_depth && jvf != NULL; j++) {
        jvf = jvf->java_sender();
      }
      if (jvf == NULL) {
        // start_depth is deeper than the stack depth
        return JVMTI_ERROR_ILLEGAL_ARGUMENT;
      }
    } else { // start_depth < 0
      // we are referencing the starting depth based on the oldest
      // part of the stack.
      // optimize to limit the number of times that java_sender() is called
      javaVFrame *jvf_cursor = jvf;
      javaVFrame *jvf_prev = NULL;
      javaVFrame *jvf_prev_prev = NULL;
      int j = 0;
      while (jvf_cursor != NULL) {
        jvf_prev_prev = jvf_prev;
        jvf_prev = jvf_cursor;
        for (j = 0; j > start_depth && jvf_cursor != NULL; j--) {
          jvf_cursor = jvf_cursor->java_sender();
        }
      }
      if (j == start_depth) {
        // previous pointer is exactly where we want to start
        jvf = jvf_prev;
      } else {
        // we need to back up further to get to the right place
        if (jvf_prev_prev == NULL) {
          // the -start_depth is greater than the stack depth
          return JVMTI_ERROR_ILLEGAL_ARGUMENT;
        }
        // j now is the number of frames on the stack starting with
        // jvf_prev, we start from jvf_prev_prev and move older on
        // the stack that many, the result is -start_depth frames
        // remaining.
        jvf = jvf_prev_prev;
        for (; j < 0; j++) {
          jvf = jvf->java_sender();
        }
      }
    }
  }
  for (; count < max_count && jvf != NULL; count++) {
    frame_buffer[count].method = jvf->method()->jmethod_id();
    frame_buffer[count].location = (jvf->method()->is_native() ? -1 : jvf->bci());
    jvf = jvf->java_sender();
  }
  *count_ptr = count;
  return JVMTI_ERROR_NONE;
}

jvmtiError
JvmtiEnvBase::get_stack_trace(JavaThread *java_thread,
                              jint start_depth, jint max_count,
                              jvmtiFrameInfo* frame_buffer, jint* count_ptr) {
#ifdef ASSERT
  uint32_t debug_bits = 0;
#endif
  assert((SafepointSynchronize::is_at_safepoint() ||
          java_thread->is_thread_fully_suspended(false, &debug_bits)),
         "at safepoint or target thread is suspended");
  int count = 0;
  jvmtiError err = JVMTI_ERROR_NONE;

  if (java_thread->has_last_Java_frame()) {
    RegisterMap reg_map(java_thread, true, true);
    Thread* current_thread = Thread::current();
    ResourceMark rm(current_thread);
    javaVFrame *jvf = java_thread->last_java_vframe(&reg_map);
    err = get_stack_trace(jvf, start_depth, max_count, frame_buffer, count_ptr);
  } else {
    *count_ptr = 0;
    if (start_depth != 0) {
      // no frames and there is a starting depth
      err = JVMTI_ERROR_ILLEGAL_ARGUMENT;
    }
  }
  return err;
}

jvmtiError
JvmtiEnvBase::get_frame_count(JvmtiThreadState *state, jint *count_ptr) {
  assert((state != NULL),
         "JavaThread should create JvmtiThreadState before calling this method");
  *count_ptr = state->count_frames();
  return JVMTI_ERROR_NONE;
}

jvmtiError
JvmtiEnvBase::get_frame_count(oop vthread_oop, jint *count_ptr) {
  Thread* cur_thread = Thread::current();
  ResourceMark rm(cur_thread);
  HandleMark hm(cur_thread);
  javaVFrame *jvf = get_vthread_jvf(cur_thread, vthread_oop);
  int count = 0;

  while (jvf != NULL) {
    Method* method = jvf->method();
    jvf = jvf->java_sender();
    count++;
  }
  *count_ptr = count;
  return JVMTI_ERROR_NONE;
}

jvmtiError
JvmtiEnvBase::get_frame_location(JavaThread *java_thread, jint depth,
                                 jmethodID* method_ptr, jlocation* location_ptr) {
#ifdef ASSERT
  uint32_t debug_bits = 0;
#endif
  assert((SafepointSynchronize::is_at_safepoint() ||
          java_thread->is_thread_fully_suspended(false, &debug_bits)),
         "at safepoint or target thread is suspended");
  Thread* current_thread = Thread::current();
  ResourceMark rm(current_thread);

  vframe *vf = vframeFor(java_thread, depth);
  if (vf == NULL) {
    return JVMTI_ERROR_NO_MORE_FRAMES;
  }

  // vframeFor should return a java frame. If it doesn't
  // it means we've got an internal error and we return the
  // error in product mode. In debug mode we will instead
  // attempt to cast the vframe to a javaVFrame and will
  // cause an assertion/crash to allow further diagnosis.
#ifdef PRODUCT
  if (!vf->is_java_frame()) {
    return JVMTI_ERROR_INTERNAL;
  }
#endif

  HandleMark hm(current_thread);
  javaVFrame *jvf = javaVFrame::cast(vf);
  Method* method = jvf->method();
  if (method->is_native()) {
    *location_ptr = -1;
  } else {
    *location_ptr = jvf->bci();
  }
  *method_ptr = method->jmethod_id();

  return JVMTI_ERROR_NONE;
}

jvmtiError
JvmtiEnvBase::get_frame_location(oop vthread_oop, jint depth,
                                 jmethodID* method_ptr, jlocation* location_ptr) {
  Thread* cur_thread = Thread::current();
  ResourceMark rm(cur_thread);
  HandleMark hm(cur_thread);
  javaVFrame *jvf = get_vthread_jvf(cur_thread, vthread_oop);
  int cur_depth = 0;

  while (jvf != NULL && cur_depth < depth) {
    Method* method = jvf->method();
    jvf = jvf->java_sender();
    cur_depth++;
  }
  assert(depth >= cur_depth, "ran out of frames too soon");
  if (jvf == NULL) {
    return JVMTI_ERROR_NO_MORE_FRAMES;
  }
  Method* method = jvf->method();
  if (method->is_native()) {
    *location_ptr = -1;
  } else {
    *location_ptr = jvf->bci();
  }
  *method_ptr = method->jmethod_id();

  return JVMTI_ERROR_NONE;
}


// If can_support_virtual_threads capability is enabled and there is a virtual thread mounted
// to the JavaThread* then return virtual thread oop. Otherwise, return thread oop.
oop
JvmtiEnvBase::get_vthread_or_thread_oop(JavaThread* thread) {
  oop thread_oop = thread->threadObj();
  if (get_capabilities()->can_support_virtual_threads) {
    oop vthread_oop = java_lang_Thread::vthread(thread_oop);
    if (vthread_oop != NULL) {
      thread_oop = vthread_oop;
    }
  }
  return thread_oop;
}

jvmtiError
JvmtiEnvBase::get_object_monitor_usage(JavaThread* calling_thread, jobject object, jvmtiMonitorUsage* info_ptr) {
  assert(SafepointSynchronize::is_at_safepoint(), "must be at safepoint");
  Thread* current_thread = VMThread::vm_thread();
  assert(current_thread == Thread::current(), "must be");

  HandleMark hm(current_thread);
  Handle hobj;

  // Check arguments
  {
    oop mirror = JNIHandles::resolve_external_guard(object);
    NULL_CHECK(mirror, JVMTI_ERROR_INVALID_OBJECT);
    NULL_CHECK(info_ptr, JVMTI_ERROR_NULL_POINTER);

    hobj = Handle(current_thread, mirror);
  }

  ThreadsListHandle tlh(current_thread);
  JavaThread *owning_thread = NULL;
  ObjectMonitor *mon = NULL;
  jvmtiMonitorUsage ret = {
      NULL, 0, 0, NULL, 0, NULL
  };

  uint32_t debug_bits = 0;
  // first derive the object's owner and entry_count (if any)
  {
    // Revoke any biases before querying the mark word
    BiasedLocking::revoke_at_safepoint(hobj);

    address owner = NULL;
    {
      markWord mark = hobj()->mark();

      if (!mark.has_monitor()) {
        // this object has a lightweight monitor

        if (mark.has_locker()) {
          owner = (address)mark.locker(); // save the address of the Lock word
        }
        // implied else: no owner
      } else {
        // this object has a heavyweight monitor
        mon = mark.monitor();

        // The owner field of a heavyweight monitor may be NULL for no
        // owner, a JavaThread * or it may still be the address of the
        // Lock word in a JavaThread's stack. A monitor can be inflated
        // by a non-owning JavaThread, but only the owning JavaThread
        // can change the owner field from the Lock word to the
        // JavaThread * and it may not have done that yet.
        owner = (address)mon->owner();
      }
    }

    if (owner != NULL) {
      // This monitor is owned so we have to find the owning JavaThread.
      owning_thread = Threads::owning_thread_from_monitor_owner(tlh.list(), owner);
      assert(owning_thread != NULL, "owning JavaThread must not be NULL");
      Handle     th(current_thread, owning_thread->threadObj());
      ret.owner = (jthread)jni_reference(calling_thread, th);
    }

    if (owning_thread != NULL) {  // monitor is owned
      // The recursions field of a monitor does not reflect recursions
      // as lightweight locks before inflating the monitor are not included.
      // We have to count the number of recursive monitor entries the hard way.
      // We pass a handle to survive any GCs along the way.
      ResourceMark rm(current_thread);
      ret.entry_count = count_locked_objects(owning_thread, hobj);
    }
    // implied else: entry_count == 0
  }

  jint nWant = 0, nWait = 0;
  if (mon != NULL) {
    // this object has a heavyweight monitor
    nWant = mon->contentions(); // # of threads contending for monitor
    nWait = mon->waiters();     // # of threads in Object.wait()
    ret.waiter_count = nWant + nWait;
    ret.notify_waiter_count = nWait;
  } else {
    // this object has a lightweight monitor
    ret.waiter_count = 0;
    ret.notify_waiter_count = 0;
  }

  // Allocate memory for heavyweight and lightweight monitor.
  jvmtiError err;
  err = allocate(ret.waiter_count * sizeof(jthread *), (unsigned char**)&ret.waiters);
  if (err != JVMTI_ERROR_NONE) {
    return err;
  }
  err = allocate(ret.notify_waiter_count * sizeof(jthread *),
                 (unsigned char**)&ret.notify_waiters);
  if (err != JVMTI_ERROR_NONE) {
    deallocate((unsigned char*)ret.waiters);
    return err;
  }

  // now derive the rest of the fields
  if (mon != NULL) {
    // this object has a heavyweight monitor

    // Number of waiters may actually be less than the waiter count.
    // So NULL out memory so that unused memory will be NULL.
    memset(ret.waiters, 0, ret.waiter_count * sizeof(jthread *));
    memset(ret.notify_waiters, 0, ret.notify_waiter_count * sizeof(jthread *));

    if (ret.waiter_count > 0) {
      // we have contending and/or waiting threads
      if (nWant > 0) {
        // we have contending threads
        ResourceMark rm(current_thread);
        // get_pending_threads returns only java thread so we do not need to
        // check for non java threads.
        GrowableArray<JavaThread*>* wantList = Threads::get_pending_threads(tlh.list(), nWant, (address)mon);
        if (wantList->length() < nWant) {
          // robustness: the pending list has gotten smaller
          nWant = wantList->length();
        }
        for (int i = 0; i < nWant; i++) {
          JavaThread *pending_thread = wantList->at(i);
<<<<<<< HEAD
          // If the monitor has no owner, then a non-suspended contending
          // thread could potentially change the state of the monitor by
          // entering it. The JVM/TI spec doesn't allow this.
          if (owning_thread == NULL && !at_safepoint &&
              !pending_thread->is_thread_fully_suspended(true, &debug_bits)) {
            if (ret.owner != NULL) {
              destroy_jni_reference(calling_thread, ret.owner);
            }
            for (int j = 0; j < i; j++) {
              destroy_jni_reference(calling_thread, ret.waiters[j]);
            }
            deallocate((unsigned char*)ret.waiters);
            deallocate((unsigned char*)ret.notify_waiters);
            return JVMTI_ERROR_THREAD_NOT_SUSPENDED;
          }
          Handle th(current_thread, get_vthread_or_thread_oop(pending_thread));
=======
          Handle th(current_thread, pending_thread->threadObj());
>>>>>>> 1550fd88
          ret.waiters[i] = (jthread)jni_reference(calling_thread, th);
        }
      }
      if (nWait > 0) {
        // we have threads in Object.wait()
        int offset = nWant;  // add after any contending threads
        ObjectWaiter *waiter = mon->first_waiter();
        for (int i = 0, j = 0; i < nWait; i++) {
          if (waiter == NULL) {
            // robustness: the waiting list has gotten smaller
            nWait = j;
            break;
          }
          Thread *t = mon->thread_of_waiter(waiter);
          if (t != NULL && t->is_Java_thread()) {
            JavaThread *wjava_thread = (JavaThread *)t;
            // If the thread was found on the ObjectWaiter list, then
            // it has not been notified. This thread can't change the
            // state of the monitor so it doesn't need to be suspended.
            Handle th(current_thread, get_vthread_or_thread_oop(wjava_thread));
            ret.waiters[offset + j] = (jthread)jni_reference(calling_thread, th);
            ret.notify_waiters[j++] = (jthread)jni_reference(calling_thread, th);
          }
          waiter = mon->next_waiter(waiter);
        }
      }
    } // ThreadsListHandle is destroyed here.

    // Adjust count. nWant and nWait count values may be less than original.
    ret.waiter_count = nWant + nWait;
    ret.notify_waiter_count = nWait;
  } else {
    // this object has a lightweight monitor and we have nothing more
    // to do here because the defaults are just fine.
  }

  // we don't update return parameter unless everything worked
  *info_ptr = ret;

  return JVMTI_ERROR_NONE;
}

ResourceTracker::ResourceTracker(JvmtiEnv* env) {
  _env = env;
  _allocations = new (ResourceObj::C_HEAP, mtServiceability) GrowableArray<unsigned char*>(20, mtServiceability);
  _failed = false;
}
ResourceTracker::~ResourceTracker() {
  if (_failed) {
    for (int i=0; i<_allocations->length(); i++) {
      _env->deallocate(_allocations->at(i));
    }
  }
  delete _allocations;
}

jvmtiError ResourceTracker::allocate(jlong size, unsigned char** mem_ptr) {
  unsigned char *ptr;
  jvmtiError err = _env->allocate(size, &ptr);
  if (err == JVMTI_ERROR_NONE) {
    _allocations->append(ptr);
    *mem_ptr = ptr;
  } else {
    *mem_ptr = NULL;
    _failed = true;
  }
  return err;
 }

unsigned char* ResourceTracker::allocate(jlong size) {
  unsigned char* ptr;
  allocate(size, &ptr);
  return ptr;
}

char* ResourceTracker::strdup(const char* str) {
  char *dup_str = (char*)allocate(strlen(str)+1);
  if (dup_str != NULL) {
    strcpy(dup_str, str);
  }
  return dup_str;
}

struct StackInfoNode {
  struct StackInfoNode *next;
  jvmtiStackInfo info;
};


// Create a jvmtiStackInfo inside a linked list node and create a
// buffer for the frame information, both allocated as resource objects.
// Fill in both the jvmtiStackInfo and the jvmtiFrameInfo.
// Note that either or both of thr and thread_oop
// may be null if the thread is new or has exited.
void
VM_GetMultipleStackTraces::fill_frames(jthread jt, JavaThread *thr, oop thread_oop) {
  assert(SafepointSynchronize::is_at_safepoint(), "must be at safepoint");

  jint state = 0;
  struct StackInfoNode *node = NEW_RESOURCE_OBJ(struct StackInfoNode);
  jvmtiStackInfo *infop = &(node->info);
  
  node->next = head();
  set_head(node);
  infop->frame_count = 0;
  infop->thread = jt;

  // Support for virtual threads
  if (java_lang_VirtualThread::is_instance(thread_oop)) {
    // The can_support_virtual_threads capability is checked by the caller.
    // TBD: check virtual thread state
    javaVFrame *jvf = get_vthread_jvf(Thread::current(), thread_oop);
    infop->frame_buffer = NEW_RESOURCE_ARRAY(jvmtiFrameInfo, max_frame_count());
    _result = env()->get_stack_trace(jvf, 0, max_frame_count(),
                                     infop->frame_buffer, &(infop->frame_count));
    return;
  }

  // Support for ordinary threads
  if (thread_oop != NULL) {
    // get most state bits
    state = (jint)java_lang_Thread::get_thread_status(thread_oop);
  }

  if (thr != NULL) {    // add more state bits if there is a JavaThead to query
    // same as is_being_ext_suspended() but without locking
    if (thr->is_ext_suspended() || thr->is_external_suspend()) {
      state |= JVMTI_THREAD_STATE_SUSPENDED;
    }
    JavaThreadState jts = thr->thread_state();
    if (jts == _thread_in_native) {
      state |= JVMTI_THREAD_STATE_IN_NATIVE;
    }
    if (thr->is_interrupted(false)) {
      state |= JVMTI_THREAD_STATE_INTERRUPTED;
    }
  }
  infop->state = state;

  if (thr != NULL && (state & JVMTI_THREAD_STATE_ALIVE) != 0) {
    infop->frame_buffer = NEW_RESOURCE_ARRAY(jvmtiFrameInfo, max_frame_count());
    _result = env()->get_stack_trace(thr, 0, max_frame_count(),
                                     infop->frame_buffer, &(infop->frame_count));
  } else {
    infop->frame_buffer = NULL;
    infop->frame_count = 0;
  }
  _frame_count_total += infop->frame_count;
}

// Based on the stack information in the linked list, allocate memory
// block to return and fill it from the info in the linked list.
void
VM_GetMultipleStackTraces::allocate_and_fill_stacks(jint thread_count) {
  // do I need to worry about alignment issues?
  jlong alloc_size =  thread_count       * sizeof(jvmtiStackInfo)
                    + _frame_count_total * sizeof(jvmtiFrameInfo);
  env()->allocate(alloc_size, (unsigned char **)&_stack_info);

  // pointers to move through the newly allocated space as it is filled in
  jvmtiStackInfo *si = _stack_info + thread_count;      // bottom of stack info
  jvmtiFrameInfo *fi = (jvmtiFrameInfo *)si;            // is the top of frame info

  // copy information in resource area into allocated buffer
  // insert stack info backwards since linked list is backwards
  // insert frame info forwards
  // walk the StackInfoNodes
  for (struct StackInfoNode *sin = head(); sin != NULL; sin = sin->next) {
    jint frame_count = sin->info.frame_count;
    size_t frames_size = frame_count * sizeof(jvmtiFrameInfo);
    --si;
    memcpy(si, &(sin->info), sizeof(jvmtiStackInfo));
    if (frames_size == 0) {
      si->frame_buffer = NULL;
    } else {
      memcpy(fi, sin->info.frame_buffer, frames_size);
      si->frame_buffer = fi;  // point to the new allocated copy of the frames
      fi += frame_count;
    }
  }
  assert(si == _stack_info, "the last copied stack info must be the first record");
  assert((unsigned char *)fi == ((unsigned char *)_stack_info) + alloc_size,
         "the last copied frame info must be the last record");
}


void
VM_GetThreadListStackTraces::doit() {
  assert(SafepointSynchronize::is_at_safepoint(), "must be at safepoint");

  ResourceMark rm;
  ThreadsListHandle tlh;
  for (int i = 0; i < _thread_count; ++i) {
    jthread jt = _thread_list[i];
    JavaThread* java_thread = NULL;
    oop thread_oop = NULL;
    jvmtiError err = JvmtiExport::cv_external_thread_to_JavaThread(tlh.list(), jt, &java_thread, &thread_oop);
    if (err != JVMTI_ERROR_NONE) {
      // We got an error code so we don't have a JavaThread *, but
      // only return an error from here if we didn't get a valid
      // thread_oop.
      // In the virtual thread case the cv_external_thread_to_JavaThread is expected to correctly set
      // the thread_oop and return JVMTI_ERROR_INVALID_THREAD which we ignore here.
      if (thread_oop == NULL) {
        set_result(err);
        return;
      }
      // We have a valid thread_oop.
    }
    if (java_lang_VirtualThread::is_instance(thread_oop)) {
      if (!env()->get_capabilities()->can_support_virtual_threads) {
        set_result(JVMTI_ERROR_MUST_POSSESS_CAPABILITY);
        return;
      }
    }
    fill_frames(jt, java_thread, thread_oop);
  }
  allocate_and_fill_stacks(_thread_count);
}

void
VM_GetAllStackTraces::doit() {
  assert(SafepointSynchronize::is_at_safepoint(), "must be at safepoint");

  ResourceMark rm;
  _final_thread_count = 0;
  for (JavaThreadIteratorWithHandle jtiwh; JavaThread *jt = jtiwh.next(); ) {
    oop thread_oop = jt->threadObj();
    if (thread_oop != NULL &&
        !jt->is_exiting() &&
        java_lang_Thread::is_alive(thread_oop) &&
        !jt->is_hidden_from_external_view()) {
      ++_final_thread_count;
      // Handle block of the calling thread is used to create local refs.
      fill_frames((jthread)JNIHandles::make_local(_calling_thread, thread_oop),
                  jt, thread_oop);
    }
  }
  allocate_and_fill_stacks(_final_thread_count);
}

// Verifies that the top frame is a java frame in an expected state.
// Deoptimizes frame if needed.
// Checks that the frame method signature matches the return type (tos).
// HandleMark must be defined in the caller only.
// It is to keep a ret_ob_h handle alive after return to the caller.
jvmtiError
JvmtiEnvBase::check_top_frame(JavaThread* current_thread, JavaThread* java_thread,
                              jvalue value, TosState tos, Handle* ret_ob_h) {
  ResourceMark rm(current_thread);

  vframe *vf = vframeFor(java_thread, 0);
  NULL_CHECK(vf, JVMTI_ERROR_NO_MORE_FRAMES);

  javaVFrame *jvf = (javaVFrame*) vf;
  if (!vf->is_java_frame() || jvf->method()->is_native()) {
    return JVMTI_ERROR_OPAQUE_FRAME;
  }

  // If the frame is a compiled one, need to deoptimize it.
  if (vf->is_compiled_frame()) {
    if (!vf->fr().can_be_deoptimized()) {
      return JVMTI_ERROR_OPAQUE_FRAME;
    }
    Deoptimization::deoptimize_frame(java_thread, jvf->fr().id());
  }

  // Get information about method return type
  Symbol* signature = jvf->method()->signature();

  ResultTypeFinder rtf(signature);
  TosState fr_tos = as_TosState(rtf.type());
  if (fr_tos != tos) {
    if (tos != itos || (fr_tos != btos && fr_tos != ztos && fr_tos != ctos && fr_tos != stos)) {
      return JVMTI_ERROR_TYPE_MISMATCH;
    }
  }

  // Check that the jobject class matches the return type signature.
  jobject jobj = value.l;
  if (tos == atos && jobj != NULL) { // NULL reference is allowed
    Handle ob_h(current_thread, JNIHandles::resolve_external_guard(jobj));
    NULL_CHECK(ob_h, JVMTI_ERROR_INVALID_OBJECT);
    Klass* ob_k = ob_h()->klass();
    NULL_CHECK(ob_k, JVMTI_ERROR_INVALID_OBJECT);

    // Method return type signature.
    char* ty_sign = 1 + strchr(signature->as_C_string(), JVM_SIGNATURE_ENDFUNC);

    if (!VM_GetOrSetLocal::is_assignable(ty_sign, ob_k, current_thread)) {
      return JVMTI_ERROR_TYPE_MISMATCH;
    }
    *ret_ob_h = ob_h;
  }
  return JVMTI_ERROR_NONE;
} /* end check_top_frame */


// ForceEarlyReturn<type> follows the PopFrame approach in many aspects.
// Main difference is on the last stage in the interpreter.
// The PopFrame stops method execution to continue execution
// from the same method call instruction.
// The ForceEarlyReturn forces return from method so the execution
// continues at the bytecode following the method call.

// Threads_lock NOT held, java_thread not protected by lock
// java_thread - pre-checked

jvmtiError
JvmtiEnvBase::force_early_return(JavaThread* java_thread, jvalue value, TosState tos) {
  JavaThread* current_thread = JavaThread::current();
  HandleMark   hm(current_thread);
  uint32_t debug_bits = 0;

  // retrieve or create the state
  JvmtiThreadState* state = JvmtiThreadState::state_for(java_thread);
  if (state == NULL) {
    return JVMTI_ERROR_THREAD_NOT_ALIVE;
  }

  // Check if java_thread is fully suspended
  if (!java_thread->is_thread_fully_suspended(true /* wait for suspend completion */, &debug_bits)) {
    return JVMTI_ERROR_THREAD_NOT_SUSPENDED;
  }

  // Check to see if a ForceEarlyReturn was already in progress
  if (state->is_earlyret_pending()) {
    // Probably possible for JVMTI clients to trigger this, but the
    // JPDA backend shouldn't allow this to happen
    return JVMTI_ERROR_INTERNAL;
  }
  {
    // The same as for PopFrame. Workaround bug:
    //  4812902: popFrame hangs if the method is waiting at a synchronize
    // Catch this condition and return an error to avoid hanging.
    // Now JVMTI spec allows an implementation to bail out with an opaque
    // frame error.
    OSThread* osThread = java_thread->osthread();
    if (osThread->get_state() == MONITOR_WAIT) {
      return JVMTI_ERROR_OPAQUE_FRAME;
    }
  }
  Handle ret_ob_h;
  jvmtiError err = check_top_frame(current_thread, java_thread, value, tos, &ret_ob_h);
  if (err != JVMTI_ERROR_NONE) {
    return err;
  }
  assert(tos != atos || value.l == NULL || ret_ob_h() != NULL,
         "return object oop must not be NULL if jobject is not NULL");

  // Update the thread state to reflect that the top frame must be
  // forced to return.
  // The current frame will be returned later when the suspended
  // thread is resumed and right before returning from VM to Java.
  // (see call_VM_base() in assembler_<cpu>.cpp).

  state->set_earlyret_pending();
  state->set_earlyret_oop(ret_ob_h());
  state->set_earlyret_value(value, tos);

  // Set pending step flag for this early return.
  // It is cleared when next step event is posted.
  state->set_pending_step_for_earlyret();

  return JVMTI_ERROR_NONE;
} /* end force_early_return */

void
JvmtiMonitorClosure::do_monitor(ObjectMonitor* mon) {
  if ( _error != JVMTI_ERROR_NONE) {
    // Error occurred in previous iteration so no need to add
    // to the list.
    return;
  }
  if (mon->owner() == _java_thread ) {
    // Filter out on stack monitors collected during stack walk.
    oop obj = (oop)mon->object();
    bool found = false;
    for (int j = 0; j < _owned_monitors_list->length(); j++) {
      jobject jobj = ((jvmtiMonitorStackDepthInfo*)_owned_monitors_list->at(j))->monitor;
      oop check = JNIHandles::resolve(jobj);
      if (check == obj) {
        // On stack monitor already collected during the stack walk.
        found = true;
        break;
      }
    }
    if (found == false) {
      // This is off stack monitor (e.g. acquired via jni MonitorEnter).
      jvmtiError err;
      jvmtiMonitorStackDepthInfo *jmsdi;
      err = _env->allocate(sizeof(jvmtiMonitorStackDepthInfo), (unsigned char **)&jmsdi);
      if (err != JVMTI_ERROR_NONE) {
        _error = err;
        return;
      }
      Handle hobj(Thread::current(), obj);
      jmsdi->monitor = _env->jni_reference(_calling_thread, hobj);
      // stack depth is unknown for this monitor.
      jmsdi->stack_depth = -1;
      _owned_monitors_list->append(jmsdi);
    }
  }
}

GrowableArray<OopHandle>* JvmtiModuleClosure::_tbl = NULL;

void JvmtiModuleClosure::do_module(ModuleEntry* entry) {
  assert_locked_or_safepoint(Module_lock);
  OopHandle module = entry->module_handle();
  guarantee(module.resolve() != NULL, "module object is NULL");
  _tbl->push(module);
}

jvmtiError
JvmtiModuleClosure::get_all_modules(JvmtiEnv* env, jint* module_count_ptr, jobject** modules_ptr) {
  ResourceMark rm;
  MutexLocker mcld(ClassLoaderDataGraph_lock);
  MutexLocker ml(Module_lock);

  _tbl = new GrowableArray<OopHandle>(77);
  if (_tbl == NULL) {
    return JVMTI_ERROR_OUT_OF_MEMORY;
  }

  // Iterate over all the modules loaded to the system.
  ClassLoaderDataGraph::modules_do(&do_module);

  jint len = _tbl->length();
  guarantee(len > 0, "at least one module must be present");

  jobject* array = (jobject*)env->jvmtiMalloc((jlong)(len * sizeof(jobject)));
  if (array == NULL) {
    return JVMTI_ERROR_OUT_OF_MEMORY;
  }
  for (jint idx = 0; idx < len; idx++) {
    array[idx] = JNIHandles::make_local(Thread::current(), _tbl->at(idx).resolve());
  }
  _tbl = NULL;
  *modules_ptr = array;
  *module_count_ptr = len;
  return JVMTI_ERROR_NONE;
}

void
VM_UpdateForPopTopFrame::doit() {
  JavaThread* jt = _state->get_thread();
  ThreadsListHandle tlh;
  if (jt != NULL && tlh.includes(jt) && !jt->is_exiting() && jt->threadObj() != NULL) {
    _state->update_for_pop_top_frame();
  } else {
    _result = JVMTI_ERROR_THREAD_NOT_ALIVE;
  }
}

void
VM_SetFramePop::doit() {
  JavaThread* jt = _state->get_thread();
  ThreadsListHandle tlh;
  if (jt != NULL && tlh.includes(jt) && !jt->is_exiting() && jt->threadObj() != NULL) {
    int frame_number = _state->count_frames() - _depth;
    _state->env_thread_state((JvmtiEnvBase*)_env)->set_frame_pop(frame_number);
  } else {
    _result = JVMTI_ERROR_THREAD_NOT_ALIVE;
  }
}

void
GetOwnedMonitorInfoClosure::do_thread(Thread *target) {
  _result = ((JvmtiEnvBase *)_env)->get_owned_monitors(_calling_thread, (JavaThread *)target, _owned_monitors_list);
}

void
GetCurrentContendedMonitorClosure::do_thread(Thread *target) {
  _result = ((JvmtiEnvBase *)_env)->get_current_contended_monitor(_calling_thread, (JavaThread *)target, _owned_monitor_ptr);
}

void
VM_GetStackTrace::doit() {
  _result = JVMTI_ERROR_THREAD_NOT_ALIVE;
  ThreadsListHandle tlh;
  if (_java_thread != NULL && tlh.includes(_java_thread)
      && !_java_thread->is_exiting() && _java_thread->threadObj() != NULL) {
    _result = ((JvmtiEnvBase *)_env)->get_stack_trace(_java_thread,
                                                      _start_depth, _max_count,
                                                      _frame_buffer, _count_ptr);
  }
}

void
VM_GetFrameCount::doit() {
  _result = JVMTI_ERROR_THREAD_NOT_ALIVE;
  JavaThread* jt = _state->get_thread();
  ThreadsListHandle tlh;
  if (jt != NULL && tlh.includes(jt) && !jt->is_exiting() && jt->threadObj() != NULL) {
    _result = ((JvmtiEnvBase*)_env)->get_frame_count(_state, _count_ptr);
  }
}

void
VM_GetFrameLocation::doit() {
  _result = JVMTI_ERROR_THREAD_NOT_ALIVE;
  ThreadsListHandle tlh;
  if (_java_thread != NULL && tlh.includes(_java_thread)
      && !_java_thread->is_exiting() && _java_thread->threadObj() != NULL) {
    _result = ((JvmtiEnvBase*)_env)->get_frame_location(_java_thread, _depth,
                                                        _method_ptr, _location_ptr);
  }
}

void
VThreadGetOwnedMonitorInfoClosure::do_thread(Thread *target) {
  Thread* cur_thread = Thread::current();
  ResourceMark rm(cur_thread);
  HandleMark hm(cur_thread);

  oop cont = java_lang_VirtualThread::continuation(_vthread_h());
  assert(cont != NULL, "virtual thread continuation must not be NULL");

  if (!java_lang_Continuation::is_mounted(cont)) {
    // No monitor info to collect if virtual thread is unmounted
    _result = JVMTI_ERROR_NONE;
    return;
  }
  javaVFrame *jvf = get_vthread_jvf(cur_thread, _vthread_h());
  oop carrier_thread = java_lang_VirtualThread::carrier_thread(_vthread_h());
  JavaThread* java_thread = java_lang_Thread::thread(carrier_thread);

  _result = JVMTI_ERROR_THREAD_NOT_ALIVE;
  ThreadsListHandle tlh;
  if (java_thread != NULL && tlh.includes(java_thread)
      && !java_thread->is_exiting() && java_thread->threadObj() != NULL) {
    _result = ((JvmtiEnvBase *)_env)->get_owned_monitors((JavaThread*)target,
                                                         java_thread,
                                                         jvf,
                                                         _owned_monitors_list);
  }
}

void
VThreadGetCurrentContendedMonitorClosure::do_thread(Thread *target) {
  oop carrier_thread = java_lang_VirtualThread::carrier_thread(_vthread_h());
  if (carrier_thread == NULL) {
    // virtual thread is unmounted, so it can not be contended on a monitor
    *_owned_monitor_ptr = NULL;
    _result = JVMTI_ERROR_NONE;
    return;
  }
  JavaThread* java_thread = java_lang_Thread::thread(carrier_thread);
  ThreadsListHandle tlh;
  if (java_thread != NULL && tlh.includes(java_thread)
      && !java_thread->is_exiting() && java_thread->threadObj() != NULL) {
    _result = ((JvmtiEnvBase *)_env)->get_current_contended_monitor((JavaThread*)target,
                                                                    java_thread,
                                                                    _owned_monitor_ptr);
  }
}

void
VThreadGetThreadClosure::do_thread(Thread *target) {
  oop carrier_thread = java_lang_VirtualThread::carrier_thread(_vthread_h());
  *_carrier_thread_ptr = (jthread)JNIHandles::make_local(target, carrier_thread);}

void
VThreadGetStackTraceClosure::do_thread(Thread *target) {
  Thread* cur_thread = Thread::current();
  ResourceMark rm(cur_thread);
  HandleMark hm(cur_thread);
  javaVFrame *jvf = get_vthread_jvf(cur_thread, _vthread_h());
  _result = ((JvmtiEnvBase *)_env)->get_stack_trace(jvf,
                                                    _start_depth, _max_count,
                                                    _frame_buffer, _count_ptr);
}

void
VThreadGetFrameCountClosure::do_thread(Thread *target) {
  _result = ((JvmtiEnvBase*)_env)->get_frame_count(_vthread_h(), _count_ptr);
}

void
VThreadGetFrameLocationClosure::do_thread(Thread *target) {
  _result = ((JvmtiEnvBase*)_env)->get_frame_location(_vthread_h(), _depth,
                                                      _method_ptr, _location_ptr);
}

void
VThreadGetThreadStateClosure::do_thread(Thread *target) {
  jshort vthread_state = java_lang_VirtualThread::state(_vthread_h());
  oop carrier_thread_oop = java_lang_VirtualThread::carrier_thread(_vthread_h());
  jint state;

  if (vthread_state == java_lang_VirtualThread::RUNNING && carrier_thread_oop != NULL) {
    state = java_lang_Thread::get_thread_status(carrier_thread_oop);
    JavaThread* java_thread = java_lang_Thread::thread(carrier_thread_oop);
    if (java_thread->is_being_ext_suspended()) {
      state |= JVMTI_THREAD_STATE_SUSPENDED;
    }
  } else {
    state = (jint) java_lang_VirtualThread::map_state_to_thread_status(vthread_state);
  }
  if (java_lang_Thread::interrupted(_vthread_h())) {
    state |= JVMTI_THREAD_STATE_INTERRUPTED;
  }
  *_state_ptr = state;
  _result = JVMTI_ERROR_NONE;
}<|MERGE_RESOLUTION|>--- conflicted
+++ resolved
@@ -1190,26 +1190,7 @@
         }
         for (int i = 0; i < nWant; i++) {
           JavaThread *pending_thread = wantList->at(i);
-<<<<<<< HEAD
-          // If the monitor has no owner, then a non-suspended contending
-          // thread could potentially change the state of the monitor by
-          // entering it. The JVM/TI spec doesn't allow this.
-          if (owning_thread == NULL && !at_safepoint &&
-              !pending_thread->is_thread_fully_suspended(true, &debug_bits)) {
-            if (ret.owner != NULL) {
-              destroy_jni_reference(calling_thread, ret.owner);
-            }
-            for (int j = 0; j < i; j++) {
-              destroy_jni_reference(calling_thread, ret.waiters[j]);
-            }
-            deallocate((unsigned char*)ret.waiters);
-            deallocate((unsigned char*)ret.notify_waiters);
-            return JVMTI_ERROR_THREAD_NOT_SUSPENDED;
-          }
           Handle th(current_thread, get_vthread_or_thread_oop(pending_thread));
-=======
-          Handle th(current_thread, pending_thread->threadObj());
->>>>>>> 1550fd88
           ret.waiters[i] = (jthread)jni_reference(calling_thread, th);
         }
       }
