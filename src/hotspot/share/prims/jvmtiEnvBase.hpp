--- conflicted
+++ resolved
@@ -604,13 +604,8 @@
   void do_thread(Thread *target);
 };
 
-<<<<<<< HEAD
-// VM operation get to frame location at safepoint.
-class VM_GetFrameLocation : public VM_Operation {
-=======
 // HandshakeClosure to get frame location.
 class GetFrameLocationClosure : public HandshakeClosure {
->>>>>>> 6af643e5
 private:
   JvmtiEnv *_env;
   jint _depth;
