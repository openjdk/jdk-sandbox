/*
 * Copyright (c) 2003, 2020, Oracle and/or its affiliates. All rights reserved.
 * DO NOT ALTER OR REMOVE COPYRIGHT NOTICES OR THIS FILE HEADER.
 *
 * This code is free software; you can redistribute it and/or modify it
 * under the terms of the GNU General Public License version 2 only, as
 * published by the Free Software Foundation.
 *
 * This code is distributed in the hope that it will be useful, but WITHOUT
 * ANY WARRANTY; without even the implied warranty of MERCHANTABILITY or
 * FITNESS FOR A PARTICULAR PURPOSE.  See the GNU General Public License
 * version 2 for more details (a copy is included in the LICENSE file that
 * accompanied this code).
 *
 * You should have received a copy of the GNU General Public License version
 * 2 along with this work; if not, write to the Free Software Foundation,
 * Inc., 51 Franklin St, Fifth Floor, Boston, MA 02110-1301 USA.
 *
 * Please contact Oracle, 500 Oracle Parkway, Redwood Shores, CA 94065 USA
 * or visit www.oracle.com if you need additional information or have any
 * questions.
 *
 */

#ifndef SHARE_PRIMS_JVMTIENVBASE_HPP
#define SHARE_PRIMS_JVMTIENVBASE_HPP

#include "classfile/classLoader.hpp"
#include "prims/jvmtiEnvThreadState.hpp"
#include "prims/jvmtiEventController.hpp"
#include "prims/jvmtiThreadState.hpp"
#include "oops/oopHandle.hpp"
#include "runtime/atomic.hpp"
#include "runtime/fieldDescriptor.hpp"
#include "runtime/frame.hpp"
#include "runtime/thread.hpp"
#include "runtime/vmOperations.hpp"
#include "utilities/growableArray.hpp"
#include "utilities/macros.hpp"

//
// Forward Declarations
//

class JvmtiEnv;
class JvmtiThreadState;
class JvmtiRawMonitor; // for jvmtiEnv.hpp
class JvmtiEventControllerPrivate;
class JvmtiTagMap;



// One JvmtiEnv object is created per jvmti attachment;
// done via JNI GetEnv() call. Multiple attachments are
// allowed in jvmti.

class JvmtiEnvBase : public CHeapObj<mtInternal> {

 private:

#if INCLUDE_JVMTI
  static JvmtiEnvBase*     _head_environment;  // head of environment list
#endif // INCLUDE_JVMTI

  static bool              _globally_initialized;
  static jvmtiPhase        _phase;
  static volatile int      _dying_thread_env_iteration_count;

 public:

  enum {
    JDK15_JVMTI_VERSION = JVMTI_VERSION_1_0 +  33,  /* version: 1.0.33  */
    JDK16_JVMTI_VERSION = JVMTI_VERSION_1_1 + 102,  /* version: 1.1.102 */
    JDK17_JVMTI_VERSION = JVMTI_VERSION_1_2 +   2   /* version: 1.2.2   */
  };

  static jvmtiPhase  get_phase()                    { return _phase; }
  static jvmtiPhase  get_phase(jvmtiEnv* env)       { return ((JvmtiEnvBase*)JvmtiEnv_from_jvmti_env(env))->phase(); }
  static void  set_phase(jvmtiPhase phase)          { _phase = phase; }
  static bool is_vm_live()                          { return _phase == JVMTI_PHASE_LIVE; }

  static void entering_dying_thread_env_iteration() { ++_dying_thread_env_iteration_count; }
  static void leaving_dying_thread_env_iteration()  { --_dying_thread_env_iteration_count; }
  static bool is_inside_dying_thread_env_iteration(){ return _dying_thread_env_iteration_count > 0; }

  static jvmtiError suspend_thread(oop thread_oop, JavaThread* java_thread, bool single_suspend,
                                   int* need_safepoint_p);
  static jvmtiError resume_thread(oop thread_oop, JavaThread* java_thread, bool single_suspend);
 private:

  enum {
      JVMTI_MAGIC    = 0x71EE,
      DISPOSED_MAGIC = 0xDEFC,
      BAD_MAGIC      = 0xDEAD
  };

  jvmtiEnv _jvmti_external;
  jint _magic;
  jint _version;  // version value passed to JNI GetEnv()
  JvmtiEnvBase* _next;
  bool _is_retransformable;
  const void *_env_local_storage;     // per env agent allocated data.
  jvmtiEventCallbacks _event_callbacks;
  jvmtiExtEventCallbacks _ext_event_callbacks;
  JvmtiTagMap* volatile _tag_map;
  JvmtiEnvEventEnable _env_event_enable;
  jvmtiCapabilities _current_capabilities;
  jvmtiCapabilities _prohibited_capabilities;
  volatile bool _class_file_load_hook_ever_enabled;
  static volatile bool _needs_clean_up;
  char** _native_method_prefixes;
  int    _native_method_prefix_count;

 protected:
  JvmtiEnvBase(jint version);
  ~JvmtiEnvBase();
  void dispose();
  void env_dispose();

  void set_env_local_storage(const void* data)     { _env_local_storage = data; }
  const void* get_env_local_storage()              { return _env_local_storage; }

  void record_class_file_load_hook_enabled();
  void record_first_time_class_file_load_hook_enabled();

  char** get_native_method_prefixes()              { return _native_method_prefixes; }
  int    get_native_method_prefix_count()          { return _native_method_prefix_count; }
  jvmtiError set_native_method_prefixes(jint prefix_count, char** prefixes);

 private:
  friend class JvmtiEventControllerPrivate;
  void initialize();
  void set_event_callbacks(const jvmtiEventCallbacks* callbacks, jint size_of_callbacks);
  static void globally_initialize();
  static void periodic_clean_up();

  friend class JvmtiEnvIterator;
  JvmtiEnv* next_environment()                     { return (JvmtiEnv*)_next; }
  void set_next_environment(JvmtiEnvBase* env)     { _next = env; }
  static JvmtiEnv* head_environment()              {
    JVMTI_ONLY(return (JvmtiEnv*)_head_environment);
    NOT_JVMTI(return NULL);
  }

 public:

  jvmtiPhase  phase();
  bool is_valid();

  bool use_version_1_0_semantics();  // agent asked for version 1.0
  bool use_version_1_1_semantics();  // agent asked for version 1.1
  bool use_version_1_2_semantics();  // agent asked for version 1.2

  bool is_retransformable()                        { return _is_retransformable; }

  static ByteSize jvmti_external_offset() {
    return byte_offset_of(JvmtiEnvBase, _jvmti_external);
  };

  static jvmtiError get_JavaThread(ThreadsList* tlist, jthread thread, JavaThread** jt_pp) {
    jvmtiError err = JVMTI_ERROR_NONE;
    if (thread == NULL) {
      *jt_pp = JavaThread::current();
    } else {
      err = JvmtiExport::cv_external_thread_to_JavaThread(tlist, thread, jt_pp, NULL);
    }
    return err;
  }

  // If can_support_virtual_threads capability is enabled and there is a virtual thread mounted
  // to the JavaThread* then return virtual thread oop. Otherwise, return thread oop.
  static oop get_vthread_or_thread_oop(JavaThread* jt) {
    oop result = jt->threadObj();
    if (JvmtiExport::can_support_virtual_threads() && jt->mounted_vthread() != NULL) {
      result = jt->mounted_vthread();
    }
    return result;
  }

  static jvmtiError get_threadOop_and_JavaThread(ThreadsList* t_list, jthread thread,
                                                 JavaThread** jt_pp, oop* thread_oop_p);

  // Return true if java thread is a carrier thread with a mounted virtual thread.
  static bool cthread_with_mounted_vthread(JavaThread* jt);
  static bool cthread_with_continuation(JavaThread* jt);

  static JvmtiEnv* JvmtiEnv_from_jvmti_env(jvmtiEnv *env) {
    return (JvmtiEnv*)((intptr_t)env - in_bytes(jvmti_external_offset()));
  };

  jvmtiCapabilities *get_capabilities()             { return &_current_capabilities; }

  jvmtiCapabilities *get_prohibited_capabilities()  { return &_prohibited_capabilities; }

  bool early_class_hook_env() {
    return get_capabilities()->can_generate_early_class_hook_events != 0
        && get_capabilities()->can_generate_all_class_hook_events != 0;
  }

  bool early_vmstart_env() {
    return get_capabilities()->can_generate_early_vmstart != 0;
  }

  static char** get_all_native_method_prefixes(int* count_ptr);

  // This test will answer true when all environments have been disposed and some have
  // not yet been deallocated.  As a result, this test should only be used as an
  // optimization for the no environment case.
  static bool environments_might_exist() {
    return head_environment() != NULL;
  }

  static void check_for_periodic_clean_up();

  JvmtiEnvEventEnable *env_event_enable() {
    return &_env_event_enable;
  }

  jvmtiError allocate(jlong size, unsigned char** mem_ptr) {
    if (size < 0) {
      return JVMTI_ERROR_ILLEGAL_ARGUMENT;
    }
    if (size == 0) {
      *mem_ptr = NULL;
    } else {
      *mem_ptr = (unsigned char *)os::malloc((size_t)size, mtInternal);
      if (*mem_ptr == NULL) {
        return JVMTI_ERROR_OUT_OF_MEMORY;
      }
    }
    return JVMTI_ERROR_NONE;
  }

  jvmtiError deallocate(unsigned char* mem) {
    if (mem != NULL) {
      os::free(mem);
    }
    return JVMTI_ERROR_NONE;
  }


  // Memory functions
  unsigned char* jvmtiMalloc(jlong size);  // don't use this - call allocate

  // method to create a local handle
  jobject jni_reference(Handle hndl);

  // method to create a local handle.
  // This function allows caller to specify which
  // threads local handle table to use.
  jobject jni_reference(JavaThread *thread, Handle hndl);

  // method to destroy a local handle
  void destroy_jni_reference(jobject jobj);

  // method to destroy a local handle.
  // This function allows caller to specify which
  // threads local handle table to use.
  void destroy_jni_reference(JavaThread *thread, jobject jobj);

  jvmtiEnv* jvmti_external() { return &_jvmti_external; };

// Event Dispatch

  bool has_callback(jvmtiEvent event_type) {
    assert(event_type >= JVMTI_MIN_EVENT_TYPE_VAL &&
           event_type <= JVMTI_MAX_EVENT_TYPE_VAL, "checking");
    return ((void**)&_event_callbacks)[event_type-JVMTI_MIN_EVENT_TYPE_VAL] != NULL;
  }

  jvmtiEventCallbacks* callbacks() {
    return &_event_callbacks;
  }

  jvmtiExtEventCallbacks* ext_callbacks() {
    return &_ext_event_callbacks;
  }

  void set_tag_map(JvmtiTagMap* tag_map) {
    _tag_map = tag_map;
  }

  JvmtiTagMap* tag_map() {
    return _tag_map;
  }

  JvmtiTagMap* tag_map_acquire() {
    return Atomic::load_acquire(&_tag_map);
  }

  void release_set_tag_map(JvmtiTagMap* tag_map) {
    Atomic::release_store(&_tag_map, tag_map);
  }

  // return true if event is enabled globally or for any thread
  // True only if there is a callback for it.
  bool is_enabled(jvmtiEvent event_type) {
    return _env_event_enable.is_enabled(event_type);
  }

// Random Utilities

 protected:
  // helper methods for creating arrays of global JNI Handles from local Handles
  // allocated into environment specific storage
  jobject * new_jobjectArray(int length, Handle *handles);
  jthread * new_jthreadArray(int length, Handle *handles);
  jthreadGroup * new_jthreadGroupArray(int length, Handle *handles);

  // convert to a jni jclass from a non-null Klass*
  jclass get_jni_class_non_null(Klass* k);

  jint count_locked_objects(JavaThread *java_thread, Handle hobj);
  jvmtiError get_locked_objects_in_frame(JavaThread *calling_thread,
                                   JavaThread* java_thread,
                                   javaVFrame *jvf,
                                   GrowableArray<jvmtiMonitorStackDepthInfo*>* owned_monitors_list,
                                   jint depth);
  vframe* vframeFor(JavaThread* java_thread, jint depth);

 public:
  // get a field descriptor for the specified class and field
  static bool get_field_descriptor(Klass* k, jfieldID field, fieldDescriptor* fd);

  // get virtual thread last java vframe
  static javaVFrame* get_vthread_jvf(oop vthread);

  // get carrier thread last java vframe depending on can_support_virtual_threads capability
  static javaVFrame* get_last_java_vframe(JavaThread* jt, RegisterMap* reg_map);

  // get ordinary thread thread state
  static jint get_thread_state(oop thread_oop, JavaThread* jt);

  // get virtual thread thread state
  static jint get_vthread_state(oop thread_oop);

  // enumerates the live threads in the given thread group
  static int get_live_threads(JavaThread* current_thread, Handle group_hdl, Handle **thread_objs_p);

  // enumerates the subgroups in the given thread group
  static int get_subgroups(JavaThread* current_thread, Handle group_hdl, Handle **group_objs_p);

  // JVMTI API helper functions which are called when target thread is suspended
  // or at safepoint / thread local handshake.
  static jint get_frame_count(javaVFrame* jvf);
  jvmtiError get_frame_count(JavaThread* java_thread, jint *count_ptr);
  jvmtiError get_frame_count(oop frame_oop, jint *count_ptr);
  jvmtiError get_frame_location(JavaThread* java_thread, jint depth,
                                jmethodID* method_ptr, jlocation* location_ptr);
  jvmtiError get_frame_location(oop vthread_oop, jint depth,
                                jmethodID* method_ptr, jlocation* location_ptr);
  jvmtiError get_object_monitor_usage(JavaThread *calling_thread,
                                                    jobject object, jvmtiMonitorUsage* info_ptr);
  jvmtiError get_stack_trace(javaVFrame *jvf,
                             jint stack_depth, jint max_count,
                             jvmtiFrameInfo* frame_buffer, jint* count_ptr);
  jvmtiError get_stack_trace(JavaThread *java_thread,
                                           jint stack_depth, jint max_count,
                                           jvmtiFrameInfo* frame_buffer, jint* count_ptr);
  jvmtiError get_current_contended_monitor(JavaThread* calling_thread, JavaThread *java_thread,
                                           jobject *monitor_ptr);
  jvmtiError get_owned_monitors(JavaThread* calling_thread, JavaThread* java_thread,
                                GrowableArray<jvmtiMonitorStackDepthInfo*> *owned_monitors_list);
<<<<<<< HEAD
  jvmtiError get_owned_monitors(JavaThread *calling_thread, JavaThread* java_thread, javaVFrame* jvf,
                          GrowableArray<jvmtiMonitorStackDepthInfo*> *owned_monitors_list);

  jvmtiError check_top_frame(JavaThread* current_thread, JavaThread* java_thread,
=======
  jvmtiError check_top_frame(Thread* current_thread, JavaThread* java_thread,
>>>>>>> e5ba020e
                             jvalue value, TosState tos, Handle* ret_ob_h);
  jvmtiError force_early_return(JavaThread* java_thread, jvalue value, TosState tos);
};

// This class is the only safe means of iterating through environments.
// Note that this iteratation includes invalid environments pending
// deallocation -- in fact, some uses depend on this behavior.

class JvmtiEnvIterator : public StackObj {
 private:
  bool _entry_was_marked;
 public:
  JvmtiEnvIterator() {
    if (Threads::number_of_threads() == 0) {
      _entry_was_marked = false; // we are single-threaded, no need
    } else {
      Thread::current()->entering_jvmti_env_iteration();
      _entry_was_marked = true;
    }
  }
  ~JvmtiEnvIterator() {
    if (_entry_was_marked) {
      Thread::current()->leaving_jvmti_env_iteration();
    }
  }
  JvmtiEnv* first()                 { return JvmtiEnvBase::head_environment(); }
  JvmtiEnv* next(JvmtiEnvBase* env) { return env->next_environment(); }
};

class JvmtiHandshakeClosure : public HandshakeClosure {
 protected:
  jvmtiError _result;
 public:
  JvmtiHandshakeClosure(const char* name)
    : HandshakeClosure(name),
      _result(JVMTI_ERROR_THREAD_NOT_ALIVE) {}
  jvmtiError result() { return _result; }
};

// HandshakeClosure to update for pop top frame.
class UpdateForPopTopFrameClosure : public JvmtiHandshakeClosure {
private:
  JvmtiThreadState* _state;

public:
  UpdateForPopTopFrameClosure(JvmtiThreadState* state)
    : JvmtiHandshakeClosure("UpdateForPopTopFrame"),
      _state(state) {}
  void do_thread(Thread *target);
};

// HandshakeClosure to set frame pop.
class SetFramePopClosure : public JvmtiHandshakeClosure {
private:
  JvmtiEnv *_env;
  JvmtiThreadState* _state;
  jint _depth;

public:
  SetFramePopClosure(JvmtiEnv *env, JvmtiThreadState* state, jint depth)
    : JvmtiHandshakeClosure("SetFramePop"),
      _env(env),
      _state(state),
      _depth(depth) {}
  void do_thread(Thread *target);
};

// HandshakeClosure to get monitor information with stack depth.
class GetOwnedMonitorInfoClosure : public JvmtiHandshakeClosure {
private:
  JavaThread* _calling_thread;
  JvmtiEnv *_env;
  GrowableArray<jvmtiMonitorStackDepthInfo*> *_owned_monitors_list;

public:
  GetOwnedMonitorInfoClosure(JavaThread* calling_thread, JvmtiEnv* env,
                             GrowableArray<jvmtiMonitorStackDepthInfo*>* owned_monitor_list)
    : JvmtiHandshakeClosure("GetOwnedMonitorInfo"),
      _calling_thread(calling_thread),
      _env(env),
      _owned_monitors_list(owned_monitor_list) {}
  void do_thread(Thread *target);
  jvmtiError result() { return _result; }
};

// VM operation to get object monitor usage.
class VM_GetObjectMonitorUsage : public VM_Operation {
private:
  JvmtiEnv *_env;
  jobject _object;
  JavaThread* _calling_thread;
  jvmtiMonitorUsage* _info_ptr;
  jvmtiError _result;

public:
  VM_GetObjectMonitorUsage(JvmtiEnv *env, JavaThread* calling_thread, jobject object, jvmtiMonitorUsage* info_ptr) {
    _env = env;
    _object = object;
    _calling_thread = calling_thread;
    _info_ptr = info_ptr;
  }
  VMOp_Type type() const { return VMOp_GetObjectMonitorUsage; }
  jvmtiError result() { return _result; }
  void doit() {
    _result = ((JvmtiEnvBase*) _env)->get_object_monitor_usage(_calling_thread, _object, _info_ptr);
  }

};

// HandshakeClosure to get current contended monitor.
class GetCurrentContendedMonitorClosure : public JvmtiHandshakeClosure {
private:
  JavaThread *_calling_thread;
  JvmtiEnv *_env;
  jobject *_owned_monitor_ptr;

public:
  GetCurrentContendedMonitorClosure(JavaThread* calling_thread, JvmtiEnv *env, jobject *mon_ptr)
    : JvmtiHandshakeClosure("GetCurrentContendedMonitor"),
      _calling_thread(calling_thread),
      _env(env),
      _owned_monitor_ptr(mon_ptr) {}
  void do_thread(Thread *target);
};

// HandshakeClosure to get stack trace.
class GetStackTraceClosure : public JvmtiHandshakeClosure {
private:
  JvmtiEnv *_env;
  jint _start_depth;
  jint _max_count;
  jvmtiFrameInfo *_frame_buffer;
  jint *_count_ptr;

public:
  GetStackTraceClosure(JvmtiEnv *env, jint start_depth, jint max_count,
                       jvmtiFrameInfo* frame_buffer, jint* count_ptr)
    : JvmtiHandshakeClosure("GetStackTrace"),
      _env(env),
      _start_depth(start_depth),
      _max_count(max_count),
      _frame_buffer(frame_buffer),
      _count_ptr(count_ptr) {}
  void do_thread(Thread *target);
};

// forward declaration
struct StackInfoNode;

// Get stack trace at safepoint or at direct handshake.
class MultipleStackTracesCollector {
private:
  friend class VM_GetThreadListStackTraces;
  JvmtiEnv *_env;
  jint _max_frame_count;
  jvmtiStackInfo *_stack_info;
  jvmtiError _result;
  int _frame_count_total;
  struct StackInfoNode *_head;

  JvmtiEnvBase *env()                 { return (JvmtiEnvBase *)_env; }
  jint max_frame_count()              { return _max_frame_count; }
  struct StackInfoNode *head()        { return _head; }
  void set_head(StackInfoNode *head)  { _head = head; }

public:
  MultipleStackTracesCollector(JvmtiEnv *env, jint max_frame_count)
    : _env(env),
      _max_frame_count(max_frame_count),
      _stack_info(NULL),
      _result(JVMTI_ERROR_NONE),
      _frame_count_total(0),
      _head(NULL) {
  }
  void set_result(jvmtiError result)  { _result = result; }
  void fill_frames(jthread jt, JavaThread *thr, oop thread_oop);
  void allocate_and_fill_stacks(jint thread_count);
  jvmtiStackInfo *stack_info()       { return _stack_info; }
  jvmtiError result()                { return _result; }
};


// VM operation to get stack trace at safepoint.
class VM_GetAllStackTraces : public VM_Operation {
private:
  JavaThread *_calling_thread;
  jint _final_thread_count;
  MultipleStackTracesCollector _collector;

public:
  VM_GetAllStackTraces(JvmtiEnv *env, JavaThread *calling_thread,
                       jint max_frame_count)
      : _calling_thread(calling_thread),
        _final_thread_count(0),
        _collector(env, max_frame_count) {
  }
  VMOp_Type type() const          { return VMOp_GetAllStackTraces; }
  void doit();
  jint final_thread_count()       { return _final_thread_count; }
  jvmtiStackInfo *stack_info()    { return _collector.stack_info(); }
  jvmtiError result()             { return _collector.result(); }
};

// VM operation to get stack trace at safepoint.
class VM_GetThreadListStackTraces : public VM_Operation {
private:
  jint _thread_count;
  const jthread* _thread_list;
  MultipleStackTracesCollector _collector;

  JvmtiEnvBase *env() { return _collector.env(); }

public:
  VM_GetThreadListStackTraces(JvmtiEnv *env, jint thread_count, const jthread* thread_list, jint max_frame_count)
      : _thread_count(thread_count),
        _thread_list(thread_list),
        _collector(env, max_frame_count) {
  }
  VMOp_Type type() const { return VMOp_GetThreadListStackTraces; }
  void doit();
  jvmtiStackInfo *stack_info()    { return _collector.stack_info(); }
  jvmtiError result()             { return _collector.result(); }
};

// HandshakeClosure to get single stack trace.
class GetSingleStackTraceClosure : public HandshakeClosure {
private:
  JavaThread *_calling_thread;
  jthread _jthread;
  MultipleStackTracesCollector _collector;

public:
  GetSingleStackTraceClosure(JvmtiEnv *env, JavaThread *calling_thread,
                             jthread thread, jint max_frame_count)
    : HandshakeClosure("GetSingleStackTrace"),
      _calling_thread(calling_thread),
      _jthread(thread),
      _collector(env, max_frame_count) {
  }
  void do_thread(Thread *target);
  jvmtiStackInfo *stack_info()    { return _collector.stack_info(); }
  jvmtiError result()             { return _collector.result(); }
};

// HandshakeClosure to count stack frames.
class GetFrameCountClosure : public JvmtiHandshakeClosure {
private:
  JvmtiEnv *_env;
  jint *_count_ptr;

public:
<<<<<<< HEAD
  GetFrameCountClosure(JvmtiEnv *env, jint *count_ptr)
    : HandshakeClosure("GetFrameCount"),
      _env(env),
      _count_ptr(count_ptr),
      _result(JVMTI_ERROR_THREAD_NOT_ALIVE) {
  }
  jvmtiError result()    { return _result; }
=======
  GetFrameCountClosure(JvmtiEnv *env, JvmtiThreadState *state, jint *count_ptr)
    : JvmtiHandshakeClosure("GetFrameCount"),
      _env(env),
      _state(state),
      _count_ptr(count_ptr) {}
>>>>>>> e5ba020e
  void do_thread(Thread *target);
};

// HandshakeClosure to get frame location.
class GetFrameLocationClosure : public JvmtiHandshakeClosure {
private:
  JvmtiEnv *_env;
  jint _depth;
  jmethodID* _method_ptr;
  jlocation* _location_ptr;

public:
  GetFrameLocationClosure(JvmtiEnv *env, jint depth,
                          jmethodID* method_ptr, jlocation* location_ptr)
    : JvmtiHandshakeClosure("GetFrameLocation"),
      _env(env),
      _depth(depth),
      _method_ptr(method_ptr),
      _location_ptr(location_ptr) {}
  void do_thread(Thread *target);
};

// HandshakeClosure to get virtual thread monitor information with stack depth.
class VThreadGetOwnedMonitorInfoClosure : public HandshakeClosure {
private:
  JvmtiEnv *_env;
  Handle _vthread_h;
  GrowableArray<jvmtiMonitorStackDepthInfo*> *_owned_monitors_list;
  jvmtiError _result;

public:
  VThreadGetOwnedMonitorInfoClosure(JvmtiEnv* env,
                            Handle vthread_h,
                            GrowableArray<jvmtiMonitorStackDepthInfo*>* owned_monitors_list)
    : HandshakeClosure("VThreadGetOwnedMonitorInfo"),
      _env(env),
      _vthread_h(vthread_h),
      _owned_monitors_list(owned_monitors_list),
      _result(JVMTI_ERROR_THREAD_NOT_ALIVE) {}

  void do_thread(Thread *target);
  jvmtiError result() { return _result; }
};

// HandshakeClosure to get virtual thread current contended monitor.
class VThreadGetCurrentContendedMonitorClosure : public HandshakeClosure {
private:
  JvmtiEnv *_env;
  Handle _vthread_h;
  jobject *_owned_monitor_ptr;
  jvmtiError _result;

public:
  VThreadGetCurrentContendedMonitorClosure(JvmtiEnv *env, Handle vthread_h, jobject *mon_ptr)
    : HandshakeClosure("VThreadGetCurrentContendedMonitor"),
      _env(env),
      _vthread_h(vthread_h),
      _owned_monitor_ptr(mon_ptr),
      _result(JVMTI_ERROR_THREAD_NOT_ALIVE) {}
  jvmtiError result() { return _result; }
  void do_thread(Thread *target);
};

// HandshakeClosure to get virtual thread thread at safepoint.
class VThreadGetThreadClosure : public HandshakeClosure {
private:
  Handle _vthread_h;
  jthread* _carrier_thread_ptr;
  jvmtiError _result;

public:
  VThreadGetThreadClosure(Handle vthread_h, jthread* carrier_thread_ptr)
    : HandshakeClosure("VThreadGetThread"),
      _vthread_h(vthread_h),
      _carrier_thread_ptr(carrier_thread_ptr),
      _result(JVMTI_ERROR_NONE) {}

  void do_thread(Thread *target);
  jvmtiError result() { return _result; }
};

// HandshakeClosure to get virtual thread stack trace at safepoint.
class VThreadGetStackTraceClosure : public HandshakeClosure {
private:
  JvmtiEnv *_env;
  Handle _vthread_h;
  jint _start_depth;
  jint _max_count;
  jvmtiFrameInfo *_frame_buffer;
  jint *_count_ptr;
  jvmtiError _result;

public:
  VThreadGetStackTraceClosure(JvmtiEnv *env, Handle vthread_h,
                              jint start_depth, jint max_count,
                              jvmtiFrameInfo* frame_buffer, jint* count_ptr) 
    : HandshakeClosure("VThreadGetStackTrace"),
      _env(env),
      _vthread_h(vthread_h),
       _start_depth(start_depth),
      _max_count(max_count),
      _frame_buffer(frame_buffer),
      _count_ptr(count_ptr),
      _result(JVMTI_ERROR_NONE) {}

  void do_thread(Thread *target);
  jvmtiError result() { return _result; }
};

// HandshakeClosure to count virtual thread stack frames at safepoint.
class VThreadGetFrameCountClosure : public HandshakeClosure {
private:
  JvmtiEnv *_env;
  Handle _vthread_h;
  jint *_count_ptr;
  jvmtiError _result;

public:
  VThreadGetFrameCountClosure(JvmtiEnv *env, Handle vthread_h, jint *count_ptr)
    : HandshakeClosure("VThreadGetFrameCount"),
      _env(env), _vthread_h(vthread_h), _count_ptr(count_ptr),
      _result(JVMTI_ERROR_NONE) {}

  void do_thread(Thread *target);
  jvmtiError result() { return _result; }
};

// HandshakeClosure get to virtual thread frame location at safepoint.
class VThreadGetFrameLocationClosure : public HandshakeClosure {
private:
  JvmtiEnv *_env;
  Handle _vthread_h;
  jint _depth;
  jmethodID* _method_ptr;
  jlocation* _location_ptr;
  jvmtiError _result;

public:
  VThreadGetFrameLocationClosure(JvmtiEnv *env, Handle vthread_h, jint depth,
                                 jmethodID* method_ptr, jlocation* location_ptr)
    : HandshakeClosure("VThreadGetFrameLocation"),
      _env(env),
      _vthread_h(vthread_h),
      _depth(depth),
      _method_ptr(method_ptr),
      _location_ptr(location_ptr),
      _result(JVMTI_ERROR_NONE) {}

  void do_thread(Thread *target);
  jvmtiError result() { return _result; }
};

// HandshakeClosure to get virtual thread state at safepoint.
class VThreadGetThreadStateClosure : public HandshakeClosure {
private:
  Handle _vthread_h;
  jint *_state_ptr;
  jvmtiError _result;

public:
  VThreadGetThreadStateClosure(Handle vthread_h, jint *state_ptr)
    : HandshakeClosure("VThreadGetThreadState"),
      _vthread_h(vthread_h),
      _state_ptr(state_ptr),
      _result(JVMTI_ERROR_NONE) {}

  void do_thread(Thread *target);
  jvmtiError result() { return _result; }
};

// ResourceTracker
//
// ResourceTracker works a little like a ResourceMark. All allocates
// using the resource tracker are recorded. If an allocate using the
// resource tracker fails the destructor will free any resources
// that were allocated using the tracker.
// The motive for this class is to avoid messy error recovery code
// in situations where multiple allocations are done in sequence. If
// the second or subsequent allocation fails it avoids any code to
// release memory allocated in the previous calls.
//
// Usage :-
//   ResourceTracker rt(env);
//   :
//   err = rt.allocate(1024, &ptr);

class ResourceTracker : public StackObj {
 private:
  JvmtiEnv* _env;
  GrowableArray<unsigned char*> *_allocations;
  bool _failed;
 public:
  ResourceTracker(JvmtiEnv* env);
  ~ResourceTracker();
  jvmtiError allocate(jlong size, unsigned char** mem_ptr);
  unsigned char* allocate(jlong size);
  char* strdup(const char* str);
};


// Jvmti monitor closure to collect off stack monitors.
class JvmtiMonitorClosure: public MonitorClosure {
 private:
  JavaThread *_java_thread;
  JavaThread *_calling_thread;
  GrowableArray<jvmtiMonitorStackDepthInfo*> *_owned_monitors_list;
  jvmtiError _error;
  JvmtiEnvBase *_env;

 public:
  JvmtiMonitorClosure(JavaThread* thread, JavaThread *calling_thread,
                      GrowableArray<jvmtiMonitorStackDepthInfo*> *owned_monitors,
                      JvmtiEnvBase *env) {
    _java_thread = thread;
    _calling_thread = calling_thread;
    _owned_monitors_list = owned_monitors;
    _error = JVMTI_ERROR_NONE;
    _env = env;
  }
  void do_monitor(ObjectMonitor* mon);
  jvmtiError error() { return _error;}
};


// Jvmti module closure to collect all modules loaded to the system.
class JvmtiModuleClosure : public StackObj {
private:
  static GrowableArray<OopHandle> *_tbl; // Protected with Module_lock

  static void do_module(ModuleEntry* entry);
public:
  jvmtiError get_all_modules(JvmtiEnv* env, jint* module_count_ptr, jobject** modules_ptr);
};

#endif // SHARE_PRIMS_JVMTIENVBASE_HPP<|MERGE_RESOLUTION|>--- conflicted
+++ resolved
@@ -361,14 +361,10 @@
                                            jobject *monitor_ptr);
   jvmtiError get_owned_monitors(JavaThread* calling_thread, JavaThread* java_thread,
                                 GrowableArray<jvmtiMonitorStackDepthInfo*> *owned_monitors_list);
-<<<<<<< HEAD
   jvmtiError get_owned_monitors(JavaThread *calling_thread, JavaThread* java_thread, javaVFrame* jvf,
                           GrowableArray<jvmtiMonitorStackDepthInfo*> *owned_monitors_list);
 
-  jvmtiError check_top_frame(JavaThread* current_thread, JavaThread* java_thread,
-=======
   jvmtiError check_top_frame(Thread* current_thread, JavaThread* java_thread,
->>>>>>> e5ba020e
                              jvalue value, TosState tos, Handle* ret_ob_h);
   jvmtiError force_early_return(JavaThread* java_thread, jvalue value, TosState tos);
 };
@@ -451,7 +447,6 @@
       _env(env),
       _owned_monitors_list(owned_monitor_list) {}
   void do_thread(Thread *target);
-  jvmtiError result() { return _result; }
 };
 
 // VM operation to get object monitor usage.
@@ -620,21 +615,10 @@
   jint *_count_ptr;
 
 public:
-<<<<<<< HEAD
   GetFrameCountClosure(JvmtiEnv *env, jint *count_ptr)
-    : HandshakeClosure("GetFrameCount"),
-      _env(env),
-      _count_ptr(count_ptr),
-      _result(JVMTI_ERROR_THREAD_NOT_ALIVE) {
-  }
-  jvmtiError result()    { return _result; }
-=======
-  GetFrameCountClosure(JvmtiEnv *env, JvmtiThreadState *state, jint *count_ptr)
     : JvmtiHandshakeClosure("GetFrameCount"),
       _env(env),
-      _state(state),
       _count_ptr(count_ptr) {}
->>>>>>> e5ba020e
   void do_thread(Thread *target);
 };
 
