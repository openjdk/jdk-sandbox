--- conflicted
+++ resolved
@@ -330,18 +330,13 @@
   static void post_thread_start          (JavaThread *thread) NOT_JVMTI_RETURN;
   static void post_thread_end            (JavaThread *thread) NOT_JVMTI_RETURN;
 
-<<<<<<< HEAD
   static void post_fiber_scheduled       (jthread thread, jobject fiber) NOT_JVMTI_RETURN;
   static void post_fiber_terminated      (jthread thread, jobject fiber) NOT_JVMTI_RETURN;
   static void post_fiber_mount           (jthread thread, jobject fiber) NOT_JVMTI_RETURN;
   static void post_fiber_unmount         (jthread thread, jobject fiber) NOT_JVMTI_RETURN;
   
-  static void post_continuation_run      (JavaThread* thread, jint frames_count) NOT_JVMTI_RETURN;
-  static void post_continuation_yield    (JavaThread* thread, jint frames_count) NOT_JVMTI_RETURN;
-=======
   static void post_continuation_run      (JavaThread* thread, jint continuation_frame_count) NOT_JVMTI_RETURN;
   static void post_continuation_yield    (JavaThread* thread, jint continuation_frame_count) NOT_JVMTI_RETURN;
->>>>>>> 7888e9f6
 
   // Support for java.lang.instrument agent loading.
   static bool _should_post_class_file_load_hook;
