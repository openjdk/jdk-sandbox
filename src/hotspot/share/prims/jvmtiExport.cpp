/*
 * Copyright (c) 2003, 2019, Oracle and/or its affiliates. All rights reserved.
 * DO NOT ALTER OR REMOVE COPYRIGHT NOTICES OR THIS FILE HEADER.
 *
 * This code is free software; you can redistribute it and/or modify it
 * under the terms of the GNU General Public License version 2 only, as
 * published by the Free Software Foundation.
 *
 * This code is distributed in the hope that it will be useful, but WITHOUT
 * ANY WARRANTY; without even the implied warranty of MERCHANTABILITY or
 * FITNESS FOR A PARTICULAR PURPOSE.  See the GNU General Public License
 * version 2 for more details (a copy is included in the LICENSE file that
 * accompanied this code).
 *
 * You should have received a copy of the GNU General Public License version
 * 2 along with this work; if not, write to the Free Software Foundation,
 * Inc., 51 Franklin St, Fifth Floor, Boston, MA 02110-1301 USA.
 *
 * Please contact Oracle, 500 Oracle Parkway, Redwood Shores, CA 94065 USA
 * or visit www.oracle.com if you need additional information or have any
 * questions.
 *
 */

#include "precompiled.hpp"
#include "classfile/javaClasses.inline.hpp"
#include "classfile/moduleEntry.hpp"
#include "classfile/systemDictionary.hpp"
#include "code/nmethod.hpp"
#include "code/pcDesc.hpp"
#include "code/scopeDesc.hpp"
#include "interpreter/interpreter.hpp"
#include "jvmtifiles/jvmtiEnv.hpp"
#include "logging/log.hpp"
#include "logging/logStream.hpp"
#include "memory/allocation.inline.hpp"
#include "memory/resourceArea.hpp"
#include "memory/universe.hpp"
#include "oops/objArrayKlass.hpp"
#include "oops/objArrayOop.hpp"
#include "oops/oop.inline.hpp"
#include "prims/jvmtiCodeBlobEvents.hpp"
#include "prims/jvmtiEventController.hpp"
#include "prims/jvmtiEventController.inline.hpp"
#include "prims/jvmtiExport.hpp"
#include "prims/jvmtiImpl.hpp"
#include "prims/jvmtiManageCapabilities.hpp"
#include "prims/jvmtiRawMonitor.hpp"
#include "prims/jvmtiRedefineClasses.hpp"
#include "prims/jvmtiTagMap.hpp"
#include "prims/jvmtiThreadState.inline.hpp"
#include "runtime/arguments.hpp"
#include "runtime/fieldDescriptor.inline.hpp"
#include "runtime/handles.inline.hpp"
#include "runtime/interfaceSupport.inline.hpp"
#include "runtime/javaCalls.hpp"
#include "runtime/jniHandles.inline.hpp"
#include "runtime/objectMonitor.hpp"
#include "runtime/objectMonitor.inline.hpp"
#include "runtime/os.inline.hpp"
#include "runtime/safepointVerifiers.hpp"
#include "runtime/thread.inline.hpp"
#include "runtime/threadSMR.hpp"
#include "runtime/vframe.inline.hpp"
#include "utilities/macros.hpp"

#ifdef JVMTI_TRACE
#define EVT_TRACE(evt,out) if ((JvmtiTrace::event_trace_flags(evt) & JvmtiTrace::SHOW_EVENT_SENT) != 0) { SafeResourceMark rm; log_trace(jvmti) out; }
#define EVT_TRIG_TRACE(evt,out) if ((JvmtiTrace::event_trace_flags(evt) & JvmtiTrace::SHOW_EVENT_TRIGGER) != 0) { SafeResourceMark rm; log_trace(jvmti) out; }
#else
#define EVT_TRIG_TRACE(evt,out)
#define EVT_TRACE(evt,out)
#endif

///////////////////////////////////////////////////////////////
//
// JvmtiEventTransition
//
// TO DO --
//  more handle purging

// Use this for JavaThreads and state is  _thread_in_vm.
class JvmtiJavaThreadEventTransition : StackObj {
private:
  ResourceMark _rm;
  ThreadToNativeFromVM _transition;
  HandleMark _hm;

public:
  JvmtiJavaThreadEventTransition(JavaThread *thread) :
    _rm(),
    _transition(thread),
    _hm(thread)  {};
};

// For JavaThreads which are not in _thread_in_vm state
// and other system threads use this.
class JvmtiThreadEventTransition : StackObj {
private:
  ResourceMark _rm;
  HandleMark _hm;
  JavaThreadState _saved_state;
  JavaThread *_jthread;

public:
  JvmtiThreadEventTransition(Thread *thread) : _rm(), _hm() {
    if (thread->is_Java_thread()) {
       _jthread = (JavaThread *)thread;
       _saved_state = _jthread->thread_state();
       if (_saved_state == _thread_in_Java) {
         ThreadStateTransition::transition_from_java(_jthread, _thread_in_native);
       } else {
         ThreadStateTransition::transition(_jthread, _saved_state, _thread_in_native);
       }
    } else {
      _jthread = NULL;
    }
  }

  ~JvmtiThreadEventTransition() {
    if (_jthread != NULL)
      ThreadStateTransition::transition_from_native(_jthread, _saved_state);
  }
};


///////////////////////////////////////////////////////////////
//
// JvmtiEventMark
//

class JvmtiEventMark : public StackObj {
private:
  JavaThread *_thread;
  JNIEnv* _jni_env;
  JvmtiThreadState::ExceptionState _saved_exception_state;
#if 0
  JNIHandleBlock* _hblock;
#endif

public:
  JvmtiEventMark(JavaThread *thread) :  _thread(thread),
                                        _jni_env(thread->jni_environment()),
                                        _saved_exception_state(JvmtiThreadState::ES_CLEARED) {
#if 0
    _hblock = thread->active_handles();
    _hblock->clear_thoroughly(); // so we can be safe
#else
    // we want to use the code above - but that needs the JNIHandle changes - later...
    // for now, steal JNI push local frame code
    JvmtiThreadState *state = thread->jvmti_thread_state();
    // we are before an event.
    // Save current jvmti thread exception state.
    if (state != NULL) {
      _saved_exception_state = state->get_exception_state();
    }

    JNIHandleBlock* old_handles = thread->active_handles();
    JNIHandleBlock* new_handles = JNIHandleBlock::allocate_block(thread);
    assert(new_handles != NULL, "should not be NULL");
    new_handles->set_pop_frame_link(old_handles);
    thread->set_active_handles(new_handles);
#endif
    assert(thread == JavaThread::current(), "thread must be current!");
    thread->frame_anchor()->make_walkable(thread);
  };

  ~JvmtiEventMark() {
#if 0
    _hblock->clear(); // for consistency with future correct behavior
#else
    // we want to use the code above - but that needs the JNIHandle changes - later...
    // for now, steal JNI pop local frame code
    JNIHandleBlock* old_handles = _thread->active_handles();
    JNIHandleBlock* new_handles = old_handles->pop_frame_link();
    assert(new_handles != NULL, "should not be NULL");
    _thread->set_active_handles(new_handles);
    // Note that we set the pop_frame_link to NULL explicitly, otherwise
    // the release_block call will release the blocks.
    old_handles->set_pop_frame_link(NULL);
    JNIHandleBlock::release_block(old_handles, _thread); // may block
#endif

    JvmtiThreadState* state = _thread->jvmti_thread_state();
    // we are continuing after an event.
    if (state != NULL) {
      // Restore the jvmti thread exception state.
      state->restore_exception_state(_saved_exception_state);
    }
  }

#if 0
  jobject to_jobject(oop obj) { return obj == NULL? NULL : _hblock->allocate_handle_fast(obj); }
#else
  // we want to use the code above - but that needs the JNIHandle changes - later...
  // for now, use regular make_local
  jobject to_jobject(oop obj) { return JNIHandles::make_local(_thread,obj); }
#endif

  jclass to_jclass(Klass* klass) { return (klass == NULL ? NULL : (jclass)to_jobject(klass->java_mirror())); }

  jmethodID to_jmethodID(const methodHandle& method) { return method->jmethod_id(); }

  JNIEnv* jni_env() { return _jni_env; }
};

class JvmtiThreadEventMark : public JvmtiEventMark {
private:
  jthread _jt;

public:
  JvmtiThreadEventMark(JavaThread *thread) :
    JvmtiEventMark(thread) {
    _jt = (jthread)(to_jobject(thread->threadObj()));
  };
 jthread jni_thread() { return _jt; }
};

class JvmtiClassEventMark : public JvmtiThreadEventMark {
private:
  jclass _jc;

public:
  JvmtiClassEventMark(JavaThread *thread, Klass* klass) :
    JvmtiThreadEventMark(thread) {
    _jc = to_jclass(klass);
  };
  jclass jni_class() { return _jc; }
};

class JvmtiMethodEventMark : public JvmtiThreadEventMark {
private:
  jmethodID _mid;

public:
  JvmtiMethodEventMark(JavaThread *thread, const methodHandle& method) :
    JvmtiThreadEventMark(thread),
    _mid(to_jmethodID(method)) {};
  jmethodID jni_methodID() { return _mid; }
};

class JvmtiLocationEventMark : public JvmtiMethodEventMark {
private:
  jlocation _loc;

public:
  JvmtiLocationEventMark(JavaThread *thread, const methodHandle& method, address location) :
    JvmtiMethodEventMark(thread, method),
    _loc(location - method->code_base()) {};
  jlocation location() { return _loc; }
};

class JvmtiExceptionEventMark : public JvmtiLocationEventMark {
private:
  jobject _exc;

public:
  JvmtiExceptionEventMark(JavaThread *thread, const methodHandle& method, address location, Handle exception) :
    JvmtiLocationEventMark(thread, method, location),
    _exc(to_jobject(exception())) {};
  jobject exception() { return _exc; }
};

class JvmtiClassFileLoadEventMark : public JvmtiThreadEventMark {
private:
  const char *_class_name;
  jobject _jloader;
  jobject _protection_domain;
  jclass  _class_being_redefined;

public:
  JvmtiClassFileLoadEventMark(JavaThread *thread, Symbol* name,
     Handle class_loader, Handle prot_domain, Klass* class_being_redefined) : JvmtiThreadEventMark(thread) {
      _class_name = name != NULL? name->as_utf8() : NULL;
      _jloader = (jobject)to_jobject(class_loader());
      _protection_domain = (jobject)to_jobject(prot_domain());
      if (class_being_redefined == NULL) {
        _class_being_redefined = NULL;
      } else {
        _class_being_redefined = (jclass)to_jclass(class_being_redefined);
      }
  };
  const char *class_name() {
    return _class_name;
  }
  jobject jloader() {
    return _jloader;
  }
  jobject protection_domain() {
    return _protection_domain;
  }
  jclass class_being_redefined() {
    return _class_being_redefined;
  }
};

//////////////////////////////////////////////////////////////////////////////

int               JvmtiExport::_field_access_count                        = 0;
int               JvmtiExport::_field_modification_count                  = 0;

bool              JvmtiExport::_can_access_local_variables                = false;
bool              JvmtiExport::_can_hotswap_or_post_breakpoint            = false;
bool              JvmtiExport::_can_modify_any_class                      = false;
bool              JvmtiExport::_can_walk_any_space                        = false;

uint64_t          JvmtiExport::_redefinition_count                        = 0;
bool              JvmtiExport::_all_dependencies_are_recorded             = false;

//
// field access management
//

// interpreter generator needs the address of the counter
address JvmtiExport::get_field_access_count_addr() {
  // We don't grab a lock because we don't want to
  // serialize field access between all threads. This means that a
  // thread on another processor can see the wrong count value and
  // may either miss making a needed call into post_field_access()
  // or will make an unneeded call into post_field_access(). We pay
  // this price to avoid slowing down the VM when we aren't watching
  // field accesses.
  // Other access/mutation safe by virtue of being in VM state.
  return (address)(&_field_access_count);
}

//
// field modification management
//

// interpreter generator needs the address of the counter
address JvmtiExport::get_field_modification_count_addr() {
  // We don't grab a lock because we don't
  // want to serialize field modification between all threads. This
  // means that a thread on another processor can see the wrong
  // count value and may either miss making a needed call into
  // post_field_modification() or will make an unneeded call into
  // post_field_modification(). We pay this price to avoid slowing
  // down the VM when we aren't watching field modifications.
  // Other access/mutation safe by virtue of being in VM state.
  return (address)(&_field_modification_count);
}


///////////////////////////////////////////////////////////////
// Functions needed by java.lang.instrument for starting up javaagent.
///////////////////////////////////////////////////////////////

jint
JvmtiExport::get_jvmti_interface(JavaVM *jvm, void **penv, jint version) {
  // The JVMTI_VERSION_INTERFACE_JVMTI part of the version number
  // has already been validated in JNI GetEnv().
  int major, minor, micro;

  // micro version doesn't matter here (yet?)
  decode_version_values(version, &major, &minor, &micro);
  switch (major) {
    case 1:
      switch (minor) {
        case 0:  // version 1.0.<micro> is recognized
        case 1:  // version 1.1.<micro> is recognized
        case 2:  // version 1.2.<micro> is recognized
          break;

        default:
          return JNI_EVERSION;  // unsupported minor version number
      }
      break;
    case 9:
      switch (minor) {
        case 0:  // version 9.0.<micro> is recognized
          break;
        default:
          return JNI_EVERSION;  // unsupported minor version number
      }
      break;
    case 11:
      switch (minor) {
        case 0:  // version 11.0.<micro> is recognized
          break;
        default:
          return JNI_EVERSION;  // unsupported minor version number
      }
      break;
    default:
      // Starting from 13 we do not care about minor version anymore
      if (major < 13 || major > Abstract_VM_Version::vm_major_version()) {
        return JNI_EVERSION;  // unsupported major version number
      }
  }

  if (JvmtiEnv::get_phase() == JVMTI_PHASE_LIVE) {
    JavaThread* current_thread = JavaThread::current();
    // transition code: native to VM
    ThreadInVMfromNative __tiv(current_thread);
    VM_ENTRY_BASE(jvmtiEnv*, JvmtiExport::get_jvmti_interface, current_thread)
    debug_only(VMNativeEntryWrapper __vew;)

    JvmtiEnv *jvmti_env = JvmtiEnv::create_a_jvmti(version);
    *penv = jvmti_env->jvmti_external();  // actual type is jvmtiEnv* -- not to be confused with JvmtiEnv*
    return JNI_OK;

  } else if (JvmtiEnv::get_phase() == JVMTI_PHASE_ONLOAD) {
    // not live, no thread to transition
    JvmtiEnv *jvmti_env = JvmtiEnv::create_a_jvmti(version);
    *penv = jvmti_env->jvmti_external();  // actual type is jvmtiEnv* -- not to be confused with JvmtiEnv*
    return JNI_OK;

  } else {
    // Called at the wrong time
    *penv = NULL;
    return JNI_EDETACHED;
  }
}

void
JvmtiExport::add_default_read_edges(Handle h_module, TRAPS) {
  if (!Universe::is_module_initialized()) {
    return; // extra safety
  }
  assert(!h_module.is_null(), "module should always be set");

  // Invoke the transformedByAgent method
  JavaValue result(T_VOID);
  JavaCalls::call_static(&result,
                         SystemDictionary::module_Modules_klass(),
                         vmSymbols::transformedByAgent_name(),
                         vmSymbols::transformedByAgent_signature(),
                         h_module,
                         THREAD);

  if (HAS_PENDING_EXCEPTION) {
    LogTarget(Trace, jvmti) log;
    LogStream log_stream(log);
    java_lang_Throwable::print(PENDING_EXCEPTION, &log_stream);
    log_stream.cr();
    CLEAR_PENDING_EXCEPTION;
    return;
  }
}

jvmtiError
JvmtiExport::add_module_reads(Handle module, Handle to_module, TRAPS) {
  if (!Universe::is_module_initialized()) {
    return JVMTI_ERROR_NONE; // extra safety
  }
  assert(!module.is_null(), "module should always be set");
  assert(!to_module.is_null(), "to_module should always be set");

  // Invoke the addReads method
  JavaValue result(T_VOID);
  JavaCalls::call_static(&result,
                         SystemDictionary::module_Modules_klass(),
                         vmSymbols::addReads_name(),
                         vmSymbols::addReads_signature(),
                         module,
                         to_module,
                         THREAD);

  if (HAS_PENDING_EXCEPTION) {
    LogTarget(Trace, jvmti) log;
    LogStream log_stream(log);
    java_lang_Throwable::print(PENDING_EXCEPTION, &log_stream);
    log_stream.cr();
    CLEAR_PENDING_EXCEPTION;
    return JVMTI_ERROR_INTERNAL;
  }
  return JVMTI_ERROR_NONE;
}

jvmtiError
JvmtiExport::add_module_exports(Handle module, Handle pkg_name, Handle to_module, TRAPS) {
  if (!Universe::is_module_initialized()) {
    return JVMTI_ERROR_NONE; // extra safety
  }
  assert(!module.is_null(), "module should always be set");
  assert(!to_module.is_null(), "to_module should always be set");
  assert(!pkg_name.is_null(), "pkg_name should always be set");

  // Invoke the addExports method
  JavaValue result(T_VOID);
  JavaCalls::call_static(&result,
                         SystemDictionary::module_Modules_klass(),
                         vmSymbols::addExports_name(),
                         vmSymbols::addExports_signature(),
                         module,
                         pkg_name,
                         to_module,
                         THREAD);

  if (HAS_PENDING_EXCEPTION) {
    Symbol* ex_name = PENDING_EXCEPTION->klass()->name();
    LogTarget(Trace, jvmti) log;
    LogStream log_stream(log);
    java_lang_Throwable::print(PENDING_EXCEPTION, &log_stream);
    log_stream.cr();
    CLEAR_PENDING_EXCEPTION;
    if (ex_name == vmSymbols::java_lang_IllegalArgumentException()) {
      return JVMTI_ERROR_ILLEGAL_ARGUMENT;
    }
    return JVMTI_ERROR_INTERNAL;
  }
  return JVMTI_ERROR_NONE;
}

jvmtiError
JvmtiExport::add_module_opens(Handle module, Handle pkg_name, Handle to_module, TRAPS) {
  if (!Universe::is_module_initialized()) {
    return JVMTI_ERROR_NONE; // extra safety
  }
  assert(!module.is_null(), "module should always be set");
  assert(!to_module.is_null(), "to_module should always be set");
  assert(!pkg_name.is_null(), "pkg_name should always be set");

  // Invoke the addOpens method
  JavaValue result(T_VOID);
  JavaCalls::call_static(&result,
                         SystemDictionary::module_Modules_klass(),
                         vmSymbols::addOpens_name(),
                         vmSymbols::addExports_signature(),
                         module,
                         pkg_name,
                         to_module,
                         THREAD);

  if (HAS_PENDING_EXCEPTION) {
    Symbol* ex_name = PENDING_EXCEPTION->klass()->name();
    LogTarget(Trace, jvmti) log;
    LogStream log_stream(log);
    java_lang_Throwable::print(PENDING_EXCEPTION, &log_stream);
    log_stream.cr();
    CLEAR_PENDING_EXCEPTION;
    if (ex_name == vmSymbols::java_lang_IllegalArgumentException()) {
      return JVMTI_ERROR_ILLEGAL_ARGUMENT;
    }
    return JVMTI_ERROR_INTERNAL;
  }
  return JVMTI_ERROR_NONE;
}

jvmtiError
JvmtiExport::add_module_uses(Handle module, Handle service, TRAPS) {
  if (!Universe::is_module_initialized()) {
    return JVMTI_ERROR_NONE; // extra safety
  }
  assert(!module.is_null(), "module should always be set");
  assert(!service.is_null(), "service should always be set");

  // Invoke the addUses method
  JavaValue result(T_VOID);
  JavaCalls::call_static(&result,
                         SystemDictionary::module_Modules_klass(),
                         vmSymbols::addUses_name(),
                         vmSymbols::addUses_signature(),
                         module,
                         service,
                         THREAD);

  if (HAS_PENDING_EXCEPTION) {
    LogTarget(Trace, jvmti) log;
    LogStream log_stream(log);
    java_lang_Throwable::print(PENDING_EXCEPTION, &log_stream);
    log_stream.cr();
    CLEAR_PENDING_EXCEPTION;
    return JVMTI_ERROR_INTERNAL;
  }
  return JVMTI_ERROR_NONE;
}

jvmtiError
JvmtiExport::add_module_provides(Handle module, Handle service, Handle impl_class, TRAPS) {
  if (!Universe::is_module_initialized()) {
    return JVMTI_ERROR_NONE; // extra safety
  }
  assert(!module.is_null(), "module should always be set");
  assert(!service.is_null(), "service should always be set");
  assert(!impl_class.is_null(), "impl_class should always be set");

  // Invoke the addProvides method
  JavaValue result(T_VOID);
  JavaCalls::call_static(&result,
                         SystemDictionary::module_Modules_klass(),
                         vmSymbols::addProvides_name(),
                         vmSymbols::addProvides_signature(),
                         module,
                         service,
                         impl_class,
                         THREAD);

  if (HAS_PENDING_EXCEPTION) {
    LogTarget(Trace, jvmti) log;
    LogStream log_stream(log);
    java_lang_Throwable::print(PENDING_EXCEPTION, &log_stream);
    log_stream.cr();
    CLEAR_PENDING_EXCEPTION;
    return JVMTI_ERROR_INTERNAL;
  }
  return JVMTI_ERROR_NONE;
}

void
JvmtiExport::decode_version_values(jint version, int * major, int * minor,
                                   int * micro) {
  *major = (version & JVMTI_VERSION_MASK_MAJOR) >> JVMTI_VERSION_SHIFT_MAJOR;
  *minor = (version & JVMTI_VERSION_MASK_MINOR) >> JVMTI_VERSION_SHIFT_MINOR;
  *micro = (version & JVMTI_VERSION_MASK_MICRO) >> JVMTI_VERSION_SHIFT_MICRO;
}

void JvmtiExport::enter_primordial_phase() {
  JvmtiEnvBase::set_phase(JVMTI_PHASE_PRIMORDIAL);
}

void JvmtiExport::enter_early_start_phase() {
  set_early_vmstart_recorded(true);
}

void JvmtiExport::enter_start_phase() {
  JvmtiEnvBase::set_phase(JVMTI_PHASE_START);
}

void JvmtiExport::enter_onload_phase() {
  JvmtiEnvBase::set_phase(JVMTI_PHASE_ONLOAD);
}

void JvmtiExport::enter_live_phase() {
  JvmtiEnvBase::set_phase(JVMTI_PHASE_LIVE);
}

//
// JVMTI events that the VM posts to the debugger and also startup agent
// and call the agent's premain() for java.lang.instrument.
//

void JvmtiExport::post_early_vm_start() {
  EVT_TRIG_TRACE(JVMTI_EVENT_VM_START, ("Trg Early VM start event triggered" ));

  // can now enable some events
  JvmtiEventController::vm_start();

  JvmtiEnvIterator it;
  for (JvmtiEnv* env = it.first(); env != NULL; env = it.next(env)) {
    // Only early vmstart envs post early VMStart event
    if (env->early_vmstart_env() && env->is_enabled(JVMTI_EVENT_VM_START)) {
      EVT_TRACE(JVMTI_EVENT_VM_START, ("Evt Early VM start event sent" ));
      JavaThread *thread  = JavaThread::current();
      JvmtiThreadEventMark jem(thread);
      JvmtiJavaThreadEventTransition jet(thread);
      jvmtiEventVMStart callback = env->callbacks()->VMStart;
      if (callback != NULL) {
        (*callback)(env->jvmti_external(), jem.jni_env());
      }
    }
  }
}

void JvmtiExport::post_vm_start() {
  EVT_TRIG_TRACE(JVMTI_EVENT_VM_START, ("Trg VM start event triggered" ));

  // can now enable some events
  JvmtiEventController::vm_start();

  JvmtiEnvIterator it;
  for (JvmtiEnv* env = it.first(); env != NULL; env = it.next(env)) {
    // Early vmstart envs do not post normal VMStart event
    if (!env->early_vmstart_env() && env->is_enabled(JVMTI_EVENT_VM_START)) {
      EVT_TRACE(JVMTI_EVENT_VM_START, ("Evt VM start event sent" ));

      JavaThread *thread  = JavaThread::current();
      JvmtiThreadEventMark jem(thread);
      JvmtiJavaThreadEventTransition jet(thread);
      jvmtiEventVMStart callback = env->callbacks()->VMStart;
      if (callback != NULL) {
        (*callback)(env->jvmti_external(), jem.jni_env());
      }
    }
  }
}


void JvmtiExport::post_vm_initialized() {
  EVT_TRIG_TRACE(JVMTI_EVENT_VM_INIT, ("Trg VM init event triggered" ));

  // can now enable events
  JvmtiEventController::vm_init();

  JvmtiEnvIterator it;
  for (JvmtiEnv* env = it.first(); env != NULL; env = it.next(env)) {
    if (env->is_enabled(JVMTI_EVENT_VM_INIT)) {
      EVT_TRACE(JVMTI_EVENT_VM_INIT, ("Evt VM init event sent" ));

      JavaThread *thread  = JavaThread::current();
      JvmtiThreadEventMark jem(thread);
      JvmtiJavaThreadEventTransition jet(thread);
      jvmtiEventVMInit callback = env->callbacks()->VMInit;
      if (callback != NULL) {
        (*callback)(env->jvmti_external(), jem.jni_env(), jem.jni_thread());
      }
    }
  }
}


void JvmtiExport::post_vm_death() {
  EVT_TRIG_TRACE(JVMTI_EVENT_VM_DEATH, ("Trg VM death event triggered" ));

  JvmtiEnvIterator it;
  for (JvmtiEnv* env = it.first(); env != NULL; env = it.next(env)) {
    if (env->is_enabled(JVMTI_EVENT_VM_DEATH)) {
      EVT_TRACE(JVMTI_EVENT_VM_DEATH, ("Evt VM death event sent" ));

      JavaThread *thread  = JavaThread::current();
      JvmtiEventMark jem(thread);
      JvmtiJavaThreadEventTransition jet(thread);
      jvmtiEventVMDeath callback = env->callbacks()->VMDeath;
      if (callback != NULL) {
        (*callback)(env->jvmti_external(), jem.jni_env());
      }
    }
  }

  JvmtiEnvBase::set_phase(JVMTI_PHASE_DEAD);
  JvmtiEventController::vm_death();
}

char**
JvmtiExport::get_all_native_method_prefixes(int* count_ptr) {
  // Have to grab JVMTI thread state lock to be sure environment doesn't
  // go away while we iterate them.  No locks during VM bring-up.
  if (Threads::number_of_threads() == 0 || SafepointSynchronize::is_at_safepoint()) {
    return JvmtiEnvBase::get_all_native_method_prefixes(count_ptr);
  } else {
    MutexLocker mu(JvmtiThreadState_lock);
    return JvmtiEnvBase::get_all_native_method_prefixes(count_ptr);
  }
}

// Convert an external thread reference to a JavaThread found on the
// specified ThreadsList. The ThreadsListHandle in the caller "protects"
// the returned JavaThread *.
//
// If thread_oop_p is not NULL, then the caller wants to use the oop
// after this call so the oop is returned. On success, *jt_pp is set
// to the converted JavaThread * and JVMTI_ERROR_NONE is returned.
// On error, returns various JVMTI_ERROR_* values.
//
jvmtiError
JvmtiExport::cv_external_thread_to_JavaThread(ThreadsList * t_list,
                                              jthread thread,
                                              JavaThread ** jt_pp,
                                              oop * thread_oop_p) {
  assert(t_list != NULL, "must have a ThreadsList");
  assert(jt_pp != NULL, "must have a return JavaThread pointer");
  // thread_oop_p is optional so no assert()

  oop thread_oop = JNIHandles::resolve_external_guard(thread);
  if (thread_oop == NULL) {
    // NULL jthread, GC'ed jthread or a bad JNI handle.
    return JVMTI_ERROR_INVALID_THREAD;
  }
  // Looks like an oop at this point.

  if (!thread_oop->is_a(SystemDictionary::Thread_klass())) {
    // The oop is not a java.lang.Thread.
    return JVMTI_ERROR_INVALID_THREAD;
  }
  // Looks like a java.lang.Thread oop at this point.

  if (thread_oop_p != NULL) {
    // Return the oop to the caller; the caller may still want
    // the oop even if this function returns an error.
    *thread_oop_p = thread_oop;
  }

  JavaThread * java_thread = java_lang_Thread::thread(thread_oop);
  if (java_thread == NULL) {
    if (java_lang_Fiber::is_instance(thread_oop)) {
      return JVMTI_ERROR_INVALID_THREAD;
    }
    // The java.lang.Thread does not contain a JavaThread * so it has
    // not yet run or it has died.
    return JVMTI_ERROR_THREAD_NOT_ALIVE;
  }
  // Looks like a live JavaThread at this point.

  // We do not check the EnableThreadSMRExtraValidityChecks option
  // for this includes() call because JVM/TI's spec is tighter.
  if (!t_list->includes(java_thread)) {
    // Not on the JavaThreads list so it is not alive.
    return JVMTI_ERROR_THREAD_NOT_ALIVE;
  }

  // Return a live JavaThread that is "protected" by the
  // ThreadsListHandle in the caller.
  *jt_pp = java_thread;

  return JVMTI_ERROR_NONE;
}

// Convert an oop to a JavaThread found on the specified ThreadsList.
// The ThreadsListHandle in the caller "protects" the returned
// JavaThread *.
//
// On success, *jt_pp is set to the converted JavaThread * and
// JVMTI_ERROR_NONE is returned. On error, returns various
// JVMTI_ERROR_* values.
//
jvmtiError
JvmtiExport::cv_oop_to_JavaThread(ThreadsList * t_list, oop thread_oop,
                                  JavaThread ** jt_pp) {
  assert(t_list != NULL, "must have a ThreadsList");
  assert(thread_oop != NULL, "must have an oop");
  assert(jt_pp != NULL, "must have a return JavaThread pointer");

  if (!thread_oop->is_a(SystemDictionary::Thread_klass())) {
    // The oop is not a java.lang.Thread.
    return JVMTI_ERROR_INVALID_THREAD;
  }
  // Looks like a java.lang.Thread oop at this point.

  JavaThread * java_thread = java_lang_Thread::thread(thread_oop);
  if (java_thread == NULL) {
    // The java.lang.Thread does not contain a JavaThread * so it has
    // not yet run or it has died.
    return JVMTI_ERROR_THREAD_NOT_ALIVE;
  }
  // Looks like a live JavaThread at this point.

  // We do not check the EnableThreadSMRExtraValidityChecks option
  // for this includes() call because JVM/TI's spec is tighter.
  if (!t_list->includes(java_thread)) {
    // Not on the JavaThreads list so it is not alive.
    return JVMTI_ERROR_THREAD_NOT_ALIVE;
  }

  // Return a live JavaThread that is "protected" by the
  // ThreadsListHandle in the caller.
  *jt_pp = java_thread;

  return JVMTI_ERROR_NONE;
}

class JvmtiClassFileLoadHookPoster : public StackObj {
 private:
  Symbol*            _h_name;
  Handle               _class_loader;
  Handle               _h_protection_domain;
  unsigned char **     _data_ptr;
  unsigned char **     _end_ptr;
  JavaThread *         _thread;
  jint                 _curr_len;
  unsigned char *      _curr_data;
  JvmtiEnv *           _curr_env;
  JvmtiCachedClassFileData ** _cached_class_file_ptr;
  JvmtiThreadState *   _state;
  Klass*               _class_being_redefined;
  JvmtiClassLoadKind   _load_kind;
  bool                 _has_been_modified;

 public:
  inline JvmtiClassFileLoadHookPoster(Symbol* h_name, Handle class_loader,
                                      Handle h_protection_domain,
                                      unsigned char **data_ptr, unsigned char **end_ptr,
                                      JvmtiCachedClassFileData **cache_ptr) {
    _h_name = h_name;
    _class_loader = class_loader;
    _h_protection_domain = h_protection_domain;
    _data_ptr = data_ptr;
    _end_ptr = end_ptr;
    _thread = JavaThread::current();
    _curr_len = *end_ptr - *data_ptr;
    _curr_data = *data_ptr;
    _curr_env = NULL;
    _cached_class_file_ptr = cache_ptr;
    _has_been_modified = false;

    _state = _thread->jvmti_thread_state();
    if (_state != NULL) {
      _class_being_redefined = _state->get_class_being_redefined();
      _load_kind = _state->get_class_load_kind();
      Klass* klass = (_class_being_redefined == NULL) ? NULL : _class_being_redefined;
      if (_load_kind != jvmti_class_load_kind_load && klass != NULL) {
        ModuleEntry* module_entry = InstanceKlass::cast(klass)->module();
        assert(module_entry != NULL, "module_entry should always be set");
        if (module_entry->is_named() &&
            module_entry->module() != NULL &&
            !module_entry->has_default_read_edges()) {
          if (!module_entry->set_has_default_read_edges()) {
            // We won a potential race.
            // Add read edges to the unnamed modules of the bootstrap and app class loaders
            Handle class_module(_thread, module_entry->module()); // Obtain j.l.r.Module
            JvmtiExport::add_default_read_edges(class_module, _thread);
          }
        }
      }
      // Clear class_being_redefined flag here. The action
      // from agent handler could generate a new class file load
      // hook event and if it is not cleared the new event generated
      // from regular class file load could have this stale redefined
      // class handle info.
      _state->clear_class_being_redefined();
    } else {
      // redefine and retransform will always set the thread state
      _class_being_redefined = NULL;
      _load_kind = jvmti_class_load_kind_load;
    }
  }

  void post() {
    post_all_envs();
    copy_modified_data();
  }

  bool has_been_modified() { return _has_been_modified; }

 private:
  void post_all_envs() {
    if (_load_kind != jvmti_class_load_kind_retransform) {
      // for class load and redefine,
      // call the non-retransformable agents
      JvmtiEnvIterator it;
      for (JvmtiEnv* env = it.first(); env != NULL; env = it.next(env)) {
        if (!env->is_retransformable() && env->is_enabled(JVMTI_EVENT_CLASS_FILE_LOAD_HOOK)) {
          // non-retransformable agents cannot retransform back,
          // so no need to cache the original class file bytes
          post_to_env(env, false);
        }
      }
    }
    JvmtiEnvIterator it;
    for (JvmtiEnv* env = it.first(); env != NULL; env = it.next(env)) {
      // retransformable agents get all events
      if (env->is_retransformable() && env->is_enabled(JVMTI_EVENT_CLASS_FILE_LOAD_HOOK)) {
        // retransformable agents need to cache the original class file
        // bytes if changes are made via the ClassFileLoadHook
        post_to_env(env, true);
      }
    }
  }

  void post_to_env(JvmtiEnv* env, bool caching_needed) {
    if (env->phase() == JVMTI_PHASE_PRIMORDIAL && !env->early_class_hook_env()) {
      return;
    }
    unsigned char *new_data = NULL;
    jint new_len = 0;
    JvmtiClassFileLoadEventMark jem(_thread, _h_name, _class_loader,
                                    _h_protection_domain,
                                    _class_being_redefined);
    JvmtiJavaThreadEventTransition jet(_thread);
    jvmtiEventClassFileLoadHook callback = env->callbacks()->ClassFileLoadHook;
    if (callback != NULL) {
      (*callback)(env->jvmti_external(), jem.jni_env(),
                  jem.class_being_redefined(),
                  jem.jloader(), jem.class_name(),
                  jem.protection_domain(),
                  _curr_len, _curr_data,
                  &new_len, &new_data);
    }
    if (new_data != NULL) {
      // this agent has modified class data.
      _has_been_modified = true;
      if (caching_needed && *_cached_class_file_ptr == NULL) {
        // data has been changed by the new retransformable agent
        // and it hasn't already been cached, cache it
        JvmtiCachedClassFileData *p;
        p = (JvmtiCachedClassFileData *)os::malloc(
          offset_of(JvmtiCachedClassFileData, data) + _curr_len, mtInternal);
        if (p == NULL) {
          vm_exit_out_of_memory(offset_of(JvmtiCachedClassFileData, data) + _curr_len,
            OOM_MALLOC_ERROR,
            "unable to allocate cached copy of original class bytes");
        }
        p->length = _curr_len;
        memcpy(p->data, _curr_data, _curr_len);
        *_cached_class_file_ptr = p;
      }

      if (_curr_data != *_data_ptr) {
        // curr_data is previous agent modified class data.
        // And this has been changed by the new agent so
        // we can delete it now.
        _curr_env->Deallocate(_curr_data);
      }

      // Class file data has changed by the current agent.
      _curr_data = new_data;
      _curr_len = new_len;
      // Save the current agent env we need this to deallocate the
      // memory allocated by this agent.
      _curr_env = env;
    }
  }

  void copy_modified_data() {
    // if one of the agent has modified class file data.
    // Copy modified class data to new resources array.
    if (_curr_data != *_data_ptr) {
      *_data_ptr = NEW_RESOURCE_ARRAY(u1, _curr_len);
      memcpy(*_data_ptr, _curr_data, _curr_len);
      *_end_ptr = *_data_ptr + _curr_len;
      _curr_env->Deallocate(_curr_data);
    }
  }
};

bool JvmtiExport::is_early_phase() {
  return JvmtiEnvBase::get_phase() <= JVMTI_PHASE_PRIMORDIAL;
}

bool JvmtiExport::has_early_class_hook_env() {
  JvmtiEnvIterator it;
  for (JvmtiEnv* env = it.first(); env != NULL; env = it.next(env)) {
    if (env->early_class_hook_env()) {
      return true;
    }
  }
  return false;
}

bool JvmtiExport::_should_post_class_file_load_hook = false;

// this entry is for class file load hook on class load, redefine and retransform
bool JvmtiExport::post_class_file_load_hook(Symbol* h_name,
                                            Handle class_loader,
                                            Handle h_protection_domain,
                                            unsigned char **data_ptr,
                                            unsigned char **end_ptr,
                                            JvmtiCachedClassFileData **cache_ptr) {
  if (JvmtiEnv::get_phase() < JVMTI_PHASE_PRIMORDIAL) {
    return false;
  }

  JvmtiClassFileLoadHookPoster poster(h_name, class_loader,
                                      h_protection_domain,
                                      data_ptr, end_ptr,
                                      cache_ptr);
  poster.post();
  return poster.has_been_modified();
}

void JvmtiExport::report_unsupported(bool on) {
  // If any JVMTI service is turned on, we need to exit before native code
  // tries to access nonexistant services.
  if (on) {
    vm_exit_during_initialization("Java Kernel does not support JVMTI.");
  }
}


static inline Klass* oop_to_klass(oop obj) {
  Klass* k = obj->klass();

  // if the object is a java.lang.Class then return the java mirror
  if (k == SystemDictionary::Class_klass()) {
    if (!java_lang_Class::is_primitive(obj)) {
      k = java_lang_Class::as_Klass(obj);
      assert(k != NULL, "class for non-primitive mirror must exist");
    }
  }
  return k;
}

class JvmtiObjectAllocEventMark : public JvmtiClassEventMark  {
 private:
   jobject _jobj;
   jlong    _size;
 public:
   JvmtiObjectAllocEventMark(JavaThread *thread, oop obj) : JvmtiClassEventMark(thread, oop_to_klass(obj)) {
     _jobj = (jobject)to_jobject(obj);
     _size = Universe::heap()->obj_size(obj) * wordSize;
   };
   jobject jni_jobject() { return _jobj; }
   jlong size() { return _size; }
};

class JvmtiCompiledMethodLoadEventMark : public JvmtiMethodEventMark {
 private:
  jint _code_size;
  const void *_code_data;
  jint _map_length;
  jvmtiAddrLocationMap *_map;
  const void *_compile_info;
 public:
  JvmtiCompiledMethodLoadEventMark(JavaThread *thread, nmethod *nm, void* compile_info_ptr = NULL)
          : JvmtiMethodEventMark(thread,methodHandle(thread, nm->method())) {
    _code_data = nm->insts_begin();
    _code_size = nm->insts_size();
    _compile_info = compile_info_ptr; // Set void pointer of compiledMethodLoad Event. Default value is NULL.
    JvmtiCodeBlobEvents::build_jvmti_addr_location_map(nm, &_map, &_map_length);
  }
  ~JvmtiCompiledMethodLoadEventMark() {
     FREE_C_HEAP_ARRAY(jvmtiAddrLocationMap, _map);
  }

  jint code_size() { return _code_size; }
  const void *code_data() { return _code_data; }
  jint map_length() { return _map_length; }
  const jvmtiAddrLocationMap* map() { return _map; }
  const void *compile_info() { return _compile_info; }
};



class JvmtiMonitorEventMark : public JvmtiThreadEventMark {
private:
  jobject _jobj;
public:
  JvmtiMonitorEventMark(JavaThread *thread, oop object)
          : JvmtiThreadEventMark(thread){
     _jobj = to_jobject(object);
  }
  jobject jni_object() { return _jobj; }
};

///////////////////////////////////////////////////////////////
//
// pending CompiledMethodUnload support
//

void JvmtiExport::post_compiled_method_unload(
       jmethodID method, const void *code_begin) {
  if (JvmtiEnv::get_phase() < JVMTI_PHASE_PRIMORDIAL) {
    return;
  }
  JavaThread* thread = JavaThread::current();
  EVT_TRIG_TRACE(JVMTI_EVENT_COMPILED_METHOD_UNLOAD,
                 ("[%s] method compile unload event triggered",
                  JvmtiTrace::safe_get_thread_name(thread)));

  // post the event for each environment that has this event enabled.
  JvmtiEnvIterator it;
  for (JvmtiEnv* env = it.first(); env != NULL; env = it.next(env)) {
    if (env->is_enabled(JVMTI_EVENT_COMPILED_METHOD_UNLOAD)) {
      if (env->phase() == JVMTI_PHASE_PRIMORDIAL) {
        continue;
      }
      EVT_TRACE(JVMTI_EVENT_COMPILED_METHOD_UNLOAD,
                ("[%s] class compile method unload event sent jmethodID " PTR_FORMAT,
                 JvmtiTrace::safe_get_thread_name(thread), p2i(method)));

      ResourceMark rm(thread);

      JvmtiEventMark jem(thread);
      JvmtiJavaThreadEventTransition jet(thread);
      jvmtiEventCompiledMethodUnload callback = env->callbacks()->CompiledMethodUnload;
      if (callback != NULL) {
        (*callback)(env->jvmti_external(), method, code_begin);
      }
    }
  }
}

///////////////////////////////////////////////////////////////
//
// JvmtiExport
//

void JvmtiExport::post_raw_breakpoint(JavaThread *thread, Method* method, address location) {
  HandleMark hm(thread);
  methodHandle mh(thread, method);

  JvmtiThreadState *state = thread->jvmti_thread_state();
  if (state == NULL) {
    return;
  }
  EVT_TRIG_TRACE(JVMTI_EVENT_BREAKPOINT, ("[%s] Trg Breakpoint triggered",
                      JvmtiTrace::safe_get_thread_name(thread)));
  JvmtiEnvThreadStateIterator it(state);
  for (JvmtiEnvThreadState* ets = it.first(); ets != NULL; ets = it.next(ets)) {
    ets->compare_and_set_current_location(mh(), location, JVMTI_EVENT_BREAKPOINT);
    if (!ets->breakpoint_posted() && ets->is_enabled(JVMTI_EVENT_BREAKPOINT)) {
      ThreadState old_os_state = thread->osthread()->get_state();
      thread->osthread()->set_state(BREAKPOINTED);
      EVT_TRACE(JVMTI_EVENT_BREAKPOINT, ("[%s] Evt Breakpoint sent %s.%s @ " INTX_FORMAT,
                     JvmtiTrace::safe_get_thread_name(thread),
                     (mh() == NULL) ? "NULL" : mh()->klass_name()->as_C_string(),
                     (mh() == NULL) ? "NULL" : mh()->name()->as_C_string(),
                     location - mh()->code_base() ));

      JvmtiEnv *env = ets->get_env();
      JvmtiLocationEventMark jem(thread, mh, location);
      JvmtiJavaThreadEventTransition jet(thread);
      jvmtiEventBreakpoint callback = env->callbacks()->Breakpoint;
      if (callback != NULL) {
        (*callback)(env->jvmti_external(), jem.jni_env(), jem.jni_thread(),
                    jem.jni_methodID(), jem.location());
      }

      ets->set_breakpoint_posted();
      thread->osthread()->set_state(old_os_state);
    }
  }
}

//////////////////////////////////////////////////////////////////////////////

bool              JvmtiExport::_can_get_source_debug_extension            = false;
bool              JvmtiExport::_can_maintain_original_method_order        = false;
bool              JvmtiExport::_can_post_interpreter_events               = false;
bool              JvmtiExport::_can_post_on_exceptions                    = false;
bool              JvmtiExport::_can_post_breakpoint                       = false;
bool              JvmtiExport::_can_post_field_access                     = false;
bool              JvmtiExport::_can_post_field_modification               = false;
bool              JvmtiExport::_can_post_method_entry                     = false;
bool              JvmtiExport::_can_post_method_exit                      = false;
bool              JvmtiExport::_can_post_frame_pop                        = false;
bool              JvmtiExport::_can_pop_frame                             = false;
bool              JvmtiExport::_can_force_early_return                    = false;
<<<<<<< HEAD
bool              JvmtiExport::_can_support_fibers                        = false;
bool              JvmtiExport::_can_support_continuations                 = false;
=======
bool              JvmtiExport::_can_get_owned_monitor_info                = false;
>>>>>>> 8addc141

bool              JvmtiExport::_early_vmstart_recorded                    = false;

bool              JvmtiExport::_should_post_single_step                   = false;
bool              JvmtiExport::_should_post_field_access                  = false;
bool              JvmtiExport::_should_post_field_modification            = false;
bool              JvmtiExport::_should_post_class_load                    = false;
bool              JvmtiExport::_should_post_class_prepare                 = false;
bool              JvmtiExport::_should_post_class_unload                  = false;
bool              JvmtiExport::_should_post_thread_life                   = false;
bool              JvmtiExport::_should_clean_up_heap_objects              = false;
bool              JvmtiExport::_should_post_native_method_bind            = false;
bool              JvmtiExport::_should_post_dynamic_code_generated        = false;
bool              JvmtiExport::_should_post_data_dump                     = false;
bool              JvmtiExport::_should_post_compiled_method_load          = false;
bool              JvmtiExport::_should_post_compiled_method_unload        = false;
bool              JvmtiExport::_should_post_monitor_contended_enter       = false;
bool              JvmtiExport::_should_post_monitor_contended_entered     = false;
bool              JvmtiExport::_should_post_monitor_wait                  = false;
bool              JvmtiExport::_should_post_monitor_waited                = false;
bool              JvmtiExport::_should_post_garbage_collection_start      = false;
bool              JvmtiExport::_should_post_garbage_collection_finish     = false;
bool              JvmtiExport::_should_post_object_free                   = false;
bool              JvmtiExport::_should_post_resource_exhausted            = false;
bool              JvmtiExport::_should_post_vm_object_alloc               = false;
bool              JvmtiExport::_should_post_sampled_object_alloc          = false;
bool              JvmtiExport::_should_post_on_exceptions                 = false;
bool              JvmtiExport::_should_post_continuation_run              = false;
bool              JvmtiExport::_should_post_continuation_yield            = false;
bool              JvmtiExport::_should_post_fiber_scheduled               = false;
bool              JvmtiExport::_should_post_fiber_terminated              = false;
bool              JvmtiExport::_should_post_fiber_mount                   = false;
bool              JvmtiExport::_should_post_fiber_unmount                 = false;

////////////////////////////////////////////////////////////////////////////////////////////////


//
// JVMTI single step management
//
void JvmtiExport::at_single_stepping_point(JavaThread *thread, Method* method, address location) {
  assert(JvmtiExport::should_post_single_step(), "must be single stepping");

  HandleMark hm(thread);
  methodHandle mh(thread, method);

  // update information about current location and post a step event
  JvmtiThreadState *state = thread->jvmti_thread_state();
  if (state == NULL) {
    return;
  }
  EVT_TRIG_TRACE(JVMTI_EVENT_SINGLE_STEP, ("[%s] Trg Single Step triggered",
                      JvmtiTrace::safe_get_thread_name(thread)));
  if (!state->hide_single_stepping()) {
    if (state->is_pending_step_for_popframe()) {
      state->process_pending_step_for_popframe();
    }
    if (state->is_pending_step_for_earlyret()) {
      state->process_pending_step_for_earlyret();
    }
    JvmtiExport::post_single_step(thread, mh(), location);
  }
}


void JvmtiExport::expose_single_stepping(JavaThread *thread) {
  JvmtiThreadState *state = thread->jvmti_thread_state();
  if (state != NULL) {
    state->clear_hide_single_stepping();
  }
}


bool JvmtiExport::hide_single_stepping(JavaThread *thread) {
  JvmtiThreadState *state = thread->jvmti_thread_state();
  if (state != NULL && state->is_enabled(JVMTI_EVENT_SINGLE_STEP)) {
    state->set_hide_single_stepping();
    return true;
  } else {
    return false;
  }
}

void JvmtiExport::post_class_load(JavaThread *thread, Klass* klass) {
  if (JvmtiEnv::get_phase() < JVMTI_PHASE_PRIMORDIAL) {
    return;
  }
  HandleMark hm(thread);

  EVT_TRIG_TRACE(JVMTI_EVENT_CLASS_LOAD, ("[%s] Trg Class Load triggered",
                      JvmtiTrace::safe_get_thread_name(thread)));
  JvmtiThreadState* state = thread->jvmti_thread_state();
  if (state == NULL) {
    return;
  }
  JvmtiEnvThreadStateIterator it(state);
  for (JvmtiEnvThreadState* ets = it.first(); ets != NULL; ets = it.next(ets)) {
    if (ets->is_enabled(JVMTI_EVENT_CLASS_LOAD)) {
      JvmtiEnv *env = ets->get_env();
      if (env->phase() == JVMTI_PHASE_PRIMORDIAL) {
        continue;
      }
      EVT_TRACE(JVMTI_EVENT_CLASS_LOAD, ("[%s] Evt Class Load sent %s",
                                         JvmtiTrace::safe_get_thread_name(thread),
                                         klass==NULL? "NULL" : klass->external_name() ));
      JvmtiClassEventMark jem(thread, klass);
      JvmtiJavaThreadEventTransition jet(thread);
      jvmtiEventClassLoad callback = env->callbacks()->ClassLoad;
      if (callback != NULL) {
        (*callback)(env->jvmti_external(), jem.jni_env(), jem.jni_thread(), jem.jni_class());
      }
    }
  }
}


void JvmtiExport::post_class_prepare(JavaThread *thread, Klass* klass) {
  if (JvmtiEnv::get_phase() < JVMTI_PHASE_PRIMORDIAL) {
    return;
  }
  HandleMark hm(thread);

  EVT_TRIG_TRACE(JVMTI_EVENT_CLASS_PREPARE, ("[%s] Trg Class Prepare triggered",
                      JvmtiTrace::safe_get_thread_name(thread)));
  JvmtiThreadState* state = thread->jvmti_thread_state();
  if (state == NULL) {
    return;
  }
  JvmtiEnvThreadStateIterator it(state);
  for (JvmtiEnvThreadState* ets = it.first(); ets != NULL; ets = it.next(ets)) {
    if (ets->is_enabled(JVMTI_EVENT_CLASS_PREPARE)) {
      JvmtiEnv *env = ets->get_env();
      if (env->phase() == JVMTI_PHASE_PRIMORDIAL) {
        continue;
      }
      EVT_TRACE(JVMTI_EVENT_CLASS_PREPARE, ("[%s] Evt Class Prepare sent %s",
                                            JvmtiTrace::safe_get_thread_name(thread),
                                            klass==NULL? "NULL" : klass->external_name() ));
      JvmtiClassEventMark jem(thread, klass);
      JvmtiJavaThreadEventTransition jet(thread);
      jvmtiEventClassPrepare callback = env->callbacks()->ClassPrepare;
      if (callback != NULL) {
        (*callback)(env->jvmti_external(), jem.jni_env(), jem.jni_thread(), jem.jni_class());
      }
    }
  }
}

void JvmtiExport::post_class_unload(Klass* klass) {
  if (JvmtiEnv::get_phase() < JVMTI_PHASE_PRIMORDIAL) {
    return;
  }
  Thread *thread = Thread::current();
  HandleMark hm(thread);

  EVT_TRIG_TRACE(EXT_EVENT_CLASS_UNLOAD, ("[?] Trg Class Unload triggered" ));
  if (JvmtiEventController::is_enabled((jvmtiEvent)EXT_EVENT_CLASS_UNLOAD)) {
    assert(thread->is_VM_thread(), "wrong thread");

    // get JavaThread for whom we are proxy
    Thread *calling_thread = ((VMThread *)thread)->vm_operation()->calling_thread();
    if (!calling_thread->is_Java_thread()) {
      // cannot post an event to a non-JavaThread
      return;
    }
    JavaThread *real_thread = (JavaThread *)calling_thread;

    JvmtiEnvIterator it;
    for (JvmtiEnv* env = it.first(); env != NULL; env = it.next(env)) {
      if (env->phase() == JVMTI_PHASE_PRIMORDIAL) {
        continue;
      }
      if (env->is_enabled((jvmtiEvent)EXT_EVENT_CLASS_UNLOAD)) {
        EVT_TRACE(EXT_EVENT_CLASS_UNLOAD, ("[?] Evt Class Unload sent %s",
                  klass==NULL? "NULL" : klass->external_name() ));

        // do everything manually, since this is a proxy - needs special care
        JNIEnv* jni_env = real_thread->jni_environment();
        jthread jt = (jthread)JNIHandles::make_local(real_thread, real_thread->threadObj());
        jclass jk = (jclass)JNIHandles::make_local(real_thread, klass->java_mirror());

        // Before we call the JVMTI agent, we have to set the state in the
        // thread for which we are proxying.
        JavaThreadState prev_state = real_thread->thread_state();
        assert(((Thread *)real_thread)->is_ConcurrentGC_thread() ||
               (real_thread->is_Java_thread() && prev_state == _thread_blocked),
               "should be ConcurrentGCThread or JavaThread at safepoint");
        real_thread->set_thread_state(_thread_in_native);

        jvmtiExtensionEvent callback = env->ext_callbacks()->ClassUnload;
        if (callback != NULL) {
          (*callback)(env->jvmti_external(), jni_env, jt, jk);
        }

        assert(real_thread->thread_state() == _thread_in_native,
               "JavaThread should be in native");
        real_thread->set_thread_state(prev_state);

        JNIHandles::destroy_local(jk);
        JNIHandles::destroy_local(jt);
      }
    }
  }
}


void JvmtiExport::post_thread_start(JavaThread *thread) {
  if (JvmtiEnv::get_phase() < JVMTI_PHASE_PRIMORDIAL) {
    return;
  }
  assert(thread->thread_state() == _thread_in_vm, "must be in vm state");

  EVT_TRIG_TRACE(JVMTI_EVENT_THREAD_START, ("[%s] Trg Thread Start event triggered",
                      JvmtiTrace::safe_get_thread_name(thread)));

  // do JVMTI thread initialization (if needed)
  JvmtiEventController::thread_started(thread);

  // Do not post thread start event for hidden java thread.
  if (JvmtiEventController::is_enabled(JVMTI_EVENT_THREAD_START) &&
      !thread->is_hidden_from_external_view()) {
    JvmtiEnvIterator it;
    for (JvmtiEnv* env = it.first(); env != NULL; env = it.next(env)) {
      if (env->phase() == JVMTI_PHASE_PRIMORDIAL) {
        continue;
      }
      if (env->is_enabled(JVMTI_EVENT_THREAD_START)) {
        EVT_TRACE(JVMTI_EVENT_THREAD_START, ("[%s] Evt Thread Start event sent",
                     JvmtiTrace::safe_get_thread_name(thread) ));

        JvmtiThreadEventMark jem(thread);
        JvmtiJavaThreadEventTransition jet(thread);
        jvmtiEventThreadStart callback = env->callbacks()->ThreadStart;
        if (callback != NULL) {
          (*callback)(env->jvmti_external(), jem.jni_env(), jem.jni_thread());
        }
      }
    }
  }
}


void JvmtiExport::post_thread_end(JavaThread *thread) {
  if (JvmtiEnv::get_phase() < JVMTI_PHASE_PRIMORDIAL) {
    return;
  }
  EVT_TRIG_TRACE(JVMTI_EVENT_THREAD_END, ("[%s] Trg Thread End event triggered",
                      JvmtiTrace::safe_get_thread_name(thread)));

  JvmtiThreadState *state = thread->jvmti_thread_state();
  if (state == NULL) {
    return;
  }

  // Do not post thread end event for hidden java thread.
  if (state->is_enabled(JVMTI_EVENT_THREAD_END) &&
      !thread->is_hidden_from_external_view()) {

    JvmtiEnvThreadStateIterator it(state);
    for (JvmtiEnvThreadState* ets = it.first(); ets != NULL; ets = it.next(ets)) {
      if (ets->is_enabled(JVMTI_EVENT_THREAD_END)) {
        JvmtiEnv *env = ets->get_env();
        if (env->phase() == JVMTI_PHASE_PRIMORDIAL) {
          continue;
        }
        EVT_TRACE(JVMTI_EVENT_THREAD_END, ("[%s] Evt Thread End event sent",
                     JvmtiTrace::safe_get_thread_name(thread) ));

        JvmtiThreadEventMark jem(thread);
        JvmtiJavaThreadEventTransition jet(thread);
        jvmtiEventThreadEnd callback = env->callbacks()->ThreadEnd;
        if (callback != NULL) {
          (*callback)(env->jvmti_external(), jem.jni_env(), jem.jni_thread());
        }
      }
    }
  }
}


void JvmtiExport::post_fiber_scheduled(jthread thread, jobject fiber) {
  if (JvmtiEnv::get_phase() < JVMTI_PHASE_PRIMORDIAL) {
    return;
  }
  EVT_TRIG_TRACE(JVMTI_EVENT_FIBER_SCHEDULED, ("[%p] Trg Fiber Scheduled event triggered", fiber));

  JavaThread *cur_thread = JavaThread::current();
  JvmtiThreadState *state = cur_thread->jvmti_thread_state();
  if (state == NULL) {
    return;
  }

  if (state->is_enabled(JVMTI_EVENT_FIBER_SCHEDULED)) {
    JvmtiEnvThreadStateIterator it(state);

    for (JvmtiEnvThreadState* ets = it.first(); ets != NULL; ets = it.next(ets)) {
      if (ets->is_enabled(JVMTI_EVENT_FIBER_SCHEDULED)) {
        JvmtiEnv *env = ets->get_env();
        if (env->phase() == JVMTI_PHASE_PRIMORDIAL) {
          continue;
        }
        EVT_TRACE(JVMTI_EVENT_FIBER_SCHEDULED, ("[%p] Evt Fiber Scheduled event sent", fiber));

        JvmtiThreadEventMark jem(cur_thread);
        JvmtiJavaThreadEventTransition jet(cur_thread);
        jvmtiEventFiberScheduled callback = env->callbacks()->FiberScheduled;
        if (callback != NULL) {
          (*callback)(env->jvmti_external(), jem.jni_env(), thread, fiber);
        }
      }
    }
  }
}

void JvmtiExport::post_fiber_terminated(jthread thread, jobject fiber) {
  if (JvmtiEnv::get_phase() < JVMTI_PHASE_PRIMORDIAL) {
    return;
  }
  EVT_TRIG_TRACE(JVMTI_EVENT_FIBER_TERMINATED, ("[%p] Trg Fiber Terminated event triggered", fiber));

  JavaThread *cur_thread = JavaThread::current();
  JvmtiThreadState *state = cur_thread->jvmti_thread_state();
  if (state == NULL) {
    return;
  }

  if (state->is_enabled(JVMTI_EVENT_FIBER_TERMINATED)) {
    JvmtiEnvThreadStateIterator it(state);

    for (JvmtiEnvThreadState* ets = it.first(); ets != NULL; ets = it.next(ets)) {
      if (ets->is_enabled(JVMTI_EVENT_FIBER_TERMINATED)) {
        JvmtiEnv *env = ets->get_env();
        if (env->phase() == JVMTI_PHASE_PRIMORDIAL) {
          continue;
        }
        EVT_TRACE(JVMTI_EVENT_FIBER_TERMINATED, ("[%p] Evt Fiber Terminated event sent", fiber));

        JvmtiThreadEventMark jem(cur_thread);
        JvmtiJavaThreadEventTransition jet(cur_thread);
        jvmtiEventFiberTerminated callback = env->callbacks()->FiberTerminated;
        if (callback != NULL) {
          (*callback)(env->jvmti_external(), jem.jni_env(), thread, fiber);
        }
      }
    }
  }
}

void JvmtiExport::post_fiber_mount(jthread thread, jobject fiber) {
  if (JvmtiEnv::get_phase() < JVMTI_PHASE_PRIMORDIAL) {
    return;
  }
  EVT_TRIG_TRACE(JVMTI_EVENT_FIBER_MOUNT, ("[%p] Trg Fiber Mount event triggered", fiber));

  JavaThread *cur_thread = JavaThread::current();
  JvmtiThreadState *state = cur_thread->jvmti_thread_state();
  if (state == NULL) {
    return;
  }

  if (state->is_enabled(JVMTI_EVENT_FIBER_MOUNT)) {
    JvmtiEnvThreadStateIterator it(state);

    for (JvmtiEnvThreadState* ets = it.first(); ets != NULL; ets = it.next(ets)) {
      if (ets->is_enabled(JVMTI_EVENT_FIBER_MOUNT)) {
        JvmtiEnv *env = ets->get_env();
        if (env->phase() == JVMTI_PHASE_PRIMORDIAL) {
          continue;
        }
        EVT_TRACE(JVMTI_EVENT_FIBER_MOUNT, ("[%p] Evt Fiber Mount event sent", fiber));

        JvmtiThreadEventMark jem(cur_thread);
        JvmtiJavaThreadEventTransition jet(cur_thread);
        jvmtiEventFiberMount callback = env->callbacks()->FiberMount;
        if (callback != NULL) {
          (*callback)(env->jvmti_external(), jem.jni_env(), thread, fiber);
        }
      }
    }
  }
}

void JvmtiExport::post_fiber_unmount(jthread thread, jobject fiber) {
  if (JvmtiEnv::get_phase() < JVMTI_PHASE_PRIMORDIAL) {
    return;
  }
  EVT_TRIG_TRACE(JVMTI_EVENT_FIBER_UNMOUNT, ("[%p] Trg Fiber Unmount event triggered", fiber));

  JavaThread *cur_thread = JavaThread::current();
  JvmtiThreadState *state = cur_thread->jvmti_thread_state();
  if (state == NULL) {
    return;
  }

  if (state->is_enabled(JVMTI_EVENT_FIBER_UNMOUNT)) {
    JvmtiEnvThreadStateIterator it(state);

    for (JvmtiEnvThreadState* ets = it.first(); ets != NULL; ets = it.next(ets)) {
      if (ets->is_enabled(JVMTI_EVENT_FIBER_UNMOUNT)) {
        JvmtiEnv *env = ets->get_env();
        if (env->phase() == JVMTI_PHASE_PRIMORDIAL) {
          continue;
        }
        EVT_TRACE(JVMTI_EVENT_FIBER_UNMOUNT, ("[%p] Evt Fiber Unmount event sent", fiber));

        JvmtiThreadEventMark jem(cur_thread);
        JvmtiJavaThreadEventTransition jet(cur_thread);
        jvmtiEventFiberUnmount callback = env->callbacks()->FiberUnmount;
        if (callback != NULL) {
          (*callback)(env->jvmti_external(), jem.jni_env(), thread, fiber);
        }
      }
    }
  }
}

void JvmtiExport::post_continuation_run(JavaThread* thread, jint continuation_frame_count) {
  if (JvmtiEnv::get_phase() < JVMTI_PHASE_PRIMORDIAL) {
    return;
  }
  EVT_TRIG_TRACE(JVMTI_EVENT_CONTINUATION_RUN, ("Trg Continuation Run event triggered"));

  assert (thread == JavaThread::current(), "must be");
  JvmtiThreadState *state = thread->jvmti_thread_state();
  if (state == NULL) {
    return;
  }
  state->invalidate_cur_stack_depth();

  if (state->is_enabled(JVMTI_EVENT_CONTINUATION_RUN)) {
    JvmtiEnvThreadStateIterator it(state);

    for (JvmtiEnvThreadState* ets = it.first(); ets != NULL; ets = it.next(ets)) {
      if (ets->is_enabled(JVMTI_EVENT_CONTINUATION_RUN)) {
        JvmtiEnv *env = ets->get_env();
        if (env->phase() == JVMTI_PHASE_PRIMORDIAL) {
          continue;
        }
        EVT_TRACE(JVMTI_EVENT_CONTINUATION_RUN, ("Evt Continuation Run event sent"));

        JvmtiThreadEventMark jem(thread);
        JvmtiJavaThreadEventTransition jet(thread);
        jvmtiEventContinuationRun callback = env->callbacks()->ContinuationRun;
        if (callback != NULL) {
          (*callback)(env->jvmti_external(), jem.jni_env(), jem.jni_thread(), continuation_frame_count);
        }
      }
    }
  }
}

void JvmtiExport::post_continuation_yield(JavaThread* thread, jint continuation_frame_count) {
  if (JvmtiEnv::get_phase() < JVMTI_PHASE_PRIMORDIAL) {
    return;
  }
  EVT_TRIG_TRACE(JVMTI_EVENT_CONTINUATION_YIELD, ("Trg Continuation Yield event triggered"));

  assert (thread == JavaThread::current(), "must be");
  JvmtiThreadState *state = thread->jvmti_thread_state();
  if (state == NULL) {
    return;
  }
  state->invalidate_cur_stack_depth();

  if (state->is_enabled(JVMTI_EVENT_CONTINUATION_YIELD)) {
    JvmtiEnvThreadStateIterator it(state);

    for (JvmtiEnvThreadState* ets = it.first(); ets != NULL; ets = it.next(ets)) {
      if (ets->is_enabled(JVMTI_EVENT_CONTINUATION_YIELD)) {
        JvmtiEnv *env = ets->get_env();
        if (env->phase() == JVMTI_PHASE_PRIMORDIAL) {
          continue;
        }
        EVT_TRACE(JVMTI_EVENT_CONTINUATION_RUN, ("Evt Continuation Run event sent"));

        JvmtiThreadEventMark jem(thread);
        JvmtiJavaThreadEventTransition jet(thread);
        jvmtiEventContinuationYield callback = env->callbacks()->ContinuationYield;
        if (callback != NULL) {
          (*callback)(env->jvmti_external(), jem.jni_env(), jem.jni_thread(), continuation_frame_count);
        }
      }
    }
  }

  // Clear frame_pop requests in frames popped by yield
  if (can_post_frame_pop()) {
    JvmtiEnvThreadStateIterator it(state);
    int top_frame_num = state->cur_stack_depth() + continuation_frame_count;

    for (JvmtiEnvThreadState* ets = it.first(); ets != NULL; ets = it.next(ets)) {
      if (!ets->has_frame_pops()) {
        continue;
      }
      for (int frame_idx = 0; frame_idx < continuation_frame_count; frame_idx++) {
        int frame_num = top_frame_num - frame_idx;

        if (ets->is_frame_pop(frame_num)) {
          // remove the frame's entry
          ets->clear_frame_pop(frame_num);
        }
      } 
    }
  }
}

void JvmtiExport::post_object_free(JvmtiEnv* env, jlong tag) {
  assert(SafepointSynchronize::is_at_safepoint(), "must be executed at safepoint");
  assert(env->is_enabled(JVMTI_EVENT_OBJECT_FREE), "checking");

  EVT_TRIG_TRACE(JVMTI_EVENT_OBJECT_FREE, ("[?] Trg Object Free triggered" ));
  EVT_TRACE(JVMTI_EVENT_OBJECT_FREE, ("[?] Evt Object Free sent"));

  jvmtiEventObjectFree callback = env->callbacks()->ObjectFree;
  if (callback != NULL) {
    (*callback)(env->jvmti_external(), tag);
  }
}

void JvmtiExport::post_resource_exhausted(jint resource_exhausted_flags, const char* description) {

  JavaThread *thread  = JavaThread::current();

  // JDK-8213834: handlers of ResourceExhausted may attempt some analysis
  // which often requires running java.
  // This will cause problems on threads not able to run java, e.g. compiler
  // threads. To forestall these problems, we therefore suppress sending this
  // event from threads which are not able to run java.
  if (!thread->can_call_java()) {
    return;
  }

  EVT_TRIG_TRACE(JVMTI_EVENT_RESOURCE_EXHAUSTED, ("Trg resource exhausted event triggered" ));

  JvmtiEnvIterator it;
  for (JvmtiEnv* env = it.first(); env != NULL; env = it.next(env)) {
    if (env->is_enabled(JVMTI_EVENT_RESOURCE_EXHAUSTED)) {
      EVT_TRACE(JVMTI_EVENT_RESOURCE_EXHAUSTED, ("Evt resource exhausted event sent" ));

      JvmtiThreadEventMark jem(thread);
      JvmtiJavaThreadEventTransition jet(thread);
      jvmtiEventResourceExhausted callback = env->callbacks()->ResourceExhausted;
      if (callback != NULL) {
        (*callback)(env->jvmti_external(), jem.jni_env(),
                    resource_exhausted_flags, NULL, description);
      }
    }
  }
}

void JvmtiExport::post_method_entry(JavaThread *thread, Method* method, frame current_frame) {
  HandleMark hm(thread);
  methodHandle mh(thread, method);

  EVT_TRIG_TRACE(JVMTI_EVENT_METHOD_ENTRY, ("[%s] Trg Method Entry triggered %s.%s",
                     JvmtiTrace::safe_get_thread_name(thread),
                     (mh() == NULL) ? "NULL" : mh()->klass_name()->as_C_string(),
                     (mh() == NULL) ? "NULL" : mh()->name()->as_C_string() ));

  JvmtiThreadState* state = thread->jvmti_thread_state();
  if (state == NULL || !state->is_interp_only_mode()) {
    // for any thread that actually wants method entry, interp_only_mode is set
    return;
  }

  state->incr_cur_stack_depth();

  if (state->is_enabled(JVMTI_EVENT_METHOD_ENTRY)) {
    JvmtiEnvThreadStateIterator it(state);
    for (JvmtiEnvThreadState* ets = it.first(); ets != NULL; ets = it.next(ets)) {
      if (ets->is_enabled(JVMTI_EVENT_METHOD_ENTRY)) {
        EVT_TRACE(JVMTI_EVENT_METHOD_ENTRY, ("[%s] Evt Method Entry sent %s.%s",
                                             JvmtiTrace::safe_get_thread_name(thread),
                                             (mh() == NULL) ? "NULL" : mh()->klass_name()->as_C_string(),
                                             (mh() == NULL) ? "NULL" : mh()->name()->as_C_string() ));

        JvmtiEnv *env = ets->get_env();
        JvmtiMethodEventMark jem(thread, mh);
        JvmtiJavaThreadEventTransition jet(thread);
        jvmtiEventMethodEntry callback = env->callbacks()->MethodEntry;
        if (callback != NULL) {
          (*callback)(env->jvmti_external(), jem.jni_env(), jem.jni_thread(), jem.jni_methodID());
        }
      }
    }
  }
}

void JvmtiExport::post_method_exit(JavaThread *thread, Method* method, frame current_frame) {
  HandleMark hm(thread);
  methodHandle mh(thread, method);

  EVT_TRIG_TRACE(JVMTI_EVENT_METHOD_EXIT, ("[%s] Trg Method Exit triggered %s.%s",
                     JvmtiTrace::safe_get_thread_name(thread),
                     (mh() == NULL) ? "NULL" : mh()->klass_name()->as_C_string(),
                     (mh() == NULL) ? "NULL" : mh()->name()->as_C_string() ));

  JvmtiThreadState *state = thread->jvmti_thread_state();
  if (state == NULL || !state->is_interp_only_mode()) {
    // for any thread that actually wants method exit, interp_only_mode is set
    return;
  }

  // return a flag when a method terminates by throwing an exception
  // i.e. if an exception is thrown and it's not caught by the current method
  bool exception_exit = state->is_exception_detected() && !state->is_exception_caught();


  if (state->is_enabled(JVMTI_EVENT_METHOD_EXIT)) {
    Handle result;
    jvalue value;
    value.j = 0L;

    // if the method hasn't been popped because of an exception then we populate
    // the return_value parameter for the callback. At this point we only have
    // the address of a "raw result" and we just call into the interpreter to
    // convert this into a jvalue.
    if (!exception_exit) {
      oop oop_result;
      BasicType type = current_frame.interpreter_frame_result(&oop_result, &value);
      if (is_reference_type(type)) {
        result = Handle(thread, oop_result);
      }
    }

    JvmtiEnvThreadStateIterator it(state);
    for (JvmtiEnvThreadState* ets = it.first(); ets != NULL; ets = it.next(ets)) {
      if (ets->is_enabled(JVMTI_EVENT_METHOD_EXIT)) {
        EVT_TRACE(JVMTI_EVENT_METHOD_EXIT, ("[%s] Evt Method Exit sent %s.%s",
                                            JvmtiTrace::safe_get_thread_name(thread),
                                            (mh() == NULL) ? "NULL" : mh()->klass_name()->as_C_string(),
                                            (mh() == NULL) ? "NULL" : mh()->name()->as_C_string() ));

        JvmtiEnv *env = ets->get_env();
        JvmtiMethodEventMark jem(thread, mh);
        if (result.not_null()) {
          value.l = JNIHandles::make_local(thread, result());
        }
        JvmtiJavaThreadEventTransition jet(thread);
        jvmtiEventMethodExit callback = env->callbacks()->MethodExit;
        if (callback != NULL) {
          (*callback)(env->jvmti_external(), jem.jni_env(), jem.jni_thread(),
                      jem.jni_methodID(), exception_exit,  value);
        }
      }
    }
  }

  JvmtiEnvThreadStateIterator it(state);
  for (JvmtiEnvThreadState* ets = it.first(); ets != NULL; ets = it.next(ets)) {
    if (ets->has_frame_pops()) {
      int cur_frame_number = state->cur_stack_depth();

      if (ets->is_frame_pop(cur_frame_number)) {
        // we have a NotifyFramePop entry for this frame.
        // now check that this env/thread wants this event
        if (ets->is_enabled(JVMTI_EVENT_FRAME_POP)) {
          EVT_TRACE(JVMTI_EVENT_FRAME_POP, ("[%s] Evt Frame Pop sent %s.%s",
                                            JvmtiTrace::safe_get_thread_name(thread),
                                            (mh() == NULL) ? "NULL" : mh()->klass_name()->as_C_string(),
                                            (mh() == NULL) ? "NULL" : mh()->name()->as_C_string() ));

          // we also need to issue a frame pop event for this frame
          JvmtiEnv *env = ets->get_env();
          JvmtiMethodEventMark jem(thread, mh);
          JvmtiJavaThreadEventTransition jet(thread);
          jvmtiEventFramePop callback = env->callbacks()->FramePop;
          if (callback != NULL) {
            (*callback)(env->jvmti_external(), jem.jni_env(), jem.jni_thread(),
                        jem.jni_methodID(), exception_exit);
          }
        }
        // remove the frame's entry
        ets->clear_frame_pop(cur_frame_number);
      }
    }
  }

  state->decr_cur_stack_depth();
}


// Todo: inline this for optimization
void JvmtiExport::post_single_step(JavaThread *thread, Method* method, address location) {
  HandleMark hm(thread);
  methodHandle mh(thread, method);

  JvmtiThreadState *state = thread->jvmti_thread_state();
  if (state == NULL) {
    return;
  }
  JvmtiEnvThreadStateIterator it(state);
  for (JvmtiEnvThreadState* ets = it.first(); ets != NULL; ets = it.next(ets)) {
    ets->compare_and_set_current_location(mh(), location, JVMTI_EVENT_SINGLE_STEP);
    if (!ets->single_stepping_posted() && ets->is_enabled(JVMTI_EVENT_SINGLE_STEP)) {
      EVT_TRACE(JVMTI_EVENT_SINGLE_STEP, ("[%s] Evt Single Step sent %s.%s @ " INTX_FORMAT,
                    JvmtiTrace::safe_get_thread_name(thread),
                    (mh() == NULL) ? "NULL" : mh()->klass_name()->as_C_string(),
                    (mh() == NULL) ? "NULL" : mh()->name()->as_C_string(),
                    location - mh()->code_base() ));

      JvmtiEnv *env = ets->get_env();
      JvmtiLocationEventMark jem(thread, mh, location);
      JvmtiJavaThreadEventTransition jet(thread);
      jvmtiEventSingleStep callback = env->callbacks()->SingleStep;
      if (callback != NULL) {
        (*callback)(env->jvmti_external(), jem.jni_env(), jem.jni_thread(),
                    jem.jni_methodID(), jem.location());
      }

      ets->set_single_stepping_posted();
    }
  }
}

void JvmtiExport::post_exception_throw(JavaThread *thread, Method* method, address location, oop exception) {
  HandleMark hm(thread);
  methodHandle mh(thread, method);
  Handle exception_handle(thread, exception);

  JvmtiThreadState *state = thread->jvmti_thread_state();
  if (state == NULL) {
    return;
  }

  EVT_TRIG_TRACE(JVMTI_EVENT_EXCEPTION, ("[%s] Trg Exception thrown triggered",
                      JvmtiTrace::safe_get_thread_name(thread)));
  if (!state->is_exception_detected()) {
    state->set_exception_detected();
    JvmtiEnvThreadStateIterator it(state);
    for (JvmtiEnvThreadState* ets = it.first(); ets != NULL; ets = it.next(ets)) {
      if (ets->is_enabled(JVMTI_EVENT_EXCEPTION) && (exception != NULL)) {

        EVT_TRACE(JVMTI_EVENT_EXCEPTION,
                     ("[%s] Evt Exception thrown sent %s.%s @ " INTX_FORMAT,
                      JvmtiTrace::safe_get_thread_name(thread),
                      (mh() == NULL) ? "NULL" : mh()->klass_name()->as_C_string(),
                      (mh() == NULL) ? "NULL" : mh()->name()->as_C_string(),
                      location - mh()->code_base() ));

        JvmtiEnv *env = ets->get_env();
        JvmtiExceptionEventMark jem(thread, mh, location, exception_handle);

        // It's okay to clear these exceptions here because we duplicate
        // this lookup in InterpreterRuntime::exception_handler_for_exception.
        EXCEPTION_MARK;

        bool should_repeat;
        vframeStream st(thread);
        assert(!st.at_end(), "cannot be at end");
        Method* current_method = NULL;
        // A GC may occur during the Method::fast_exception_handler_bci_for()
        // call below if it needs to load the constraint class. Using a
        // methodHandle to keep the 'current_method' from being deallocated
        // if GC happens.
        methodHandle current_mh = methodHandle(thread, current_method);
        int current_bci = -1;
        do {
          current_method = st.method();
          current_mh = methodHandle(thread, current_method);
          current_bci = st.bci();
          do {
            should_repeat = false;
            Klass* eh_klass = exception_handle()->klass();
            current_bci = Method::fast_exception_handler_bci_for(
              current_mh, eh_klass, current_bci, THREAD);
            if (HAS_PENDING_EXCEPTION) {
              exception_handle = Handle(thread, PENDING_EXCEPTION);
              CLEAR_PENDING_EXCEPTION;
              should_repeat = true;
            }
          } while (should_repeat && (current_bci != -1));
          st.next();
        } while ((current_bci < 0) && (!st.at_end()));

        jmethodID catch_jmethodID;
        if (current_bci < 0) {
          catch_jmethodID = 0;
          current_bci = 0;
        } else {
          catch_jmethodID = jem.to_jmethodID(current_mh);
        }

        JvmtiJavaThreadEventTransition jet(thread);
        jvmtiEventException callback = env->callbacks()->Exception;
        if (callback != NULL) {
          (*callback)(env->jvmti_external(), jem.jni_env(), jem.jni_thread(),
                      jem.jni_methodID(), jem.location(),
                      jem.exception(),
                      catch_jmethodID, current_bci);
        }
      }
    }
  }

  // frames may get popped because of this throw, be safe - invalidate cached depth
  state->invalidate_cur_stack_depth();
}


void JvmtiExport::notice_unwind_due_to_exception(JavaThread *thread, Method* method, address location, oop exception, bool in_handler_frame) {
  HandleMark hm(thread);
  methodHandle mh(thread, method);
  Handle exception_handle(thread, exception);

  JvmtiThreadState *state = thread->jvmti_thread_state();
  if (state == NULL) {
    return;
  }
  EVT_TRIG_TRACE(JVMTI_EVENT_EXCEPTION_CATCH,
                    ("[%s] Trg unwind_due_to_exception triggered %s.%s @ %s" INTX_FORMAT " - %s",
                     JvmtiTrace::safe_get_thread_name(thread),
                     (mh() == NULL) ? "NULL" : mh()->klass_name()->as_C_string(),
                     (mh() == NULL) ? "NULL" : mh()->name()->as_C_string(),
                     location==0? "no location:" : "",
                     location==0? 0 : location - mh()->code_base(),
                     in_handler_frame? "in handler frame" : "not handler frame" ));

  if (state->is_exception_detected()) {

    state->invalidate_cur_stack_depth();
    if (!in_handler_frame) {
      // Not in exception handler.
      if(state->is_interp_only_mode()) {
        // method exit and frame pop events are posted only in interp mode.
        // When these events are enabled code should be in running in interp mode.
        JvmtiExport::post_method_exit(thread, method, thread->last_frame());
        // The cached cur_stack_depth might have changed from the
        // operations of frame pop or method exit. We are not 100% sure
        // the cached cur_stack_depth is still valid depth so invalidate
        // it.
        state->invalidate_cur_stack_depth();
      }
    } else {
      // In exception handler frame. Report exception catch.
      assert(location != NULL, "must be a known location");
      // Update cur_stack_depth - the frames above the current frame
      // have been unwound due to this exception:
      assert(!state->is_exception_caught(), "exception must not be caught yet.");
      state->set_exception_caught();

      JvmtiEnvThreadStateIterator it(state);
      for (JvmtiEnvThreadState* ets = it.first(); ets != NULL; ets = it.next(ets)) {
        if (ets->is_enabled(JVMTI_EVENT_EXCEPTION_CATCH) && (exception_handle() != NULL)) {
          EVT_TRACE(JVMTI_EVENT_EXCEPTION_CATCH,
                     ("[%s] Evt ExceptionCatch sent %s.%s @ " INTX_FORMAT,
                      JvmtiTrace::safe_get_thread_name(thread),
                      (mh() == NULL) ? "NULL" : mh()->klass_name()->as_C_string(),
                      (mh() == NULL) ? "NULL" : mh()->name()->as_C_string(),
                      location - mh()->code_base() ));

          JvmtiEnv *env = ets->get_env();
          JvmtiExceptionEventMark jem(thread, mh, location, exception_handle);
          JvmtiJavaThreadEventTransition jet(thread);
          jvmtiEventExceptionCatch callback = env->callbacks()->ExceptionCatch;
          if (callback != NULL) {
            (*callback)(env->jvmti_external(), jem.jni_env(), jem.jni_thread(),
                      jem.jni_methodID(), jem.location(),
                      jem.exception());
          }
        }
      }
    }
  }
}

oop JvmtiExport::jni_GetField_probe(JavaThread *thread, jobject jobj, oop obj,
                                    Klass* klass, jfieldID fieldID, bool is_static) {
  if (*((int *)get_field_access_count_addr()) > 0 && thread->has_last_Java_frame()) {
    // At least one field access watch is set so we have more work
    // to do. This wrapper is used by entry points that allow us
    // to create handles in post_field_access_by_jni().
    post_field_access_by_jni(thread, obj, klass, fieldID, is_static);
    // event posting can block so refetch oop if we were passed a jobj
    if (jobj != NULL) return JNIHandles::resolve_non_null(jobj);
  }
  return obj;
}

oop JvmtiExport::jni_GetField_probe_nh(JavaThread *thread, jobject jobj, oop obj,
                                       Klass* klass, jfieldID fieldID, bool is_static) {
  if (*((int *)get_field_access_count_addr()) > 0 && thread->has_last_Java_frame()) {
    // At least one field access watch is set so we have more work
    // to do. This wrapper is used by "quick" entry points that don't
    // allow us to create handles in post_field_access_by_jni(). We
    // override that with a ResetNoHandleMark.
    ResetNoHandleMark rnhm;
    post_field_access_by_jni(thread, obj, klass, fieldID, is_static);
    // event posting can block so refetch oop if we were passed a jobj
    if (jobj != NULL) return JNIHandles::resolve_non_null(jobj);
  }
  return obj;
}

void JvmtiExport::post_field_access_by_jni(JavaThread *thread, oop obj,
                                           Klass* klass, jfieldID fieldID, bool is_static) {
  // We must be called with a Java context in order to provide reasonable
  // values for the klazz, method, and location fields. The callers of this
  // function don't make the call unless there is a Java context.
  assert(thread->has_last_Java_frame(), "must be called with a Java context");

  ResourceMark rm;
  fieldDescriptor fd;
  // if get_field_descriptor finds fieldID to be invalid, then we just bail
  bool valid_fieldID = JvmtiEnv::get_field_descriptor(klass, fieldID, &fd);
  assert(valid_fieldID == true,"post_field_access_by_jni called with invalid fieldID");
  if (!valid_fieldID) return;
  // field accesses are not watched so bail
  if (!fd.is_field_access_watched()) return;

  HandleMark hm(thread);
  Handle h_obj;
  if (!is_static) {
    // non-static field accessors have an object, but we need a handle
    assert(obj != NULL, "non-static needs an object");
    h_obj = Handle(thread, obj);
  }
  post_field_access(thread,
                    thread->last_frame().interpreter_frame_method(),
                    thread->last_frame().interpreter_frame_bcp(),
                    klass, h_obj, fieldID);
}

void JvmtiExport::post_field_access(JavaThread *thread, Method* method,
  address location, Klass* field_klass, Handle object, jfieldID field) {

  HandleMark hm(thread);
  methodHandle mh(thread, method);

  JvmtiThreadState *state = thread->jvmti_thread_state();
  if (state == NULL) {
    return;
  }
  EVT_TRIG_TRACE(JVMTI_EVENT_FIELD_ACCESS, ("[%s] Trg Field Access event triggered",
                      JvmtiTrace::safe_get_thread_name(thread)));
  JvmtiEnvThreadStateIterator it(state);
  for (JvmtiEnvThreadState* ets = it.first(); ets != NULL; ets = it.next(ets)) {
    if (ets->is_enabled(JVMTI_EVENT_FIELD_ACCESS)) {
      EVT_TRACE(JVMTI_EVENT_FIELD_ACCESS, ("[%s] Evt Field Access event sent %s.%s @ " INTX_FORMAT,
                     JvmtiTrace::safe_get_thread_name(thread),
                     (mh() == NULL) ? "NULL" : mh()->klass_name()->as_C_string(),
                     (mh() == NULL) ? "NULL" : mh()->name()->as_C_string(),
                     location - mh()->code_base() ));

      JvmtiEnv *env = ets->get_env();
      JvmtiLocationEventMark jem(thread, mh, location);
      jclass field_jclass = jem.to_jclass(field_klass);
      jobject field_jobject = jem.to_jobject(object());
      JvmtiJavaThreadEventTransition jet(thread);
      jvmtiEventFieldAccess callback = env->callbacks()->FieldAccess;
      if (callback != NULL) {
        (*callback)(env->jvmti_external(), jem.jni_env(), jem.jni_thread(),
                    jem.jni_methodID(), jem.location(),
                    field_jclass, field_jobject, field);
      }
    }
  }
}

oop JvmtiExport::jni_SetField_probe(JavaThread *thread, jobject jobj, oop obj,
                                    Klass* klass, jfieldID fieldID, bool is_static,
                                    char sig_type, jvalue *value) {
  if (*((int *)get_field_modification_count_addr()) > 0 && thread->has_last_Java_frame()) {
    // At least one field modification watch is set so we have more work
    // to do. This wrapper is used by entry points that allow us
    // to create handles in post_field_modification_by_jni().
    post_field_modification_by_jni(thread, obj, klass, fieldID, is_static, sig_type, value);
    // event posting can block so refetch oop if we were passed a jobj
    if (jobj != NULL) return JNIHandles::resolve_non_null(jobj);
  }
  return obj;
}

oop JvmtiExport::jni_SetField_probe_nh(JavaThread *thread, jobject jobj, oop obj,
                                       Klass* klass, jfieldID fieldID, bool is_static,
                                       char sig_type, jvalue *value) {
  if (*((int *)get_field_modification_count_addr()) > 0 && thread->has_last_Java_frame()) {
    // At least one field modification watch is set so we have more work
    // to do. This wrapper is used by "quick" entry points that don't
    // allow us to create handles in post_field_modification_by_jni(). We
    // override that with a ResetNoHandleMark.
    ResetNoHandleMark rnhm;
    post_field_modification_by_jni(thread, obj, klass, fieldID, is_static, sig_type, value);
    // event posting can block so refetch oop if we were passed a jobj
    if (jobj != NULL) return JNIHandles::resolve_non_null(jobj);
  }
  return obj;
}

void JvmtiExport::post_field_modification_by_jni(JavaThread *thread, oop obj,
                                                 Klass* klass, jfieldID fieldID, bool is_static,
                                                 char sig_type, jvalue *value) {
  // We must be called with a Java context in order to provide reasonable
  // values for the klazz, method, and location fields. The callers of this
  // function don't make the call unless there is a Java context.
  assert(thread->has_last_Java_frame(), "must be called with Java context");

  ResourceMark rm;
  fieldDescriptor fd;
  // if get_field_descriptor finds fieldID to be invalid, then we just bail
  bool valid_fieldID = JvmtiEnv::get_field_descriptor(klass, fieldID, &fd);
  assert(valid_fieldID == true,"post_field_modification_by_jni called with invalid fieldID");
  if (!valid_fieldID) return;
  // field modifications are not watched so bail
  if (!fd.is_field_modification_watched()) return;

  HandleMark hm(thread);

  Handle h_obj;
  if (!is_static) {
    // non-static field accessors have an object, but we need a handle
    assert(obj != NULL, "non-static needs an object");
    h_obj = Handle(thread, obj);
  }
  post_field_modification(thread,
                          thread->last_frame().interpreter_frame_method(),
                          thread->last_frame().interpreter_frame_bcp(),
                          klass, h_obj, fieldID, sig_type, value);
}

void JvmtiExport::post_raw_field_modification(JavaThread *thread, Method* method,
  address location, Klass* field_klass, Handle object, jfieldID field,
  char sig_type, jvalue *value) {

  if (sig_type == JVM_SIGNATURE_INT || sig_type == JVM_SIGNATURE_BOOLEAN ||
      sig_type == JVM_SIGNATURE_BYTE || sig_type == JVM_SIGNATURE_CHAR ||
      sig_type == JVM_SIGNATURE_SHORT) {
    // 'I' instructions are used for byte, char, short and int.
    // determine which it really is, and convert
    fieldDescriptor fd;
    bool found = JvmtiEnv::get_field_descriptor(field_klass, field, &fd);
    // should be found (if not, leave as is)
    if (found) {
      jint ival = value->i;
      // convert value from int to appropriate type
      switch (fd.field_type()) {
      case T_BOOLEAN:
        sig_type = JVM_SIGNATURE_BOOLEAN;
        value->i = 0; // clear it
        value->z = (jboolean)ival;
        break;
      case T_BYTE:
        sig_type = JVM_SIGNATURE_BYTE;
        value->i = 0; // clear it
        value->b = (jbyte)ival;
        break;
      case T_CHAR:
        sig_type = JVM_SIGNATURE_CHAR;
        value->i = 0; // clear it
        value->c = (jchar)ival;
        break;
      case T_SHORT:
        sig_type = JVM_SIGNATURE_SHORT;
        value->i = 0; // clear it
        value->s = (jshort)ival;
        break;
      case T_INT:
        // nothing to do
        break;
      default:
        // this is an integer instruction, should be one of above
        ShouldNotReachHere();
        break;
      }
    }
  }

  assert(sig_type != JVM_SIGNATURE_ARRAY, "array should have sig_type == 'L'");
  bool handle_created = false;

  // convert oop to JNI handle.
  if (sig_type == JVM_SIGNATURE_CLASS) {
    handle_created = true;
    value->l = (jobject)JNIHandles::make_local(thread, (oop)value->l);
  }

  post_field_modification(thread, method, location, field_klass, object, field, sig_type, value);

  // Destroy the JNI handle allocated above.
  if (handle_created) {
    JNIHandles::destroy_local(value->l);
  }
}

void JvmtiExport::post_field_modification(JavaThread *thread, Method* method,
  address location, Klass* field_klass, Handle object, jfieldID field,
  char sig_type, jvalue *value_ptr) {

  HandleMark hm(thread);
  methodHandle mh(thread, method);

  JvmtiThreadState *state = thread->jvmti_thread_state();
  if (state == NULL) {
    return;
  }
  EVT_TRIG_TRACE(JVMTI_EVENT_FIELD_MODIFICATION,
                     ("[%s] Trg Field Modification event triggered",
                      JvmtiTrace::safe_get_thread_name(thread)));

  JvmtiEnvThreadStateIterator it(state);
  for (JvmtiEnvThreadState* ets = it.first(); ets != NULL; ets = it.next(ets)) {
    if (ets->is_enabled(JVMTI_EVENT_FIELD_MODIFICATION)) {
      EVT_TRACE(JVMTI_EVENT_FIELD_MODIFICATION,
                   ("[%s] Evt Field Modification event sent %s.%s @ " INTX_FORMAT,
                    JvmtiTrace::safe_get_thread_name(thread),
                    (mh() == NULL) ? "NULL" : mh()->klass_name()->as_C_string(),
                    (mh() == NULL) ? "NULL" : mh()->name()->as_C_string(),
                    location - mh()->code_base() ));

      JvmtiEnv *env = ets->get_env();
      JvmtiLocationEventMark jem(thread, mh, location);
      jclass field_jclass = jem.to_jclass(field_klass);
      jobject field_jobject = jem.to_jobject(object());
      JvmtiJavaThreadEventTransition jet(thread);
      jvmtiEventFieldModification callback = env->callbacks()->FieldModification;
      if (callback != NULL) {
        (*callback)(env->jvmti_external(), jem.jni_env(), jem.jni_thread(),
                    jem.jni_methodID(), jem.location(),
                    field_jclass, field_jobject, field, sig_type, *value_ptr);
      }
    }
  }
}

void JvmtiExport::post_native_method_bind(Method* method, address* function_ptr) {
  JavaThread* thread = JavaThread::current();
  assert(thread->thread_state() == _thread_in_vm, "must be in vm state");

  HandleMark hm(thread);
  methodHandle mh(thread, method);

  EVT_TRIG_TRACE(JVMTI_EVENT_NATIVE_METHOD_BIND, ("[%s] Trg Native Method Bind event triggered",
                      JvmtiTrace::safe_get_thread_name(thread)));

  if (JvmtiEventController::is_enabled(JVMTI_EVENT_NATIVE_METHOD_BIND)) {
    JvmtiEnvIterator it;
    for (JvmtiEnv* env = it.first(); env != NULL; env = it.next(env)) {
      if (env->is_enabled(JVMTI_EVENT_NATIVE_METHOD_BIND)) {
        EVT_TRACE(JVMTI_EVENT_NATIVE_METHOD_BIND, ("[%s] Evt Native Method Bind event sent",
                     JvmtiTrace::safe_get_thread_name(thread) ));

        JvmtiMethodEventMark jem(thread, mh);
        JvmtiJavaThreadEventTransition jet(thread);
        JNIEnv* jni_env = (env->phase() == JVMTI_PHASE_PRIMORDIAL) ? NULL : jem.jni_env();
        jvmtiEventNativeMethodBind callback = env->callbacks()->NativeMethodBind;
        if (callback != NULL) {
          (*callback)(env->jvmti_external(), jni_env, jem.jni_thread(),
                      jem.jni_methodID(), (void*)(*function_ptr), (void**)function_ptr);
        }
      }
    }
  }
}

// Returns a record containing inlining information for the given nmethod
jvmtiCompiledMethodLoadInlineRecord* create_inline_record(nmethod* nm) {
  jint numstackframes = 0;
  jvmtiCompiledMethodLoadInlineRecord* record = (jvmtiCompiledMethodLoadInlineRecord*)NEW_RESOURCE_OBJ(jvmtiCompiledMethodLoadInlineRecord);
  record->header.kind = JVMTI_CMLR_INLINE_INFO;
  record->header.next = NULL;
  record->header.majorinfoversion = JVMTI_CMLR_MAJOR_VERSION_1;
  record->header.minorinfoversion = JVMTI_CMLR_MINOR_VERSION_0;
  record->numpcs = 0;
  for(PcDesc* p = nm->scopes_pcs_begin(); p < nm->scopes_pcs_end(); p++) {
   if(p->scope_decode_offset() == DebugInformationRecorder::serialized_null) continue;
   record->numpcs++;
  }
  record->pcinfo = (PCStackInfo*)(NEW_RESOURCE_ARRAY(PCStackInfo, record->numpcs));
  int scope = 0;
  for(PcDesc* p = nm->scopes_pcs_begin(); p < nm->scopes_pcs_end(); p++) {
    if(p->scope_decode_offset() == DebugInformationRecorder::serialized_null) continue;
    void* pc_address = (void*)p->real_pc(nm);
    assert(pc_address != NULL, "pc_address must be non-null");
    record->pcinfo[scope].pc = pc_address;
    numstackframes=0;
    for(ScopeDesc* sd = nm->scope_desc_at(p->real_pc(nm));sd != NULL;sd = sd->sender()) {
      numstackframes++;
    }
    assert(numstackframes != 0, "numstackframes must be nonzero.");
    record->pcinfo[scope].methods = (jmethodID *)NEW_RESOURCE_ARRAY(jmethodID, numstackframes);
    record->pcinfo[scope].bcis = (jint *)NEW_RESOURCE_ARRAY(jint, numstackframes);
    record->pcinfo[scope].numstackframes = numstackframes;
    int stackframe = 0;
    for(ScopeDesc* sd = nm->scope_desc_at(p->real_pc(nm));sd != NULL;sd = sd->sender()) {
      // sd->method() can be NULL for stubs but not for nmethods. To be completely robust, include an assert that we should never see a null sd->method()
      assert(sd->method() != NULL, "sd->method() cannot be null.");
      record->pcinfo[scope].methods[stackframe] = sd->method()->jmethod_id();
      record->pcinfo[scope].bcis[stackframe] = sd->bci();
      stackframe++;
    }
    scope++;
  }
  return record;
}

void JvmtiExport::post_compiled_method_load(nmethod *nm) {
  if (JvmtiEnv::get_phase() < JVMTI_PHASE_PRIMORDIAL) {
    return;
  }
  JavaThread* thread = JavaThread::current();

  EVT_TRIG_TRACE(JVMTI_EVENT_COMPILED_METHOD_LOAD,
                 ("[%s] method compile load event triggered",
                 JvmtiTrace::safe_get_thread_name(thread)));

  JvmtiEnvIterator it;
  for (JvmtiEnv* env = it.first(); env != NULL; env = it.next(env)) {
    post_compiled_method_load(env, nm);
  }
}

// post a COMPILED_METHOD_LOAD event for a given environment
void JvmtiExport::post_compiled_method_load(JvmtiEnv* env, nmethod *nm) {
  if (env->phase() == JVMTI_PHASE_PRIMORDIAL || !env->is_enabled(JVMTI_EVENT_COMPILED_METHOD_LOAD)) {
    return;
  }
  jvmtiEventCompiledMethodLoad callback = env->callbacks()->CompiledMethodLoad;
  if (callback == NULL) {
    return;
  }
  JavaThread* thread = JavaThread::current();

  EVT_TRACE(JVMTI_EVENT_COMPILED_METHOD_LOAD,
           ("[%s] method compile load event sent %s.%s  ",
            JvmtiTrace::safe_get_thread_name(thread),
            (nm->method() == NULL) ? "NULL" : nm->method()->klass_name()->as_C_string(),
            (nm->method() == NULL) ? "NULL" : nm->method()->name()->as_C_string()));
  ResourceMark rm(thread);
  HandleMark hm(thread);

  // Add inlining information
  jvmtiCompiledMethodLoadInlineRecord* inlinerecord = create_inline_record(nm);
  // Pass inlining information through the void pointer
  JvmtiCompiledMethodLoadEventMark jem(thread, nm, inlinerecord);
  JvmtiJavaThreadEventTransition jet(thread);
  (*callback)(env->jvmti_external(), jem.jni_methodID(),
              jem.code_size(), jem.code_data(), jem.map_length(),
              jem.map(), jem.compile_info());
}

void JvmtiExport::post_dynamic_code_generated_internal(const char *name, const void *code_begin, const void *code_end) {
  assert(name != NULL && name[0] != '\0', "sanity check");

  JavaThread* thread = JavaThread::current();
  // In theory everyone coming thru here is in_vm but we need to be certain
  // because a callee will do a vm->native transition
  ThreadInVMfromUnknown __tiv;

  EVT_TRIG_TRACE(JVMTI_EVENT_DYNAMIC_CODE_GENERATED,
                 ("[%s] method dynamic code generated event triggered",
                 JvmtiTrace::safe_get_thread_name(thread)));
  JvmtiEnvIterator it;
  for (JvmtiEnv* env = it.first(); env != NULL; env = it.next(env)) {
    if (env->is_enabled(JVMTI_EVENT_DYNAMIC_CODE_GENERATED)) {
      EVT_TRACE(JVMTI_EVENT_DYNAMIC_CODE_GENERATED,
                ("[%s] dynamic code generated event sent for %s",
                JvmtiTrace::safe_get_thread_name(thread), name));
      JvmtiEventMark jem(thread);
      JvmtiJavaThreadEventTransition jet(thread);
      jint length = (jint)pointer_delta(code_end, code_begin, sizeof(char));
      jvmtiEventDynamicCodeGenerated callback = env->callbacks()->DynamicCodeGenerated;
      if (callback != NULL) {
        (*callback)(env->jvmti_external(), name, (void*)code_begin, length);
      }
    }
  }
}

void JvmtiExport::post_dynamic_code_generated(const char *name, const void *code_begin, const void *code_end) {
  jvmtiPhase phase = JvmtiEnv::get_phase();
  if (phase == JVMTI_PHASE_PRIMORDIAL || phase == JVMTI_PHASE_START) {
    post_dynamic_code_generated_internal(name, code_begin, code_end);
  } else {
    // It may not be safe to post the event from this thread.  Defer all
    // postings to the service thread so that it can perform them in a safe
    // context and in-order.
    MutexLocker ml(Service_lock, Mutex::_no_safepoint_check_flag);
    JvmtiDeferredEvent event = JvmtiDeferredEvent::dynamic_code_generated_event(
        name, code_begin, code_end);
    JvmtiDeferredEventQueue::enqueue(event);
  }
}


// post a DYNAMIC_CODE_GENERATED event for a given environment
// used by GenerateEvents
void JvmtiExport::post_dynamic_code_generated(JvmtiEnv* env, const char *name,
                                              const void *code_begin, const void *code_end)
{
  JavaThread* thread = JavaThread::current();
  EVT_TRIG_TRACE(JVMTI_EVENT_DYNAMIC_CODE_GENERATED,
                 ("[%s] dynamic code generated event triggered (by GenerateEvents)",
                  JvmtiTrace::safe_get_thread_name(thread)));
  if (env->is_enabled(JVMTI_EVENT_DYNAMIC_CODE_GENERATED)) {
    EVT_TRACE(JVMTI_EVENT_DYNAMIC_CODE_GENERATED,
              ("[%s] dynamic code generated event sent for %s",
               JvmtiTrace::safe_get_thread_name(thread), name));
    JvmtiEventMark jem(thread);
    JvmtiJavaThreadEventTransition jet(thread);
    jint length = (jint)pointer_delta(code_end, code_begin, sizeof(char));
    jvmtiEventDynamicCodeGenerated callback = env->callbacks()->DynamicCodeGenerated;
    if (callback != NULL) {
      (*callback)(env->jvmti_external(), name, (void*)code_begin, length);
    }
  }
}

// post a DynamicCodeGenerated event while holding locks in the VM.
void JvmtiExport::post_dynamic_code_generated_while_holding_locks(const char* name,
                                                                  address code_begin, address code_end)
{
  // register the stub with the current dynamic code event collector
  // Cannot take safepoint here so do not use state_for to get
  // jvmti thread state.
  JvmtiThreadState* state = JavaThread::current()->jvmti_thread_state();
  // state can only be NULL if the current thread is exiting which
  // should not happen since we're trying to post an event
  guarantee(state != NULL, "attempt to register stub via an exiting thread");
  JvmtiDynamicCodeEventCollector* collector = state->get_dynamic_code_event_collector();
  guarantee(collector != NULL, "attempt to register stub without event collector");
  collector->register_stub(name, code_begin, code_end);
}

// Collect all the vm internally allocated objects which are visible to java world
void JvmtiExport::record_vm_internal_object_allocation(oop obj) {
  Thread* thread = Thread::current_or_null();
  if (thread != NULL && thread->is_Java_thread())  {
    // Can not take safepoint here.
    NoSafepointVerifier no_sfpt;
    // Cannot take safepoint here so do not use state_for to get
    // jvmti thread state.
    JvmtiThreadState *state = ((JavaThread*)thread)->jvmti_thread_state();
    if (state != NULL) {
      // state is non NULL when VMObjectAllocEventCollector is enabled.
      JvmtiVMObjectAllocEventCollector *collector;
      collector = state->get_vm_object_alloc_event_collector();
      if (collector != NULL && collector->is_enabled()) {
        // Don't record classes as these will be notified via the ClassLoad
        // event.
        if (obj->klass() != SystemDictionary::Class_klass()) {
          collector->record_allocation(obj);
        }
      }
    }
  }
}

// Collect all the sampled allocated objects.
void JvmtiExport::record_sampled_internal_object_allocation(oop obj) {
  Thread* thread = Thread::current_or_null();
  if (thread != NULL && thread->is_Java_thread())  {
    // Can not take safepoint here.
    NoSafepointVerifier no_sfpt;
    // Cannot take safepoint here so do not use state_for to get
    // jvmti thread state.
    JvmtiThreadState *state = ((JavaThread*)thread)->jvmti_thread_state();
    if (state != NULL) {
      // state is non NULL when SampledObjectAllocEventCollector is enabled.
      JvmtiSampledObjectAllocEventCollector *collector;
      collector = state->get_sampled_object_alloc_event_collector();

      if (collector != NULL && collector->is_enabled()) {
        collector->record_allocation(obj);
      }
    }
  }
}

void JvmtiExport::post_garbage_collection_finish() {
  Thread *thread = Thread::current(); // this event is posted from VM-Thread.
  EVT_TRIG_TRACE(JVMTI_EVENT_GARBAGE_COLLECTION_FINISH,
                 ("[%s] garbage collection finish event triggered",
                  JvmtiTrace::safe_get_thread_name(thread)));
  JvmtiEnvIterator it;
  for (JvmtiEnv* env = it.first(); env != NULL; env = it.next(env)) {
    if (env->is_enabled(JVMTI_EVENT_GARBAGE_COLLECTION_FINISH)) {
      EVT_TRACE(JVMTI_EVENT_GARBAGE_COLLECTION_FINISH,
                ("[%s] garbage collection finish event sent",
                 JvmtiTrace::safe_get_thread_name(thread)));
      JvmtiThreadEventTransition jet(thread);
      // JNIEnv is NULL here because this event is posted from VM Thread
      jvmtiEventGarbageCollectionFinish callback = env->callbacks()->GarbageCollectionFinish;
      if (callback != NULL) {
        (*callback)(env->jvmti_external());
      }
    }
  }
}

void JvmtiExport::post_garbage_collection_start() {
  Thread* thread = Thread::current(); // this event is posted from vm-thread.
  EVT_TRIG_TRACE(JVMTI_EVENT_GARBAGE_COLLECTION_START,
                 ("[%s] garbage collection start event triggered",
                  JvmtiTrace::safe_get_thread_name(thread)));
  JvmtiEnvIterator it;
  for (JvmtiEnv* env = it.first(); env != NULL; env = it.next(env)) {
    if (env->is_enabled(JVMTI_EVENT_GARBAGE_COLLECTION_START)) {
      EVT_TRACE(JVMTI_EVENT_GARBAGE_COLLECTION_START,
                ("[%s] garbage collection start event sent",
                 JvmtiTrace::safe_get_thread_name(thread)));
      JvmtiThreadEventTransition jet(thread);
      // JNIEnv is NULL here because this event is posted from VM Thread
      jvmtiEventGarbageCollectionStart callback = env->callbacks()->GarbageCollectionStart;
      if (callback != NULL) {
        (*callback)(env->jvmti_external());
      }
    }
  }
}

void JvmtiExport::post_data_dump() {
  Thread *thread = Thread::current();
  EVT_TRIG_TRACE(JVMTI_EVENT_DATA_DUMP_REQUEST,
                 ("[%s] data dump request event triggered",
                  JvmtiTrace::safe_get_thread_name(thread)));
  JvmtiEnvIterator it;
  for (JvmtiEnv* env = it.first(); env != NULL; env = it.next(env)) {
    if (env->is_enabled(JVMTI_EVENT_DATA_DUMP_REQUEST)) {
      EVT_TRACE(JVMTI_EVENT_DATA_DUMP_REQUEST,
                ("[%s] data dump request event sent",
                 JvmtiTrace::safe_get_thread_name(thread)));
     JvmtiThreadEventTransition jet(thread);
     // JNIEnv is NULL here because this event is posted from VM Thread
     jvmtiEventDataDumpRequest callback = env->callbacks()->DataDumpRequest;
     if (callback != NULL) {
       (*callback)(env->jvmti_external());
     }
    }
  }
}

void JvmtiExport::post_monitor_contended_enter(JavaThread *thread, ObjectMonitor *obj_mntr) {
  oop object = (oop)obj_mntr->object();
  JvmtiThreadState *state = thread->jvmti_thread_state();
  if (state == NULL) {
    return;
  }

  HandleMark hm(thread);
  Handle h(thread, object);

  EVT_TRIG_TRACE(JVMTI_EVENT_MONITOR_CONTENDED_ENTER,
                     ("[%s] monitor contended enter event triggered",
                      JvmtiTrace::safe_get_thread_name(thread)));

  JvmtiEnvThreadStateIterator it(state);
  for (JvmtiEnvThreadState* ets = it.first(); ets != NULL; ets = it.next(ets)) {
    if (ets->is_enabled(JVMTI_EVENT_MONITOR_CONTENDED_ENTER)) {
      EVT_TRACE(JVMTI_EVENT_MONITOR_CONTENDED_ENTER,
                   ("[%s] monitor contended enter event sent",
                    JvmtiTrace::safe_get_thread_name(thread)));
      JvmtiMonitorEventMark  jem(thread, h());
      JvmtiEnv *env = ets->get_env();
      JvmtiThreadEventTransition jet(thread);
      jvmtiEventMonitorContendedEnter callback = env->callbacks()->MonitorContendedEnter;
      if (callback != NULL) {
        (*callback)(env->jvmti_external(), jem.jni_env(), jem.jni_thread(), jem.jni_object());
      }
    }
  }
}

void JvmtiExport::post_monitor_contended_entered(JavaThread *thread, ObjectMonitor *obj_mntr) {
  oop object = (oop)obj_mntr->object();
  JvmtiThreadState *state = thread->jvmti_thread_state();
  if (state == NULL) {
    return;
  }

  HandleMark hm(thread);
  Handle h(thread, object);

  EVT_TRIG_TRACE(JVMTI_EVENT_MONITOR_CONTENDED_ENTERED,
                     ("[%s] monitor contended entered event triggered",
                      JvmtiTrace::safe_get_thread_name(thread)));

  JvmtiEnvThreadStateIterator it(state);
  for (JvmtiEnvThreadState* ets = it.first(); ets != NULL; ets = it.next(ets)) {
    if (ets->is_enabled(JVMTI_EVENT_MONITOR_CONTENDED_ENTERED)) {
      EVT_TRACE(JVMTI_EVENT_MONITOR_CONTENDED_ENTERED,
                   ("[%s] monitor contended enter event sent",
                    JvmtiTrace::safe_get_thread_name(thread)));
      JvmtiMonitorEventMark  jem(thread, h());
      JvmtiEnv *env = ets->get_env();
      JvmtiThreadEventTransition jet(thread);
      jvmtiEventMonitorContendedEntered callback = env->callbacks()->MonitorContendedEntered;
      if (callback != NULL) {
        (*callback)(env->jvmti_external(), jem.jni_env(), jem.jni_thread(), jem.jni_object());
      }
    }
  }
}

void JvmtiExport::post_monitor_wait(JavaThread *thread, oop object,
                                          jlong timeout) {
  JvmtiThreadState *state = thread->jvmti_thread_state();
  if (state == NULL) {
    return;
  }

  HandleMark hm(thread);
  Handle h(thread, object);

  EVT_TRIG_TRACE(JVMTI_EVENT_MONITOR_WAIT,
                     ("[%s] monitor wait event triggered",
                      JvmtiTrace::safe_get_thread_name(thread)));

  JvmtiEnvThreadStateIterator it(state);
  for (JvmtiEnvThreadState* ets = it.first(); ets != NULL; ets = it.next(ets)) {
    if (ets->is_enabled(JVMTI_EVENT_MONITOR_WAIT)) {
      EVT_TRACE(JVMTI_EVENT_MONITOR_WAIT,
                   ("[%s] monitor wait event sent",
                    JvmtiTrace::safe_get_thread_name(thread)));
      JvmtiMonitorEventMark  jem(thread, h());
      JvmtiEnv *env = ets->get_env();
      JvmtiThreadEventTransition jet(thread);
      jvmtiEventMonitorWait callback = env->callbacks()->MonitorWait;
      if (callback != NULL) {
        (*callback)(env->jvmti_external(), jem.jni_env(), jem.jni_thread(),
                    jem.jni_object(), timeout);
      }
    }
  }
}

void JvmtiExport::post_monitor_waited(JavaThread *thread, ObjectMonitor *obj_mntr, jboolean timed_out) {
  oop object = (oop)obj_mntr->object();
  JvmtiThreadState *state = thread->jvmti_thread_state();
  if (state == NULL) {
    return;
  }

  HandleMark hm(thread);
  Handle h(thread, object);

  EVT_TRIG_TRACE(JVMTI_EVENT_MONITOR_WAITED,
                     ("[%s] monitor waited event triggered",
                      JvmtiTrace::safe_get_thread_name(thread)));

  JvmtiEnvThreadStateIterator it(state);
  for (JvmtiEnvThreadState* ets = it.first(); ets != NULL; ets = it.next(ets)) {
    if (ets->is_enabled(JVMTI_EVENT_MONITOR_WAITED)) {
      EVT_TRACE(JVMTI_EVENT_MONITOR_WAITED,
                   ("[%s] monitor waited event sent",
                    JvmtiTrace::safe_get_thread_name(thread)));
      JvmtiMonitorEventMark  jem(thread, h());
      JvmtiEnv *env = ets->get_env();
      JvmtiThreadEventTransition jet(thread);
      jvmtiEventMonitorWaited callback = env->callbacks()->MonitorWaited;
      if (callback != NULL) {
        (*callback)(env->jvmti_external(), jem.jni_env(), jem.jni_thread(),
                    jem.jni_object(), timed_out);
      }
    }
  }
}

void JvmtiExport::post_vm_object_alloc(JavaThread *thread, oop object) {
  EVT_TRIG_TRACE(JVMTI_EVENT_VM_OBJECT_ALLOC, ("[%s] Trg vm object alloc triggered",
                      JvmtiTrace::safe_get_thread_name(thread)));
  if (object == NULL) {
    return;
  }
  HandleMark hm(thread);
  Handle h(thread, object);
  JvmtiEnvIterator it;
  for (JvmtiEnv* env = it.first(); env != NULL; env = it.next(env)) {
    if (env->is_enabled(JVMTI_EVENT_VM_OBJECT_ALLOC)) {
      EVT_TRACE(JVMTI_EVENT_VM_OBJECT_ALLOC, ("[%s] Evt vmobject alloc sent %s",
                                         JvmtiTrace::safe_get_thread_name(thread),
                                         object==NULL? "NULL" : object->klass()->external_name()));

      JvmtiObjectAllocEventMark jem(thread, h());
      JvmtiJavaThreadEventTransition jet(thread);
      jvmtiEventVMObjectAlloc callback = env->callbacks()->VMObjectAlloc;
      if (callback != NULL) {
        (*callback)(env->jvmti_external(), jem.jni_env(), jem.jni_thread(),
                    jem.jni_jobject(), jem.jni_class(), jem.size());
      }
    }
  }
}

void JvmtiExport::post_sampled_object_alloc(JavaThread *thread, oop object) {
  JvmtiThreadState *state = thread->jvmti_thread_state();
  if (state == NULL) {
    return;
  }

  EVT_TRIG_TRACE(JVMTI_EVENT_SAMPLED_OBJECT_ALLOC,
                 ("[%s] Trg sampled object alloc triggered",
                  JvmtiTrace::safe_get_thread_name(thread)));
  if (object == NULL) {
    return;
  }
  HandleMark hm(thread);
  Handle h(thread, object);

  JvmtiEnvThreadStateIterator it(state);
  for (JvmtiEnvThreadState* ets = it.first(); ets != NULL; ets = it.next(ets)) {
    if (ets->is_enabled(JVMTI_EVENT_SAMPLED_OBJECT_ALLOC)) {
      EVT_TRACE(JVMTI_EVENT_SAMPLED_OBJECT_ALLOC,
                ("[%s] Evt sampled object alloc sent %s",
                 JvmtiTrace::safe_get_thread_name(thread),
                 object == NULL ? "NULL" : object->klass()->external_name()));

      JvmtiEnv *env = ets->get_env();
      JvmtiObjectAllocEventMark jem(thread, h());
      JvmtiJavaThreadEventTransition jet(thread);
      jvmtiEventSampledObjectAlloc callback = env->callbacks()->SampledObjectAlloc;
      if (callback != NULL) {
        (*callback)(env->jvmti_external(), jem.jni_env(), jem.jni_thread(),
                    jem.jni_jobject(), jem.jni_class(), jem.size());
      }
    }
  }
}

////////////////////////////////////////////////////////////////////////////////////////////////

void JvmtiExport::cleanup_thread(JavaThread* thread) {
  assert(JavaThread::current() == thread, "thread is not current");
  MutexLocker mu(JvmtiThreadState_lock);

  if (thread->jvmti_thread_state() != NULL) {
    // This has to happen after the thread state is removed, which is
    // why it is not in post_thread_end_event like its complement
    // Maybe both these functions should be rolled into the posts?
    JvmtiEventController::thread_ended(thread);
  }
}

void JvmtiExport::clear_detected_exception(JavaThread* thread) {
  assert(JavaThread::current() == thread, "thread is not current");

  JvmtiThreadState* state = thread->jvmti_thread_state();
  if (state != NULL) {
    state->clear_exception_state();
  }
}

void JvmtiExport::oops_do(OopClosure* f) {
  JvmtiCurrentBreakpoints::oops_do(f);
  JvmtiObjectAllocEventCollector::oops_do_for_all_threads(f);
}

void JvmtiExport::weak_oops_do(BoolObjectClosure* is_alive, OopClosure* f) {
  JvmtiTagMap::weak_oops_do(is_alive, f);
}

// Onload raw monitor transition.
void JvmtiExport::transition_pending_onload_raw_monitors() {
  JvmtiPendingMonitors::transition_raw_monitors();
}

////////////////////////////////////////////////////////////////////////////////////////////////
#if INCLUDE_SERVICES
// Attach is disabled if SERVICES is not included

// type for the Agent_OnAttach entry point
extern "C" {
  typedef jint (JNICALL *OnAttachEntry_t)(JavaVM*, char *, void *);
}

jint JvmtiExport::load_agent_library(const char *agent, const char *absParam,
                                     const char *options, outputStream* st) {
  char ebuf[1024] = {0};
  char buffer[JVM_MAXPATHLEN];
  void* library = NULL;
  jint result = JNI_ERR;
  const char *on_attach_symbols[] = AGENT_ONATTACH_SYMBOLS;
  size_t num_symbol_entries = ARRAY_SIZE(on_attach_symbols);

  // The abs paramter should be "true" or "false"
  bool is_absolute_path = (absParam != NULL) && (strcmp(absParam,"true")==0);

  // Initially marked as invalid. It will be set to valid if we can find the agent
  AgentLibrary *agent_lib = new AgentLibrary(agent, options, is_absolute_path, NULL);

  // Check for statically linked in agent. If not found then if the path is
  // absolute we attempt to load the library. Otherwise we try to load it
  // from the standard dll directory.

  if (!os::find_builtin_agent(agent_lib, on_attach_symbols, num_symbol_entries)) {
    if (is_absolute_path) {
      library = os::dll_load(agent, ebuf, sizeof ebuf);
    } else {
      // Try to load the agent from the standard dll directory
      if (os::dll_locate_lib(buffer, sizeof(buffer), Arguments::get_dll_dir(),
                             agent)) {
        library = os::dll_load(buffer, ebuf, sizeof ebuf);
      }
      if (library == NULL) {
        // not found - try OS default library path
        if (os::dll_build_name(buffer, sizeof(buffer), agent)) {
          library = os::dll_load(buffer, ebuf, sizeof ebuf);
        }
      }
    }
    if (library != NULL) {
      agent_lib->set_os_lib(library);
      agent_lib->set_valid();
    }
  }
  // If the library was loaded then we attempt to invoke the Agent_OnAttach
  // function
  if (agent_lib->valid()) {
    // Lookup the Agent_OnAttach function
    OnAttachEntry_t on_attach_entry = NULL;
    on_attach_entry = CAST_TO_FN_PTR(OnAttachEntry_t,
       os::find_agent_function(agent_lib, false, on_attach_symbols, num_symbol_entries));
    if (on_attach_entry == NULL) {
      // Agent_OnAttach missing - unload library
      if (!agent_lib->is_static_lib()) {
        os::dll_unload(library);
      }
      st->print_cr("%s is not available in %s",
                   on_attach_symbols[0], agent_lib->name());
      delete agent_lib;
    } else {
      // Invoke the Agent_OnAttach function
      JavaThread* THREAD = JavaThread::current();
      {
        extern struct JavaVM_ main_vm;
        JvmtiThreadEventMark jem(THREAD);
        JvmtiJavaThreadEventTransition jet(THREAD);

        result = (*on_attach_entry)(&main_vm, (char*)options, NULL);
      }

      // Agent_OnAttach may have used JNI
      if (HAS_PENDING_EXCEPTION) {
        CLEAR_PENDING_EXCEPTION;
      }

      // If OnAttach returns JNI_OK then we add it to the list of
      // agent libraries so that we can call Agent_OnUnload later.
      if (result == JNI_OK) {
        Arguments::add_loaded_agent(agent_lib);
      } else {
        delete agent_lib;
      }

      // Agent_OnAttach executed so completion status is JNI_OK
      st->print_cr("return code: %d", result);
      result = JNI_OK;
    }
  } else {
    st->print_cr("%s was not loaded.", agent);
    if (*ebuf != '\0') {
      st->print_cr("%s", ebuf);
    }
  }
  return result;
}

#endif // INCLUDE_SERVICES
////////////////////////////////////////////////////////////////////////////////////////////////

// Setup current current thread for event collection.
void JvmtiEventCollector::setup_jvmti_thread_state() {
  // set this event collector to be the current one.
  JvmtiThreadState* state = JvmtiThreadState::state_for(JavaThread::current());
  // state can only be NULL if the current thread is exiting which
  // should not happen since we're trying to configure for event collection
  guarantee(state != NULL, "exiting thread called setup_jvmti_thread_state");
  if (is_vm_object_alloc_event()) {
    JvmtiVMObjectAllocEventCollector *prev = state->get_vm_object_alloc_event_collector();

    // If we have a previous collector and it is disabled, it means this allocation came from a
    // callback induced VM Object allocation, do not register this collector then.
    if (prev && !prev->is_enabled()) {
      return;
    }
    _prev = prev;
    state->set_vm_object_alloc_event_collector((JvmtiVMObjectAllocEventCollector *)this);
  } else if (is_dynamic_code_event()) {
    _prev = state->get_dynamic_code_event_collector();
    state->set_dynamic_code_event_collector((JvmtiDynamicCodeEventCollector *)this);
  } else if (is_sampled_object_alloc_event()) {
    JvmtiSampledObjectAllocEventCollector *prev = state->get_sampled_object_alloc_event_collector();

    if (prev) {
      // JvmtiSampledObjectAllocEventCollector wants only one active collector
      // enabled. This allows to have a collector detect a user code requiring
      // a sample in the callback.
      return;
    }
    state->set_sampled_object_alloc_event_collector((JvmtiSampledObjectAllocEventCollector*) this);
  }

  _unset_jvmti_thread_state = true;
}

// Unset current event collection in this thread and reset it with previous
// collector.
void JvmtiEventCollector::unset_jvmti_thread_state() {
  if (!_unset_jvmti_thread_state) {
    return;
  }

  JvmtiThreadState* state = JavaThread::current()->jvmti_thread_state();
  if (state != NULL) {
    // restore the previous event collector (if any)
    if (is_vm_object_alloc_event()) {
      if (state->get_vm_object_alloc_event_collector() == this) {
        state->set_vm_object_alloc_event_collector((JvmtiVMObjectAllocEventCollector *)_prev);
      } else {
        // this thread's jvmti state was created during the scope of
        // the event collector.
      }
    } else if (is_dynamic_code_event()) {
      if (state->get_dynamic_code_event_collector() == this) {
        state->set_dynamic_code_event_collector((JvmtiDynamicCodeEventCollector *)_prev);
      } else {
        // this thread's jvmti state was created during the scope of
        // the event collector.
      }
    } else if (is_sampled_object_alloc_event()) {
      if (state->get_sampled_object_alloc_event_collector() == this) {
        state->set_sampled_object_alloc_event_collector((JvmtiSampledObjectAllocEventCollector*)_prev);
      } else {
        // this thread's jvmti state was created during the scope of
        // the event collector.
      }
    }
  }
}

// create the dynamic code event collector
JvmtiDynamicCodeEventCollector::JvmtiDynamicCodeEventCollector() : _code_blobs(NULL) {
  if (JvmtiExport::should_post_dynamic_code_generated()) {
    setup_jvmti_thread_state();
  }
}

// iterate over any code blob descriptors collected and post a
// DYNAMIC_CODE_GENERATED event to the profiler.
JvmtiDynamicCodeEventCollector::~JvmtiDynamicCodeEventCollector() {
  assert(!JavaThread::current()->owns_locks(), "all locks must be released to post deferred events");
 // iterate over any code blob descriptors that we collected
 if (_code_blobs != NULL) {
   for (int i=0; i<_code_blobs->length(); i++) {
     JvmtiCodeBlobDesc* blob = _code_blobs->at(i);
     JvmtiExport::post_dynamic_code_generated(blob->name(), blob->code_begin(), blob->code_end());
     FreeHeap(blob);
   }
   delete _code_blobs;
 }
 unset_jvmti_thread_state();
}

// register a stub
void JvmtiDynamicCodeEventCollector::register_stub(const char* name, address start, address end) {
 if (_code_blobs == NULL) {
   _code_blobs = new (ResourceObj::C_HEAP, mtInternal) GrowableArray<JvmtiCodeBlobDesc*>(1,true);
 }
 _code_blobs->append(new JvmtiCodeBlobDesc(name, start, end));
}

// Setup current thread to record vm allocated objects.
JvmtiObjectAllocEventCollector::JvmtiObjectAllocEventCollector() :
    _allocated(NULL), _enable(false), _post_callback(NULL) {
}

// Post vm_object_alloc event for vm allocated objects visible to java
// world.
void JvmtiObjectAllocEventCollector::generate_call_for_allocated() {
  if (_allocated) {
    set_enabled(false);
    for (int i = 0; i < _allocated->length(); i++) {
      oop obj = _allocated->at(i);
      _post_callback(JavaThread::current(), obj);
    }
    delete _allocated, _allocated = NULL;
  }
}

void JvmtiObjectAllocEventCollector::record_allocation(oop obj) {
  assert(is_enabled(), "Object alloc event collector is not enabled");
  if (_allocated == NULL) {
    _allocated = new (ResourceObj::C_HEAP, mtInternal) GrowableArray<oop>(1, true);
  }
  _allocated->push(obj);
}

// GC support.
void JvmtiObjectAllocEventCollector::oops_do(OopClosure* f) {
  if (_allocated) {
    for(int i = _allocated->length() - 1; i >= 0; i--) {
      if (_allocated->at(i) != NULL) {
        f->do_oop(_allocated->adr_at(i));
      }
    }
  }
}

void JvmtiObjectAllocEventCollector::oops_do_for_all_threads(OopClosure* f) {
  // no-op if jvmti not enabled
  if (!JvmtiEnv::environments_might_exist()) {
    return;
  }

  for (JavaThreadIteratorWithHandle jtiwh; JavaThread *jthr = jtiwh.next(); ) {
    JvmtiThreadState *state = jthr->jvmti_thread_state();
    if (state != NULL) {
      JvmtiObjectAllocEventCollector *collector;
      collector = state->get_vm_object_alloc_event_collector();
      while (collector != NULL) {
        collector->oops_do(f);
        collector = (JvmtiObjectAllocEventCollector*) collector->get_prev();
      }

      collector = state->get_sampled_object_alloc_event_collector();
      while (collector != NULL) {
        collector->oops_do(f);
        collector = (JvmtiObjectAllocEventCollector*) collector->get_prev();
      }
    }
  }
}


// Disable collection of VMObjectAlloc events
NoJvmtiVMObjectAllocMark::NoJvmtiVMObjectAllocMark() : _collector(NULL) {
  // a no-op if VMObjectAlloc event is not enabled
  if (!JvmtiExport::should_post_vm_object_alloc()) {
    return;
  }
  Thread* thread = Thread::current_or_null();
  if (thread != NULL && thread->is_Java_thread())  {
    JavaThread* current_thread = (JavaThread*)thread;
    JvmtiThreadState *state = current_thread->jvmti_thread_state();
    if (state != NULL) {
      JvmtiVMObjectAllocEventCollector *collector;
      collector = state->get_vm_object_alloc_event_collector();
      if (collector != NULL && collector->is_enabled()) {
        _collector = collector;
        _collector->set_enabled(false);
      }
    }
  }
}

// Re-Enable collection of VMObjectAlloc events (if previously enabled)
NoJvmtiVMObjectAllocMark::~NoJvmtiVMObjectAllocMark() {
  if (was_enabled()) {
    _collector->set_enabled(true);
  }
};

// Setup current thread to record vm allocated objects.
JvmtiVMObjectAllocEventCollector::JvmtiVMObjectAllocEventCollector() {
  if (JvmtiExport::should_post_vm_object_alloc()) {
    _enable = true;
    setup_jvmti_thread_state();
    _post_callback = JvmtiExport::post_vm_object_alloc;
  }
}

JvmtiVMObjectAllocEventCollector::~JvmtiVMObjectAllocEventCollector() {
  if (_enable) {
    generate_call_for_allocated();
  }
  unset_jvmti_thread_state();
}

bool JvmtiSampledObjectAllocEventCollector::object_alloc_is_safe_to_sample() {
  Thread* thread = Thread::current();
  // Really only sample allocations if this is a JavaThread and not the compiler
  // thread.
  if (!thread->is_Java_thread() || thread->is_Compiler_thread()) {
    return false;
  }

  if (MultiArray_lock->owner() == thread) {
    return false;
  }
  return true;
}

// Setup current thread to record sampled allocated objects.
JvmtiSampledObjectAllocEventCollector::JvmtiSampledObjectAllocEventCollector() {
  if (JvmtiExport::should_post_sampled_object_alloc()) {
    if (!object_alloc_is_safe_to_sample()) {
      return;
    }

    _enable = true;
    setup_jvmti_thread_state();
    _post_callback = JvmtiExport::post_sampled_object_alloc;
  }
}

JvmtiSampledObjectAllocEventCollector::~JvmtiSampledObjectAllocEventCollector() {
  if (!_enable) {
    return;
  }

  generate_call_for_allocated();
  unset_jvmti_thread_state();

  // Unset the sampling collector as present in assertion mode only.
  assert(Thread::current()->is_Java_thread(),
         "Should always be in a Java thread");
}

JvmtiGCMarker::JvmtiGCMarker() {
  // if there aren't any JVMTI environments then nothing to do
  if (!JvmtiEnv::environments_might_exist()) {
    return;
  }

  if (JvmtiExport::should_post_garbage_collection_start()) {
    JvmtiExport::post_garbage_collection_start();
  }

  if (SafepointSynchronize::is_at_safepoint()) {
    // Do clean up tasks that need to be done at a safepoint
    JvmtiEnvBase::check_for_periodic_clean_up();
  }
}

JvmtiGCMarker::~JvmtiGCMarker() {
  // if there aren't any JVMTI environments then nothing to do
  if (!JvmtiEnv::environments_might_exist()) {
    return;
  }

  // JVMTI notify gc finish
  if (JvmtiExport::should_post_garbage_collection_finish()) {
    JvmtiExport::post_garbage_collection_finish();
  }
}<|MERGE_RESOLUTION|>--- conflicted
+++ resolved
@@ -1206,12 +1206,9 @@
 bool              JvmtiExport::_can_post_frame_pop                        = false;
 bool              JvmtiExport::_can_pop_frame                             = false;
 bool              JvmtiExport::_can_force_early_return                    = false;
-<<<<<<< HEAD
 bool              JvmtiExport::_can_support_fibers                        = false;
 bool              JvmtiExport::_can_support_continuations                 = false;
-=======
 bool              JvmtiExport::_can_get_owned_monitor_info                = false;
->>>>>>> 8addc141
 
 bool              JvmtiExport::_early_vmstart_recorded                    = false;
 
