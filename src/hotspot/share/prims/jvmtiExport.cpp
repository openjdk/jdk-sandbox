/*
 * Copyright (c) 2003, 2019, Oracle and/or its affiliates. All rights reserved.
 * DO NOT ALTER OR REMOVE COPYRIGHT NOTICES OR THIS FILE HEADER.
 *
 * This code is free software; you can redistribute it and/or modify it
 * under the terms of the GNU General Public License version 2 only, as
 * published by the Free Software Foundation.
 *
 * This code is distributed in the hope that it will be useful, but WITHOUT
 * ANY WARRANTY; without even the implied warranty of MERCHANTABILITY or
 * FITNESS FOR A PARTICULAR PURPOSE.  See the GNU General Public License
 * version 2 for more details (a copy is included in the LICENSE file that
 * accompanied this code).
 *
 * You should have received a copy of the GNU General Public License version
 * 2 along with this work; if not, write to the Free Software Foundation,
 * Inc., 51 Franklin St, Fifth Floor, Boston, MA 02110-1301 USA.
 *
 * Please contact Oracle, 500 Oracle Parkway, Redwood Shores, CA 94065 USA
 * or visit www.oracle.com if you need additional information or have any
 * questions.
 *
 */

#include "precompiled.hpp"
#include "classfile/javaClasses.inline.hpp"
#include "classfile/moduleEntry.hpp"
#include "classfile/systemDictionary.hpp"
#include "code/nmethod.hpp"
#include "code/pcDesc.hpp"
#include "code/scopeDesc.hpp"
#include "interpreter/interpreter.hpp"
#include "jvmtifiles/jvmtiEnv.hpp"
#include "logging/log.hpp"
#include "logging/logStream.hpp"
#include "memory/allocation.inline.hpp"
#include "memory/resourceArea.hpp"
#include "memory/universe.hpp"
#include "oops/objArrayKlass.hpp"
#include "oops/objArrayOop.hpp"
#include "oops/oop.inline.hpp"
#include "prims/jvmtiCodeBlobEvents.hpp"
#include "prims/jvmtiEventController.hpp"
#include "prims/jvmtiEventController.inline.hpp"
#include "prims/jvmtiExport.hpp"
#include "prims/jvmtiImpl.hpp"
#include "prims/jvmtiManageCapabilities.hpp"
#include "prims/jvmtiRawMonitor.hpp"
#include "prims/jvmtiRedefineClasses.hpp"
#include "prims/jvmtiTagMap.hpp"
#include "prims/jvmtiThreadState.inline.hpp"
#include "runtime/arguments.hpp"
#include "runtime/fieldDescriptor.inline.hpp"
#include "runtime/handles.inline.hpp"
#include "runtime/interfaceSupport.inline.hpp"
#include "runtime/javaCalls.hpp"
#include "runtime/jniHandles.inline.hpp"
#include "runtime/objectMonitor.hpp"
#include "runtime/objectMonitor.inline.hpp"
#include "runtime/os.inline.hpp"
#include "runtime/safepointVerifiers.hpp"
#include "runtime/thread.inline.hpp"
#include "runtime/threadSMR.hpp"
#include "runtime/vframe.inline.hpp"
#include "utilities/macros.hpp"

#ifdef JVMTI_TRACE
#define EVT_TRACE(evt,out) if ((JvmtiTrace::event_trace_flags(evt) & JvmtiTrace::SHOW_EVENT_SENT) != 0) { SafeResourceMark rm; log_trace(jvmti) out; }
#define EVT_TRIG_TRACE(evt,out) if ((JvmtiTrace::event_trace_flags(evt) & JvmtiTrace::SHOW_EVENT_TRIGGER) != 0) { SafeResourceMark rm; log_trace(jvmti) out; }
#else
#define EVT_TRIG_TRACE(evt,out)
#define EVT_TRACE(evt,out)
#endif

///////////////////////////////////////////////////////////////
//
// JvmtiEventTransition
//
// TO DO --
//  more handle purging

// Use this for JavaThreads and state is  _thread_in_vm.
class JvmtiJavaThreadEventTransition : StackObj {
private:
  ResourceMark _rm;
  ThreadToNativeFromVM _transition;
  HandleMark _hm;

public:
  JvmtiJavaThreadEventTransition(JavaThread *thread) :
    _rm(),
    _transition(thread),
    _hm(thread)  {};
};

// For JavaThreads which are not in _thread_in_vm state
// and other system threads use this.
class JvmtiThreadEventTransition : StackObj {
private:
  ResourceMark _rm;
  HandleMark _hm;
  JavaThreadState _saved_state;
  JavaThread *_jthread;

public:
  JvmtiThreadEventTransition(Thread *thread) : _rm(), _hm() {
    if (thread->is_Java_thread()) {
       _jthread = (JavaThread *)thread;
       _saved_state = _jthread->thread_state();
       if (_saved_state == _thread_in_Java) {
         ThreadStateTransition::transition_from_java(_jthread, _thread_in_native);
       } else {
         ThreadStateTransition::transition(_jthread, _saved_state, _thread_in_native);
       }
    } else {
      _jthread = NULL;
    }
  }

  ~JvmtiThreadEventTransition() {
    if (_jthread != NULL)
      ThreadStateTransition::transition_from_native(_jthread, _saved_state);
  }
};


///////////////////////////////////////////////////////////////
//
// JvmtiEventMark
//

class JvmtiEventMark : public StackObj {
private:
  JavaThread *_thread;
  JNIEnv* _jni_env;
  JvmtiThreadState::ExceptionState _saved_exception_state;
#if 0
  JNIHandleBlock* _hblock;
#endif

public:
  JvmtiEventMark(JavaThread *thread) :  _thread(thread),
                                        _jni_env(thread->jni_environment()),
                                        _saved_exception_state(JvmtiThreadState::ES_CLEARED) {
#if 0
    _hblock = thread->active_handles();
    _hblock->clear_thoroughly(); // so we can be safe
#else
    // we want to use the code above - but that needs the JNIHandle changes - later...
    // for now, steal JNI push local frame code
    JvmtiThreadState *state = thread->jvmti_thread_state();
    // we are before an event.
    // Save current jvmti thread exception state.
    if (state != NULL) {
      _saved_exception_state = state->get_exception_state();
    }

    JNIHandleBlock* old_handles = thread->active_handles();
    JNIHandleBlock* new_handles = JNIHandleBlock::allocate_block(thread);
    assert(new_handles != NULL, "should not be NULL");
    new_handles->set_pop_frame_link(old_handles);
    thread->set_active_handles(new_handles);
#endif
    assert(thread == JavaThread::current(), "thread must be current!");
    thread->frame_anchor()->make_walkable(thread);
  };

  ~JvmtiEventMark() {
#if 0
    _hblock->clear(); // for consistency with future correct behavior
#else
    // we want to use the code above - but that needs the JNIHandle changes - later...
    // for now, steal JNI pop local frame code
    JNIHandleBlock* old_handles = _thread->active_handles();
    JNIHandleBlock* new_handles = old_handles->pop_frame_link();
    assert(new_handles != NULL, "should not be NULL");
    _thread->set_active_handles(new_handles);
    // Note that we set the pop_frame_link to NULL explicitly, otherwise
    // the release_block call will release the blocks.
    old_handles->set_pop_frame_link(NULL);
    JNIHandleBlock::release_block(old_handles, _thread); // may block
#endif

    JvmtiThreadState* state = _thread->jvmti_thread_state();
    // we are continuing after an event.
    if (state != NULL) {
      // Restore the jvmti thread exception state.
      state->restore_exception_state(_saved_exception_state);
    }
  }

#if 0
  jobject to_jobject(oop obj) { return obj == NULL? NULL : _hblock->allocate_handle_fast(obj); }
#else
  // we want to use the code above - but that needs the JNIHandle changes - later...
  // for now, use regular make_local
  jobject to_jobject(oop obj) { return JNIHandles::make_local(_thread,obj); }
#endif

  jclass to_jclass(Klass* klass) { return (klass == NULL ? NULL : (jclass)to_jobject(klass->java_mirror())); }

  jmethodID to_jmethodID(const methodHandle& method) { return method->jmethod_id(); }

  JNIEnv* jni_env() { return _jni_env; }
};

class JvmtiThreadEventMark : public JvmtiEventMark {
private:
  jthread _jt;

public:
  JvmtiThreadEventMark(JavaThread *thread) :
    JvmtiEventMark(thread) {
    _jt = (jthread)(to_jobject(thread->threadObj()));
  };
 jthread jni_thread() { return _jt; }
};

class JvmtiClassEventMark : public JvmtiThreadEventMark {
private:
  jclass _jc;

public:
  JvmtiClassEventMark(JavaThread *thread, Klass* klass) :
    JvmtiThreadEventMark(thread) {
    _jc = to_jclass(klass);
  };
  jclass jni_class() { return _jc; }
};

class JvmtiMethodEventMark : public JvmtiThreadEventMark {
private:
  jmethodID _mid;

public:
  JvmtiMethodEventMark(JavaThread *thread, const methodHandle& method) :
    JvmtiThreadEventMark(thread),
    _mid(to_jmethodID(method)) {};
  jmethodID jni_methodID() { return _mid; }
};

class JvmtiLocationEventMark : public JvmtiMethodEventMark {
private:
  jlocation _loc;

public:
  JvmtiLocationEventMark(JavaThread *thread, const methodHandle& method, address location) :
    JvmtiMethodEventMark(thread, method),
    _loc(location - method->code_base()) {};
  jlocation location() { return _loc; }
};

class JvmtiExceptionEventMark : public JvmtiLocationEventMark {
private:
  jobject _exc;

public:
  JvmtiExceptionEventMark(JavaThread *thread, const methodHandle& method, address location, Handle exception) :
    JvmtiLocationEventMark(thread, method, location),
    _exc(to_jobject(exception())) {};
  jobject exception() { return _exc; }
};

class JvmtiClassFileLoadEventMark : public JvmtiThreadEventMark {
private:
  const char *_class_name;
  jobject _jloader;
  jobject _protection_domain;
  jclass  _class_being_redefined;

public:
  JvmtiClassFileLoadEventMark(JavaThread *thread, Symbol* name,
     Handle class_loader, Handle prot_domain, Klass* class_being_redefined) : JvmtiThreadEventMark(thread) {
      _class_name = name != NULL? name->as_utf8() : NULL;
      _jloader = (jobject)to_jobject(class_loader());
      _protection_domain = (jobject)to_jobject(prot_domain());
      if (class_being_redefined == NULL) {
        _class_being_redefined = NULL;
      } else {
        _class_being_redefined = (jclass)to_jclass(class_being_redefined);
      }
  };
  const char *class_name() {
    return _class_name;
  }
  jobject jloader() {
    return _jloader;
  }
  jobject protection_domain() {
    return _protection_domain;
  }
  jclass class_being_redefined() {
    return _class_being_redefined;
  }
};

//////////////////////////////////////////////////////////////////////////////

int               JvmtiExport::_field_access_count                        = 0;
int               JvmtiExport::_field_modification_count                  = 0;

bool              JvmtiExport::_can_access_local_variables                = false;
bool              JvmtiExport::_can_hotswap_or_post_breakpoint            = false;
bool              JvmtiExport::_can_modify_any_class                      = false;
bool              JvmtiExport::_can_walk_any_space                        = false;

bool              JvmtiExport::_has_redefined_a_class                     = false;
bool              JvmtiExport::_all_dependencies_are_recorded             = false;

//
// field access management
//

// interpreter generator needs the address of the counter
address JvmtiExport::get_field_access_count_addr() {
  // We don't grab a lock because we don't want to
  // serialize field access between all threads. This means that a
  // thread on another processor can see the wrong count value and
  // may either miss making a needed call into post_field_access()
  // or will make an unneeded call into post_field_access(). We pay
  // this price to avoid slowing down the VM when we aren't watching
  // field accesses.
  // Other access/mutation safe by virtue of being in VM state.
  return (address)(&_field_access_count);
}

//
// field modification management
//

// interpreter generator needs the address of the counter
address JvmtiExport::get_field_modification_count_addr() {
  // We don't grab a lock because we don't
  // want to serialize field modification between all threads. This
  // means that a thread on another processor can see the wrong
  // count value and may either miss making a needed call into
  // post_field_modification() or will make an unneeded call into
  // post_field_modification(). We pay this price to avoid slowing
  // down the VM when we aren't watching field modifications.
  // Other access/mutation safe by virtue of being in VM state.
  return (address)(&_field_modification_count);
}


///////////////////////////////////////////////////////////////
// Functions needed by java.lang.instrument for starting up javaagent.
///////////////////////////////////////////////////////////////

jint
JvmtiExport::get_jvmti_interface(JavaVM *jvm, void **penv, jint version) {
  // The JVMTI_VERSION_INTERFACE_JVMTI part of the version number
  // has already been validated in JNI GetEnv().
  int major, minor, micro;

  // micro version doesn't matter here (yet?)
  decode_version_values(version, &major, &minor, &micro);
  switch (major) {
    case 1:
      switch (minor) {
        case 0:  // version 1.0.<micro> is recognized
        case 1:  // version 1.1.<micro> is recognized
        case 2:  // version 1.2.<micro> is recognized
          break;

        default:
          return JNI_EVERSION;  // unsupported minor version number
      }
      break;
    case 9:
      switch (minor) {
        case 0:  // version 9.0.<micro> is recognized
          break;
        default:
          return JNI_EVERSION;  // unsupported minor version number
      }
      break;
    case 11:
      switch (minor) {
        case 0:  // version 11.0.<micro> is recognized
          break;
        default:
          return JNI_EVERSION;  // unsupported minor version number
      }
      break;
    default:
      // Starting from 13 we do not care about minor version anymore
      if (major < 13 || major > Abstract_VM_Version::vm_major_version()) {
        return JNI_EVERSION;  // unsupported major version number
      }
  }

  if (JvmtiEnv::get_phase() == JVMTI_PHASE_LIVE) {
    JavaThread* current_thread = JavaThread::current();
    // transition code: native to VM
    ThreadInVMfromNative __tiv(current_thread);
    VM_ENTRY_BASE(jvmtiEnv*, JvmtiExport::get_jvmti_interface, current_thread)
    debug_only(VMNativeEntryWrapper __vew;)

    JvmtiEnv *jvmti_env = JvmtiEnv::create_a_jvmti(version);
    *penv = jvmti_env->jvmti_external();  // actual type is jvmtiEnv* -- not to be confused with JvmtiEnv*
    return JNI_OK;

  } else if (JvmtiEnv::get_phase() == JVMTI_PHASE_ONLOAD) {
    // not live, no thread to transition
    JvmtiEnv *jvmti_env = JvmtiEnv::create_a_jvmti(version);
    *penv = jvmti_env->jvmti_external();  // actual type is jvmtiEnv* -- not to be confused with JvmtiEnv*
    return JNI_OK;

  } else {
    // Called at the wrong time
    *penv = NULL;
    return JNI_EDETACHED;
  }
}

void
JvmtiExport::add_default_read_edges(Handle h_module, TRAPS) {
  if (!Universe::is_module_initialized()) {
    return; // extra safety
  }
  assert(!h_module.is_null(), "module should always be set");

  // Invoke the transformedByAgent method
  JavaValue result(T_VOID);
  JavaCalls::call_static(&result,
                         SystemDictionary::module_Modules_klass(),
                         vmSymbols::transformedByAgent_name(),
                         vmSymbols::transformedByAgent_signature(),
                         h_module,
                         THREAD);

  if (HAS_PENDING_EXCEPTION) {
    LogTarget(Trace, jvmti) log;
    LogStream log_stream(log);
    java_lang_Throwable::print(PENDING_EXCEPTION, &log_stream);
    log_stream.cr();
    CLEAR_PENDING_EXCEPTION;
    return;
  }
}

jvmtiError
JvmtiExport::add_module_reads(Handle module, Handle to_module, TRAPS) {
  if (!Universe::is_module_initialized()) {
    return JVMTI_ERROR_NONE; // extra safety
  }
  assert(!module.is_null(), "module should always be set");
  assert(!to_module.is_null(), "to_module should always be set");

  // Invoke the addReads method
  JavaValue result(T_VOID);
  JavaCalls::call_static(&result,
                         SystemDictionary::module_Modules_klass(),
                         vmSymbols::addReads_name(),
                         vmSymbols::addReads_signature(),
                         module,
                         to_module,
                         THREAD);

  if (HAS_PENDING_EXCEPTION) {
    LogTarget(Trace, jvmti) log;
    LogStream log_stream(log);
    java_lang_Throwable::print(PENDING_EXCEPTION, &log_stream);
    log_stream.cr();
    CLEAR_PENDING_EXCEPTION;
    return JVMTI_ERROR_INTERNAL;
  }
  return JVMTI_ERROR_NONE;
}

jvmtiError
JvmtiExport::add_module_exports(Handle module, Handle pkg_name, Handle to_module, TRAPS) {
  if (!Universe::is_module_initialized()) {
    return JVMTI_ERROR_NONE; // extra safety
  }
  assert(!module.is_null(), "module should always be set");
  assert(!to_module.is_null(), "to_module should always be set");
  assert(!pkg_name.is_null(), "pkg_name should always be set");

  // Invoke the addExports method
  JavaValue result(T_VOID);
  JavaCalls::call_static(&result,
                         SystemDictionary::module_Modules_klass(),
                         vmSymbols::addExports_name(),
                         vmSymbols::addExports_signature(),
                         module,
                         pkg_name,
                         to_module,
                         THREAD);

  if (HAS_PENDING_EXCEPTION) {
    Symbol* ex_name = PENDING_EXCEPTION->klass()->name();
    LogTarget(Trace, jvmti) log;
    LogStream log_stream(log);
    java_lang_Throwable::print(PENDING_EXCEPTION, &log_stream);
    log_stream.cr();
    CLEAR_PENDING_EXCEPTION;
    if (ex_name == vmSymbols::java_lang_IllegalArgumentException()) {
      return JVMTI_ERROR_ILLEGAL_ARGUMENT;
    }
    return JVMTI_ERROR_INTERNAL;
  }
  return JVMTI_ERROR_NONE;
}

jvmtiError
JvmtiExport::add_module_opens(Handle module, Handle pkg_name, Handle to_module, TRAPS) {
  if (!Universe::is_module_initialized()) {
    return JVMTI_ERROR_NONE; // extra safety
  }
  assert(!module.is_null(), "module should always be set");
  assert(!to_module.is_null(), "to_module should always be set");
  assert(!pkg_name.is_null(), "pkg_name should always be set");

  // Invoke the addOpens method
  JavaValue result(T_VOID);
  JavaCalls::call_static(&result,
                         SystemDictionary::module_Modules_klass(),
                         vmSymbols::addOpens_name(),
                         vmSymbols::addExports_signature(),
                         module,
                         pkg_name,
                         to_module,
                         THREAD);

  if (HAS_PENDING_EXCEPTION) {
    Symbol* ex_name = PENDING_EXCEPTION->klass()->name();
    LogTarget(Trace, jvmti) log;
    LogStream log_stream(log);
    java_lang_Throwable::print(PENDING_EXCEPTION, &log_stream);
    log_stream.cr();
    CLEAR_PENDING_EXCEPTION;
    if (ex_name == vmSymbols::java_lang_IllegalArgumentException()) {
      return JVMTI_ERROR_ILLEGAL_ARGUMENT;
    }
    return JVMTI_ERROR_INTERNAL;
  }
  return JVMTI_ERROR_NONE;
}

jvmtiError
JvmtiExport::add_module_uses(Handle module, Handle service, TRAPS) {
  if (!Universe::is_module_initialized()) {
    return JVMTI_ERROR_NONE; // extra safety
  }
  assert(!module.is_null(), "module should always be set");
  assert(!service.is_null(), "service should always be set");

  // Invoke the addUses method
  JavaValue result(T_VOID);
  JavaCalls::call_static(&result,
                         SystemDictionary::module_Modules_klass(),
                         vmSymbols::addUses_name(),
                         vmSymbols::addUses_signature(),
                         module,
                         service,
                         THREAD);

  if (HAS_PENDING_EXCEPTION) {
    LogTarget(Trace, jvmti) log;
    LogStream log_stream(log);
    java_lang_Throwable::print(PENDING_EXCEPTION, &log_stream);
    log_stream.cr();
    CLEAR_PENDING_EXCEPTION;
    return JVMTI_ERROR_INTERNAL;
  }
  return JVMTI_ERROR_NONE;
}

jvmtiError
JvmtiExport::add_module_provides(Handle module, Handle service, Handle impl_class, TRAPS) {
  if (!Universe::is_module_initialized()) {
    return JVMTI_ERROR_NONE; // extra safety
  }
  assert(!module.is_null(), "module should always be set");
  assert(!service.is_null(), "service should always be set");
  assert(!impl_class.is_null(), "impl_class should always be set");

  // Invoke the addProvides method
  JavaValue result(T_VOID);
  JavaCalls::call_static(&result,
                         SystemDictionary::module_Modules_klass(),
                         vmSymbols::addProvides_name(),
                         vmSymbols::addProvides_signature(),
                         module,
                         service,
                         impl_class,
                         THREAD);

  if (HAS_PENDING_EXCEPTION) {
    LogTarget(Trace, jvmti) log;
    LogStream log_stream(log);
    java_lang_Throwable::print(PENDING_EXCEPTION, &log_stream);
    log_stream.cr();
    CLEAR_PENDING_EXCEPTION;
    return JVMTI_ERROR_INTERNAL;
  }
  return JVMTI_ERROR_NONE;
}

void
JvmtiExport::decode_version_values(jint version, int * major, int * minor,
                                   int * micro) {
  *major = (version & JVMTI_VERSION_MASK_MAJOR) >> JVMTI_VERSION_SHIFT_MAJOR;
  *minor = (version & JVMTI_VERSION_MASK_MINOR) >> JVMTI_VERSION_SHIFT_MINOR;
  *micro = (version & JVMTI_VERSION_MASK_MICRO) >> JVMTI_VERSION_SHIFT_MICRO;
}

void JvmtiExport::enter_primordial_phase() {
  JvmtiEnvBase::set_phase(JVMTI_PHASE_PRIMORDIAL);
}

void JvmtiExport::enter_early_start_phase() {
  set_early_vmstart_recorded(true);
}

void JvmtiExport::enter_start_phase() {
  JvmtiEnvBase::set_phase(JVMTI_PHASE_START);
}

void JvmtiExport::enter_onload_phase() {
  JvmtiEnvBase::set_phase(JVMTI_PHASE_ONLOAD);
}

void JvmtiExport::enter_live_phase() {
  JvmtiEnvBase::set_phase(JVMTI_PHASE_LIVE);
}

//
// JVMTI events that the VM posts to the debugger and also startup agent
// and call the agent's premain() for java.lang.instrument.
//

void JvmtiExport::post_early_vm_start() {
  EVT_TRIG_TRACE(JVMTI_EVENT_VM_START, ("Trg Early VM start event triggered" ));

  // can now enable some events
  JvmtiEventController::vm_start();

  JvmtiEnvIterator it;
  for (JvmtiEnv* env = it.first(); env != NULL; env = it.next(env)) {
    // Only early vmstart envs post early VMStart event
    if (env->early_vmstart_env() && env->is_enabled(JVMTI_EVENT_VM_START)) {
      EVT_TRACE(JVMTI_EVENT_VM_START, ("Evt Early VM start event sent" ));
      JavaThread *thread  = JavaThread::current();
      JvmtiThreadEventMark jem(thread);
      JvmtiJavaThreadEventTransition jet(thread);
      jvmtiEventVMStart callback = env->callbacks()->VMStart;
      if (callback != NULL) {
        (*callback)(env->jvmti_external(), jem.jni_env());
      }
    }
  }
}

void JvmtiExport::post_vm_start() {
  EVT_TRIG_TRACE(JVMTI_EVENT_VM_START, ("Trg VM start event triggered" ));

  // can now enable some events
  JvmtiEventController::vm_start();

  JvmtiEnvIterator it;
  for (JvmtiEnv* env = it.first(); env != NULL; env = it.next(env)) {
    // Early vmstart envs do not post normal VMStart event
    if (!env->early_vmstart_env() && env->is_enabled(JVMTI_EVENT_VM_START)) {
      EVT_TRACE(JVMTI_EVENT_VM_START, ("Evt VM start event sent" ));

      JavaThread *thread  = JavaThread::current();
      JvmtiThreadEventMark jem(thread);
      JvmtiJavaThreadEventTransition jet(thread);
      jvmtiEventVMStart callback = env->callbacks()->VMStart;
      if (callback != NULL) {
        (*callback)(env->jvmti_external(), jem.jni_env());
      }
    }
  }
}


void JvmtiExport::post_vm_initialized() {
  EVT_TRIG_TRACE(JVMTI_EVENT_VM_INIT, ("Trg VM init event triggered" ));

  // can now enable events
  JvmtiEventController::vm_init();

  JvmtiEnvIterator it;
  for (JvmtiEnv* env = it.first(); env != NULL; env = it.next(env)) {
    if (env->is_enabled(JVMTI_EVENT_VM_INIT)) {
      EVT_TRACE(JVMTI_EVENT_VM_INIT, ("Evt VM init event sent" ));

      JavaThread *thread  = JavaThread::current();
      JvmtiThreadEventMark jem(thread);
      JvmtiJavaThreadEventTransition jet(thread);
      jvmtiEventVMInit callback = env->callbacks()->VMInit;
      if (callback != NULL) {
        (*callback)(env->jvmti_external(), jem.jni_env(), jem.jni_thread());
      }
    }
  }
}


void JvmtiExport::post_vm_death() {
  EVT_TRIG_TRACE(JVMTI_EVENT_VM_DEATH, ("Trg VM death event triggered" ));

  JvmtiEnvIterator it;
  for (JvmtiEnv* env = it.first(); env != NULL; env = it.next(env)) {
    if (env->is_enabled(JVMTI_EVENT_VM_DEATH)) {
      EVT_TRACE(JVMTI_EVENT_VM_DEATH, ("Evt VM death event sent" ));

      JavaThread *thread  = JavaThread::current();
      JvmtiEventMark jem(thread);
      JvmtiJavaThreadEventTransition jet(thread);
      jvmtiEventVMDeath callback = env->callbacks()->VMDeath;
      if (callback != NULL) {
        (*callback)(env->jvmti_external(), jem.jni_env());
      }
    }
  }

  JvmtiEnvBase::set_phase(JVMTI_PHASE_DEAD);
  JvmtiEventController::vm_death();
}

char**
JvmtiExport::get_all_native_method_prefixes(int* count_ptr) {
  // Have to grab JVMTI thread state lock to be sure environment doesn't
  // go away while we iterate them.  No locks during VM bring-up.
  if (Threads::number_of_threads() == 0 || SafepointSynchronize::is_at_safepoint()) {
    return JvmtiEnvBase::get_all_native_method_prefixes(count_ptr);
  } else {
    MutexLocker mu(JvmtiThreadState_lock);
    return JvmtiEnvBase::get_all_native_method_prefixes(count_ptr);
  }
}

// Convert an external thread reference to a JavaThread found on the
// specified ThreadsList. The ThreadsListHandle in the caller "protects"
// the returned JavaThread *.
//
// If thread_oop_p is not NULL, then the caller wants to use the oop
// after this call so the oop is returned. On success, *jt_pp is set
// to the converted JavaThread * and JVMTI_ERROR_NONE is returned.
// On error, returns various JVMTI_ERROR_* values.
//
jvmtiError
JvmtiExport::cv_external_thread_to_JavaThread(ThreadsList * t_list,
                                              jthread thread,
                                              JavaThread ** jt_pp,
                                              oop * thread_oop_p) {
  assert(t_list != NULL, "must have a ThreadsList");
  assert(jt_pp != NULL, "must have a return JavaThread pointer");
  // thread_oop_p is optional so no assert()

  oop thread_oop = JNIHandles::resolve_external_guard(thread);
  if (thread_oop == NULL) {
    // NULL jthread, GC'ed jthread or a bad JNI handle.
    return JVMTI_ERROR_INVALID_THREAD;
  }
  // Looks like an oop at this point.

  if (!thread_oop->is_a(SystemDictionary::Thread_klass())) {
    // The oop is not a java.lang.Thread.
    return JVMTI_ERROR_INVALID_THREAD;
  }
  // Looks like a java.lang.Thread oop at this point.

  if (thread_oop_p != NULL) {
    // Return the oop to the caller; the caller may still want
    // the oop even if this function returns an error.
    *thread_oop_p = thread_oop;
  }

  JavaThread * java_thread = java_lang_Thread::thread(thread_oop);
  if (java_thread == NULL) {
    // The java.lang.Thread does not contain a JavaThread * so it has
    // not yet run or it has died.
    return JVMTI_ERROR_THREAD_NOT_ALIVE;
  }
  // Looks like a live JavaThread at this point.

  // We do not check the EnableThreadSMRExtraValidityChecks option
  // for this includes() call because JVM/TI's spec is tighter.
  if (!t_list->includes(java_thread)) {
    // Not on the JavaThreads list so it is not alive.
    return JVMTI_ERROR_THREAD_NOT_ALIVE;
  }

  // Return a live JavaThread that is "protected" by the
  // ThreadsListHandle in the caller.
  *jt_pp = java_thread;

  return JVMTI_ERROR_NONE;
}

// Convert an oop to a JavaThread found on the specified ThreadsList.
// The ThreadsListHandle in the caller "protects" the returned
// JavaThread *.
//
// On success, *jt_pp is set to the converted JavaThread * and
// JVMTI_ERROR_NONE is returned. On error, returns various
// JVMTI_ERROR_* values.
//
jvmtiError
JvmtiExport::cv_oop_to_JavaThread(ThreadsList * t_list, oop thread_oop,
                                  JavaThread ** jt_pp) {
  assert(t_list != NULL, "must have a ThreadsList");
  assert(thread_oop != NULL, "must have an oop");
  assert(jt_pp != NULL, "must have a return JavaThread pointer");

  if (!thread_oop->is_a(SystemDictionary::Thread_klass())) {
    // The oop is not a java.lang.Thread.
    return JVMTI_ERROR_INVALID_THREAD;
  }
  // Looks like a java.lang.Thread oop at this point.

  JavaThread * java_thread = java_lang_Thread::thread(thread_oop);
  if (java_thread == NULL) {
    // The java.lang.Thread does not contain a JavaThread * so it has
    // not yet run or it has died.
    return JVMTI_ERROR_THREAD_NOT_ALIVE;
  }
  // Looks like a live JavaThread at this point.

  // We do not check the EnableThreadSMRExtraValidityChecks option
  // for this includes() call because JVM/TI's spec is tighter.
  if (!t_list->includes(java_thread)) {
    // Not on the JavaThreads list so it is not alive.
    return JVMTI_ERROR_THREAD_NOT_ALIVE;
  }

  // Return a live JavaThread that is "protected" by the
  // ThreadsListHandle in the caller.
  *jt_pp = java_thread;

  return JVMTI_ERROR_NONE;
}

class JvmtiClassFileLoadHookPoster : public StackObj {
 private:
  Symbol*            _h_name;
  Handle               _class_loader;
  Handle               _h_protection_domain;
  unsigned char **     _data_ptr;
  unsigned char **     _end_ptr;
  JavaThread *         _thread;
  jint                 _curr_len;
  unsigned char *      _curr_data;
  JvmtiEnv *           _curr_env;
  JvmtiCachedClassFileData ** _cached_class_file_ptr;
  JvmtiThreadState *   _state;
  Klass*               _class_being_redefined;
  JvmtiClassLoadKind   _load_kind;
  bool                 _has_been_modified;

 public:
  inline JvmtiClassFileLoadHookPoster(Symbol* h_name, Handle class_loader,
                                      Handle h_protection_domain,
                                      unsigned char **data_ptr, unsigned char **end_ptr,
                                      JvmtiCachedClassFileData **cache_ptr) {
    _h_name = h_name;
    _class_loader = class_loader;
    _h_protection_domain = h_protection_domain;
    _data_ptr = data_ptr;
    _end_ptr = end_ptr;
    _thread = JavaThread::current();
    _curr_len = *end_ptr - *data_ptr;
    _curr_data = *data_ptr;
    _curr_env = NULL;
    _cached_class_file_ptr = cache_ptr;
    _has_been_modified = false;

    _state = _thread->jvmti_thread_state();
    if (_state != NULL) {
      _class_being_redefined = _state->get_class_being_redefined();
      _load_kind = _state->get_class_load_kind();
      Klass* klass = (_class_being_redefined == NULL) ? NULL : _class_being_redefined;
      if (_load_kind != jvmti_class_load_kind_load && klass != NULL) {
        ModuleEntry* module_entry = InstanceKlass::cast(klass)->module();
        assert(module_entry != NULL, "module_entry should always be set");
        if (module_entry->is_named() &&
            module_entry->module() != NULL &&
            !module_entry->has_default_read_edges()) {
          if (!module_entry->set_has_default_read_edges()) {
            // We won a potential race.
            // Add read edges to the unnamed modules of the bootstrap and app class loaders
            Handle class_module(_thread, module_entry->module()); // Obtain j.l.r.Module
            JvmtiExport::add_default_read_edges(class_module, _thread);
          }
        }
      }
      // Clear class_being_redefined flag here. The action
      // from agent handler could generate a new class file load
      // hook event and if it is not cleared the new event generated
      // from regular class file load could have this stale redefined
      // class handle info.
      _state->clear_class_being_redefined();
    } else {
      // redefine and retransform will always set the thread state
      _class_being_redefined = NULL;
      _load_kind = jvmti_class_load_kind_load;
    }
  }

  void post() {
    post_all_envs();
    copy_modified_data();
  }

  bool has_been_modified() { return _has_been_modified; }

 private:
  void post_all_envs() {
    if (_load_kind != jvmti_class_load_kind_retransform) {
      // for class load and redefine,
      // call the non-retransformable agents
      JvmtiEnvIterator it;
      for (JvmtiEnv* env = it.first(); env != NULL; env = it.next(env)) {
        if (!env->is_retransformable() && env->is_enabled(JVMTI_EVENT_CLASS_FILE_LOAD_HOOK)) {
          // non-retransformable agents cannot retransform back,
          // so no need to cache the original class file bytes
          post_to_env(env, false);
        }
      }
    }
    JvmtiEnvIterator it;
    for (JvmtiEnv* env = it.first(); env != NULL; env = it.next(env)) {
      // retransformable agents get all events
      if (env->is_retransformable() && env->is_enabled(JVMTI_EVENT_CLASS_FILE_LOAD_HOOK)) {
        // retransformable agents need to cache the original class file
        // bytes if changes are made via the ClassFileLoadHook
        post_to_env(env, true);
      }
    }
  }

  void post_to_env(JvmtiEnv* env, bool caching_needed) {
    if (env->phase() == JVMTI_PHASE_PRIMORDIAL && !env->early_class_hook_env()) {
      return;
    }
    unsigned char *new_data = NULL;
    jint new_len = 0;
    JvmtiClassFileLoadEventMark jem(_thread, _h_name, _class_loader,
                                    _h_protection_domain,
                                    _class_being_redefined);
    JvmtiJavaThreadEventTransition jet(_thread);
    jvmtiEventClassFileLoadHook callback = env->callbacks()->ClassFileLoadHook;
    if (callback != NULL) {
      (*callback)(env->jvmti_external(), jem.jni_env(),
                  jem.class_being_redefined(),
                  jem.jloader(), jem.class_name(),
                  jem.protection_domain(),
                  _curr_len, _curr_data,
                  &new_len, &new_data);
    }
    if (new_data != NULL) {
      // this agent has modified class data.
      _has_been_modified = true;
      if (caching_needed && *_cached_class_file_ptr == NULL) {
        // data has been changed by the new retransformable agent
        // and it hasn't already been cached, cache it
        JvmtiCachedClassFileData *p;
        p = (JvmtiCachedClassFileData *)os::malloc(
          offset_of(JvmtiCachedClassFileData, data) + _curr_len, mtInternal);
        if (p == NULL) {
          vm_exit_out_of_memory(offset_of(JvmtiCachedClassFileData, data) + _curr_len,
            OOM_MALLOC_ERROR,
            "unable to allocate cached copy of original class bytes");
        }
        p->length = _curr_len;
        memcpy(p->data, _curr_data, _curr_len);
        *_cached_class_file_ptr = p;
      }

      if (_curr_data != *_data_ptr) {
        // curr_data is previous agent modified class data.
        // And this has been changed by the new agent so
        // we can delete it now.
        _curr_env->Deallocate(_curr_data);
      }

      // Class file data has changed by the current agent.
      _curr_data = new_data;
      _curr_len = new_len;
      // Save the current agent env we need this to deallocate the
      // memory allocated by this agent.
      _curr_env = env;
    }
  }

  void copy_modified_data() {
    // if one of the agent has modified class file data.
    // Copy modified class data to new resources array.
    if (_curr_data != *_data_ptr) {
      *_data_ptr = NEW_RESOURCE_ARRAY(u1, _curr_len);
      memcpy(*_data_ptr, _curr_data, _curr_len);
      *_end_ptr = *_data_ptr + _curr_len;
      _curr_env->Deallocate(_curr_data);
    }
  }
};

bool JvmtiExport::is_early_phase() {
  return JvmtiEnvBase::get_phase() <= JVMTI_PHASE_PRIMORDIAL;
}

bool JvmtiExport::has_early_class_hook_env() {
  JvmtiEnvIterator it;
  for (JvmtiEnv* env = it.first(); env != NULL; env = it.next(env)) {
    if (env->early_class_hook_env()) {
      return true;
    }
  }
  return false;
}

bool JvmtiExport::_should_post_class_file_load_hook = false;

// this entry is for class file load hook on class load, redefine and retransform
bool JvmtiExport::post_class_file_load_hook(Symbol* h_name,
                                            Handle class_loader,
                                            Handle h_protection_domain,
                                            unsigned char **data_ptr,
                                            unsigned char **end_ptr,
                                            JvmtiCachedClassFileData **cache_ptr) {
  if (JvmtiEnv::get_phase() < JVMTI_PHASE_PRIMORDIAL) {
    return false;
  }

  JvmtiClassFileLoadHookPoster poster(h_name, class_loader,
                                      h_protection_domain,
                                      data_ptr, end_ptr,
                                      cache_ptr);
  poster.post();
  return poster.has_been_modified();
}

void JvmtiExport::report_unsupported(bool on) {
  // If any JVMTI service is turned on, we need to exit before native code
  // tries to access nonexistant services.
  if (on) {
    vm_exit_during_initialization("Java Kernel does not support JVMTI.");
  }
}


static inline Klass* oop_to_klass(oop obj) {
  Klass* k = obj->klass();

  // if the object is a java.lang.Class then return the java mirror
  if (k == SystemDictionary::Class_klass()) {
    if (!java_lang_Class::is_primitive(obj)) {
      k = java_lang_Class::as_Klass(obj);
      assert(k != NULL, "class for non-primitive mirror must exist");
    }
  }
  return k;
}

class JvmtiObjectAllocEventMark : public JvmtiClassEventMark  {
 private:
   jobject _jobj;
   jlong    _size;
 public:
   JvmtiObjectAllocEventMark(JavaThread *thread, oop obj) : JvmtiClassEventMark(thread, oop_to_klass(obj)) {
     _jobj = (jobject)to_jobject(obj);
     _size = Universe::heap()->obj_size(obj) * wordSize;
   };
   jobject jni_jobject() { return _jobj; }
   jlong size() { return _size; }
};

class JvmtiCompiledMethodLoadEventMark : public JvmtiMethodEventMark {
 private:
  jint _code_size;
  const void *_code_data;
  jint _map_length;
  jvmtiAddrLocationMap *_map;
  const void *_compile_info;
 public:
  JvmtiCompiledMethodLoadEventMark(JavaThread *thread, nmethod *nm, void* compile_info_ptr = NULL)
          : JvmtiMethodEventMark(thread,methodHandle(thread, nm->method())) {
    _code_data = nm->insts_begin();
    _code_size = nm->insts_size();
    _compile_info = compile_info_ptr; // Set void pointer of compiledMethodLoad Event. Default value is NULL.
    JvmtiCodeBlobEvents::build_jvmti_addr_location_map(nm, &_map, &_map_length);
  }
  ~JvmtiCompiledMethodLoadEventMark() {
     FREE_C_HEAP_ARRAY(jvmtiAddrLocationMap, _map);
  }

  jint code_size() { return _code_size; }
  const void *code_data() { return _code_data; }
  jint map_length() { return _map_length; }
  const jvmtiAddrLocationMap* map() { return _map; }
  const void *compile_info() { return _compile_info; }
};



class JvmtiMonitorEventMark : public JvmtiThreadEventMark {
private:
  jobject _jobj;
public:
  JvmtiMonitorEventMark(JavaThread *thread, oop object)
          : JvmtiThreadEventMark(thread){
     _jobj = to_jobject(object);
  }
  jobject jni_object() { return _jobj; }
};

///////////////////////////////////////////////////////////////
//
// pending CompiledMethodUnload support
//

void JvmtiExport::post_compiled_method_unload(
       jmethodID method, const void *code_begin) {
  if (JvmtiEnv::get_phase() < JVMTI_PHASE_PRIMORDIAL) {
    return;
  }
  JavaThread* thread = JavaThread::current();
  EVT_TRIG_TRACE(JVMTI_EVENT_COMPILED_METHOD_UNLOAD,
                 ("[%s] method compile unload event triggered",
                  JvmtiTrace::safe_get_thread_name(thread)));

  // post the event for each environment that has this event enabled.
  JvmtiEnvIterator it;
  for (JvmtiEnv* env = it.first(); env != NULL; env = it.next(env)) {
    if (env->is_enabled(JVMTI_EVENT_COMPILED_METHOD_UNLOAD)) {
      if (env->phase() == JVMTI_PHASE_PRIMORDIAL) {
        continue;
      }
      EVT_TRACE(JVMTI_EVENT_COMPILED_METHOD_UNLOAD,
                ("[%s] class compile method unload event sent jmethodID " PTR_FORMAT,
                 JvmtiTrace::safe_get_thread_name(thread), p2i(method)));

      ResourceMark rm(thread);

      JvmtiEventMark jem(thread);
      JvmtiJavaThreadEventTransition jet(thread);
      jvmtiEventCompiledMethodUnload callback = env->callbacks()->CompiledMethodUnload;
      if (callback != NULL) {
        (*callback)(env->jvmti_external(), method, code_begin);
      }
    }
  }
}

///////////////////////////////////////////////////////////////
//
// JvmtiExport
//

void JvmtiExport::post_raw_breakpoint(JavaThread *thread, Method* method, address location) {
  HandleMark hm(thread);
  methodHandle mh(thread, method);

  JvmtiThreadState *state = thread->jvmti_thread_state();
  if (state == NULL) {
    return;
  }
  EVT_TRIG_TRACE(JVMTI_EVENT_BREAKPOINT, ("[%s] Trg Breakpoint triggered",
                      JvmtiTrace::safe_get_thread_name(thread)));
  JvmtiEnvThreadStateIterator it(state);
  for (JvmtiEnvThreadState* ets = it.first(); ets != NULL; ets = it.next(ets)) {
    ets->compare_and_set_current_location(mh(), location, JVMTI_EVENT_BREAKPOINT);
    if (!ets->breakpoint_posted() && ets->is_enabled(JVMTI_EVENT_BREAKPOINT)) {
      ThreadState old_os_state = thread->osthread()->get_state();
      thread->osthread()->set_state(BREAKPOINTED);
      EVT_TRACE(JVMTI_EVENT_BREAKPOINT, ("[%s] Evt Breakpoint sent %s.%s @ " INTX_FORMAT,
                     JvmtiTrace::safe_get_thread_name(thread),
                     (mh() == NULL) ? "NULL" : mh()->klass_name()->as_C_string(),
                     (mh() == NULL) ? "NULL" : mh()->name()->as_C_string(),
                     location - mh()->code_base() ));

      JvmtiEnv *env = ets->get_env();
      JvmtiLocationEventMark jem(thread, mh, location);
      JvmtiJavaThreadEventTransition jet(thread);
      jvmtiEventBreakpoint callback = env->callbacks()->Breakpoint;
      if (callback != NULL) {
        (*callback)(env->jvmti_external(), jem.jni_env(), jem.jni_thread(),
                    jem.jni_methodID(), jem.location());
      }

      ets->set_breakpoint_posted();
      thread->osthread()->set_state(old_os_state);
    }
  }
}

//////////////////////////////////////////////////////////////////////////////

bool              JvmtiExport::_can_get_source_debug_extension            = false;
bool              JvmtiExport::_can_maintain_original_method_order        = false;
bool              JvmtiExport::_can_post_interpreter_events               = false;
bool              JvmtiExport::_can_post_on_exceptions                    = false;
bool              JvmtiExport::_can_post_breakpoint                       = false;
bool              JvmtiExport::_can_post_field_access                     = false;
bool              JvmtiExport::_can_post_field_modification               = false;
bool              JvmtiExport::_can_post_method_entry                     = false;
bool              JvmtiExport::_can_post_method_exit                      = false;
bool              JvmtiExport::_can_post_frame_pop                        = false;
bool              JvmtiExport::_can_pop_frame                             = false;
bool              JvmtiExport::_can_force_early_return                    = false;
bool              JvmtiExport::_can_support_fibers                        = false;
bool              JvmtiExport::_can_support_continuations                 = false;

bool              JvmtiExport::_early_vmstart_recorded                    = false;

bool              JvmtiExport::_should_post_single_step                   = false;
bool              JvmtiExport::_should_post_field_access                  = false;
bool              JvmtiExport::_should_post_field_modification            = false;
bool              JvmtiExport::_should_post_class_load                    = false;
bool              JvmtiExport::_should_post_class_prepare                 = false;
bool              JvmtiExport::_should_post_class_unload                  = false;
bool              JvmtiExport::_should_post_thread_life                   = false;
bool              JvmtiExport::_should_clean_up_heap_objects              = false;
bool              JvmtiExport::_should_post_native_method_bind            = false;
bool              JvmtiExport::_should_post_dynamic_code_generated        = false;
bool              JvmtiExport::_should_post_data_dump                     = false;
bool              JvmtiExport::_should_post_compiled_method_load          = false;
bool              JvmtiExport::_should_post_compiled_method_unload        = false;
bool              JvmtiExport::_should_post_monitor_contended_enter       = false;
bool              JvmtiExport::_should_post_monitor_contended_entered     = false;
bool              JvmtiExport::_should_post_monitor_wait                  = false;
bool              JvmtiExport::_should_post_monitor_waited                = false;
bool              JvmtiExport::_should_post_garbage_collection_start      = false;
bool              JvmtiExport::_should_post_garbage_collection_finish     = false;
bool              JvmtiExport::_should_post_object_free                   = false;
bool              JvmtiExport::_should_post_resource_exhausted            = false;
bool              JvmtiExport::_should_post_vm_object_alloc               = false;
bool              JvmtiExport::_should_post_sampled_object_alloc          = false;
bool              JvmtiExport::_should_post_on_exceptions                 = false;
bool              JvmtiExport::_should_post_continuation_run              = false;
bool              JvmtiExport::_should_post_continuation_yield            = false;
bool              JvmtiExport::_should_post_fiber_scheduled               = false;
bool              JvmtiExport::_should_post_fiber_terminated              = false;
bool              JvmtiExport::_should_post_fiber_mount                   = false;
bool              JvmtiExport::_should_post_fiber_unmount                 = false;

////////////////////////////////////////////////////////////////////////////////////////////////


//
// JVMTI single step management
//
void JvmtiExport::at_single_stepping_point(JavaThread *thread, Method* method, address location) {
  assert(JvmtiExport::should_post_single_step(), "must be single stepping");

  HandleMark hm(thread);
  methodHandle mh(thread, method);

  // update information about current location and post a step event
  JvmtiThreadState *state = thread->jvmti_thread_state();
  if (state == NULL) {
    return;
  }
  EVT_TRIG_TRACE(JVMTI_EVENT_SINGLE_STEP, ("[%s] Trg Single Step triggered",
                      JvmtiTrace::safe_get_thread_name(thread)));
  if (!state->hide_single_stepping()) {
    if (state->is_pending_step_for_popframe()) {
      state->process_pending_step_for_popframe();
    }
    if (state->is_pending_step_for_earlyret()) {
      state->process_pending_step_for_earlyret();
    }
    JvmtiExport::post_single_step(thread, mh(), location);
  }
}


void JvmtiExport::expose_single_stepping(JavaThread *thread) {
  JvmtiThreadState *state = thread->jvmti_thread_state();
  if (state != NULL) {
    state->clear_hide_single_stepping();
  }
}


bool JvmtiExport::hide_single_stepping(JavaThread *thread) {
  JvmtiThreadState *state = thread->jvmti_thread_state();
  if (state != NULL && state->is_enabled(JVMTI_EVENT_SINGLE_STEP)) {
    state->set_hide_single_stepping();
    return true;
  } else {
    return false;
  }
}

void JvmtiExport::post_class_load(JavaThread *thread, Klass* klass) {
  if (JvmtiEnv::get_phase() < JVMTI_PHASE_PRIMORDIAL) {
    return;
  }
  HandleMark hm(thread);

  EVT_TRIG_TRACE(JVMTI_EVENT_CLASS_LOAD, ("[%s] Trg Class Load triggered",
                      JvmtiTrace::safe_get_thread_name(thread)));
  JvmtiThreadState* state = thread->jvmti_thread_state();
  if (state == NULL) {
    return;
  }
  JvmtiEnvThreadStateIterator it(state);
  for (JvmtiEnvThreadState* ets = it.first(); ets != NULL; ets = it.next(ets)) {
    if (ets->is_enabled(JVMTI_EVENT_CLASS_LOAD)) {
      JvmtiEnv *env = ets->get_env();
      if (env->phase() == JVMTI_PHASE_PRIMORDIAL) {
        continue;
      }
      EVT_TRACE(JVMTI_EVENT_CLASS_LOAD, ("[%s] Evt Class Load sent %s",
                                         JvmtiTrace::safe_get_thread_name(thread),
                                         klass==NULL? "NULL" : klass->external_name() ));
      JvmtiClassEventMark jem(thread, klass);
      JvmtiJavaThreadEventTransition jet(thread);
      jvmtiEventClassLoad callback = env->callbacks()->ClassLoad;
      if (callback != NULL) {
        (*callback)(env->jvmti_external(), jem.jni_env(), jem.jni_thread(), jem.jni_class());
      }
    }
  }
}


void JvmtiExport::post_class_prepare(JavaThread *thread, Klass* klass) {
  if (JvmtiEnv::get_phase() < JVMTI_PHASE_PRIMORDIAL) {
    return;
  }
  HandleMark hm(thread);

  EVT_TRIG_TRACE(JVMTI_EVENT_CLASS_PREPARE, ("[%s] Trg Class Prepare triggered",
                      JvmtiTrace::safe_get_thread_name(thread)));
  JvmtiThreadState* state = thread->jvmti_thread_state();
  if (state == NULL) {
    return;
  }
  JvmtiEnvThreadStateIterator it(state);
  for (JvmtiEnvThreadState* ets = it.first(); ets != NULL; ets = it.next(ets)) {
    if (ets->is_enabled(JVMTI_EVENT_CLASS_PREPARE)) {
      JvmtiEnv *env = ets->get_env();
      if (env->phase() == JVMTI_PHASE_PRIMORDIAL) {
        continue;
      }
      EVT_TRACE(JVMTI_EVENT_CLASS_PREPARE, ("[%s] Evt Class Prepare sent %s",
                                            JvmtiTrace::safe_get_thread_name(thread),
                                            klass==NULL? "NULL" : klass->external_name() ));
      JvmtiClassEventMark jem(thread, klass);
      JvmtiJavaThreadEventTransition jet(thread);
      jvmtiEventClassPrepare callback = env->callbacks()->ClassPrepare;
      if (callback != NULL) {
        (*callback)(env->jvmti_external(), jem.jni_env(), jem.jni_thread(), jem.jni_class());
      }
    }
  }
}

void JvmtiExport::post_class_unload(Klass* klass) {
  if (JvmtiEnv::get_phase() < JVMTI_PHASE_PRIMORDIAL) {
    return;
  }
  Thread *thread = Thread::current();
  HandleMark hm(thread);

  EVT_TRIG_TRACE(EXT_EVENT_CLASS_UNLOAD, ("[?] Trg Class Unload triggered" ));
  if (JvmtiEventController::is_enabled((jvmtiEvent)EXT_EVENT_CLASS_UNLOAD)) {
    assert(thread->is_VM_thread(), "wrong thread");

    // get JavaThread for whom we are proxy
    Thread *calling_thread = ((VMThread *)thread)->vm_operation()->calling_thread();
    if (!calling_thread->is_Java_thread()) {
      // cannot post an event to a non-JavaThread
      return;
    }
    JavaThread *real_thread = (JavaThread *)calling_thread;

    JvmtiEnvIterator it;
    for (JvmtiEnv* env = it.first(); env != NULL; env = it.next(env)) {
      if (env->phase() == JVMTI_PHASE_PRIMORDIAL) {
        continue;
      }
      if (env->is_enabled((jvmtiEvent)EXT_EVENT_CLASS_UNLOAD)) {
        EVT_TRACE(EXT_EVENT_CLASS_UNLOAD, ("[?] Evt Class Unload sent %s",
                  klass==NULL? "NULL" : klass->external_name() ));

        // do everything manually, since this is a proxy - needs special care
        JNIEnv* jni_env = real_thread->jni_environment();
        jthread jt = (jthread)JNIHandles::make_local(real_thread, real_thread->threadObj());
        jclass jk = (jclass)JNIHandles::make_local(real_thread, klass->java_mirror());

        // Before we call the JVMTI agent, we have to set the state in the
        // thread for which we are proxying.
        JavaThreadState prev_state = real_thread->thread_state();
        assert(((Thread *)real_thread)->is_ConcurrentGC_thread() ||
               (real_thread->is_Java_thread() && prev_state == _thread_blocked),
               "should be ConcurrentGCThread or JavaThread at safepoint");
        real_thread->set_thread_state(_thread_in_native);

        jvmtiExtensionEvent callback = env->ext_callbacks()->ClassUnload;
        if (callback != NULL) {
          (*callback)(env->jvmti_external(), jni_env, jt, jk);
        }

        assert(real_thread->thread_state() == _thread_in_native,
               "JavaThread should be in native");
        real_thread->set_thread_state(prev_state);

        JNIHandles::destroy_local(jk);
        JNIHandles::destroy_local(jt);
      }
    }
  }
}


void JvmtiExport::post_thread_start(JavaThread *thread) {
  if (JvmtiEnv::get_phase() < JVMTI_PHASE_PRIMORDIAL) {
    return;
  }
  assert(thread->thread_state() == _thread_in_vm, "must be in vm state");

  EVT_TRIG_TRACE(JVMTI_EVENT_THREAD_START, ("[%s] Trg Thread Start event triggered",
                      JvmtiTrace::safe_get_thread_name(thread)));

  // do JVMTI thread initialization (if needed)
  JvmtiEventController::thread_started(thread);

  // Do not post thread start event for hidden java thread.
  if (JvmtiEventController::is_enabled(JVMTI_EVENT_THREAD_START) &&
      !thread->is_hidden_from_external_view()) {
    JvmtiEnvIterator it;
    for (JvmtiEnv* env = it.first(); env != NULL; env = it.next(env)) {
      if (env->phase() == JVMTI_PHASE_PRIMORDIAL) {
        continue;
      }
      if (env->is_enabled(JVMTI_EVENT_THREAD_START)) {
        EVT_TRACE(JVMTI_EVENT_THREAD_START, ("[%s] Evt Thread Start event sent",
                     JvmtiTrace::safe_get_thread_name(thread) ));

        JvmtiThreadEventMark jem(thread);
        JvmtiJavaThreadEventTransition jet(thread);
        jvmtiEventThreadStart callback = env->callbacks()->ThreadStart;
        if (callback != NULL) {
          (*callback)(env->jvmti_external(), jem.jni_env(), jem.jni_thread());
        }
      }
    }
  }
}


void JvmtiExport::post_thread_end(JavaThread *thread) {
  if (JvmtiEnv::get_phase() < JVMTI_PHASE_PRIMORDIAL) {
    return;
  }
  EVT_TRIG_TRACE(JVMTI_EVENT_THREAD_END, ("[%s] Trg Thread End event triggered",
                      JvmtiTrace::safe_get_thread_name(thread)));

  JvmtiThreadState *state = thread->jvmti_thread_state();
  if (state == NULL) {
    return;
  }

  // Do not post thread end event for hidden java thread.
  if (state->is_enabled(JVMTI_EVENT_THREAD_END) &&
      !thread->is_hidden_from_external_view()) {

    JvmtiEnvThreadStateIterator it(state);
    for (JvmtiEnvThreadState* ets = it.first(); ets != NULL; ets = it.next(ets)) {
      if (ets->is_enabled(JVMTI_EVENT_THREAD_END)) {
        JvmtiEnv *env = ets->get_env();
        if (env->phase() == JVMTI_PHASE_PRIMORDIAL) {
          continue;
        }
        EVT_TRACE(JVMTI_EVENT_THREAD_END, ("[%s] Evt Thread End event sent",
                     JvmtiTrace::safe_get_thread_name(thread) ));

        JvmtiThreadEventMark jem(thread);
        JvmtiJavaThreadEventTransition jet(thread);
        jvmtiEventThreadEnd callback = env->callbacks()->ThreadEnd;
        if (callback != NULL) {
          (*callback)(env->jvmti_external(), jem.jni_env(), jem.jni_thread());
        }
      }
    }
  }
}

<<<<<<< HEAD

void JvmtiExport::post_fiber_scheduled(jthread thread, jobject fiber) {
  if (JvmtiEnv::get_phase() < JVMTI_PHASE_PRIMORDIAL) {
    return;
  }
  EVT_TRIG_TRACE(JVMTI_EVENT_FIBER_SCHEDULED, ("[%p] Trg Fiber Scheduled event triggered", fiber));

  JavaThread *cur_thread = JavaThread::current();
  JvmtiThreadState *state = cur_thread->jvmti_thread_state();
  if (state == NULL) {
    return;
  }

  if (state->is_enabled(JVMTI_EVENT_FIBER_SCHEDULED)) {
    JvmtiEnvThreadStateIterator it(state);

    for (JvmtiEnvThreadState* ets = it.first(); ets != NULL; ets = it.next(ets)) {
      if (ets->is_enabled(JVMTI_EVENT_FIBER_SCHEDULED)) {
        JvmtiEnv *env = ets->get_env();
        if (env->phase() == JVMTI_PHASE_PRIMORDIAL) {
          continue;
        }
        EVT_TRACE(JVMTI_EVENT_FIBER_SCHEDULED, ("[%p] Evt Fiber Scheduled event sent", fiber));

        JvmtiThreadEventMark jem(cur_thread);
        JvmtiJavaThreadEventTransition jet(cur_thread);
        jvmtiEventFiberScheduled callback = env->callbacks()->FiberScheduled;
        if (callback != NULL) {
          (*callback)(env->jvmti_external(), jem.jni_env(), thread, fiber);
        }
      }
    }
  }
}

void JvmtiExport::post_fiber_terminated(jthread thread, jobject fiber) {
  if (JvmtiEnv::get_phase() < JVMTI_PHASE_PRIMORDIAL) {
    return;
  }
  EVT_TRIG_TRACE(JVMTI_EVENT_FIBER_TERMINATED, ("[%p] Trg Fiber Terminated event triggered", fiber));

  JavaThread *cur_thread = JavaThread::current();
  JvmtiThreadState *state = cur_thread->jvmti_thread_state();
  if (state == NULL) {
    return;
  }

  if (state->is_enabled(JVMTI_EVENT_FIBER_TERMINATED)) {
    JvmtiEnvThreadStateIterator it(state);

    for (JvmtiEnvThreadState* ets = it.first(); ets != NULL; ets = it.next(ets)) {
      if (ets->is_enabled(JVMTI_EVENT_FIBER_TERMINATED)) {
        JvmtiEnv *env = ets->get_env();
        if (env->phase() == JVMTI_PHASE_PRIMORDIAL) {
          continue;
        }
        EVT_TRACE(JVMTI_EVENT_FIBER_TERMINATED, ("[%p] Evt Fiber Terminated event sent", fiber));

        JvmtiThreadEventMark jem(cur_thread);
        JvmtiJavaThreadEventTransition jet(cur_thread);
        jvmtiEventFiberTerminated callback = env->callbacks()->FiberTerminated;
        if (callback != NULL) {
          (*callback)(env->jvmti_external(), jem.jni_env(), thread, fiber);
        }
      }
    }
  }
}

void JvmtiExport::post_fiber_mount(jthread thread, jobject fiber) {
  if (JvmtiEnv::get_phase() < JVMTI_PHASE_PRIMORDIAL) {
    return;
  }
  EVT_TRIG_TRACE(JVMTI_EVENT_FIBER_MOUNT, ("[%p] Trg Fiber Mount event triggered", fiber));

  JavaThread *cur_thread = JavaThread::current();
  JvmtiThreadState *state = cur_thread->jvmti_thread_state();
  if (state == NULL) {
    return;
  }

  if (state->is_enabled(JVMTI_EVENT_FIBER_MOUNT)) {
    JvmtiEnvThreadStateIterator it(state);

    for (JvmtiEnvThreadState* ets = it.first(); ets != NULL; ets = it.next(ets)) {
      if (ets->is_enabled(JVMTI_EVENT_FIBER_MOUNT)) {
        JvmtiEnv *env = ets->get_env();
        if (env->phase() == JVMTI_PHASE_PRIMORDIAL) {
          continue;
        }
        EVT_TRACE(JVMTI_EVENT_FIBER_MOUNT, ("[%p] Evt Fiber Mount event sent", fiber));

        JvmtiThreadEventMark jem(cur_thread);
        JvmtiJavaThreadEventTransition jet(cur_thread);
        jvmtiEventFiberMount callback = env->callbacks()->FiberMount;
        if (callback != NULL) {
          (*callback)(env->jvmti_external(), jem.jni_env(), thread, fiber);
        }
      }
    }
  }
}

void JvmtiExport::post_fiber_unmount(jthread thread, jobject fiber) {
  if (JvmtiEnv::get_phase() < JVMTI_PHASE_PRIMORDIAL) {
    return;
  }
  EVT_TRIG_TRACE(JVMTI_EVENT_FIBER_UNMOUNT, ("[%p] Trg Fiber Unmount event triggered", fiber));

  JavaThread *cur_thread = JavaThread::current();
  JvmtiThreadState *state = cur_thread->jvmti_thread_state();
  if (state == NULL) {
    return;
  }

  if (state->is_enabled(JVMTI_EVENT_FIBER_UNMOUNT)) {
    JvmtiEnvThreadStateIterator it(state);

    for (JvmtiEnvThreadState* ets = it.first(); ets != NULL; ets = it.next(ets)) {
      if (ets->is_enabled(JVMTI_EVENT_FIBER_UNMOUNT)) {
        JvmtiEnv *env = ets->get_env();
        if (env->phase() == JVMTI_PHASE_PRIMORDIAL) {
          continue;
        }
        EVT_TRACE(JVMTI_EVENT_FIBER_UNMOUNT, ("[%p] Evt Fiber Unmount event sent", fiber));

        JvmtiThreadEventMark jem(cur_thread);
        JvmtiJavaThreadEventTransition jet(cur_thread);
        jvmtiEventFiberUnmount callback = env->callbacks()->FiberUnmount;
        if (callback != NULL) {
          (*callback)(env->jvmti_external(), jem.jni_env(), thread, fiber);
        }
      }
    }
  }
}

void JvmtiExport::post_continuation_run(JavaThread* thread, jint frames_count) {
=======
void JvmtiExport::post_continuation_run(JavaThread* thread, jint continuation_frame_count) {
>>>>>>> 7888e9f6
  if (JvmtiEnv::get_phase() < JVMTI_PHASE_PRIMORDIAL) {
    return;
  }
  EVT_TRIG_TRACE(JVMTI_EVENT_CONTINUATION_RUN, ("Trg Continuation Run event triggered"));

  assert (thread == JavaThread::current(), "must be");
  JvmtiThreadState *state = thread->jvmti_thread_state();
  if (state == NULL) {
    return;
  }
  state->invalidate_cur_stack_depth();

  if (state->is_enabled(JVMTI_EVENT_CONTINUATION_RUN)) {
    JvmtiEnvThreadStateIterator it(state);

    for (JvmtiEnvThreadState* ets = it.first(); ets != NULL; ets = it.next(ets)) {
      if (ets->is_enabled(JVMTI_EVENT_CONTINUATION_RUN)) {
        JvmtiEnv *env = ets->get_env();
        if (env->phase() == JVMTI_PHASE_PRIMORDIAL) {
          continue;
        }
        EVT_TRACE(JVMTI_EVENT_CONTINUATION_RUN, ("Evt Continuation Run event sent"));

        JvmtiThreadEventMark jem(thread);
        JvmtiJavaThreadEventTransition jet(thread);
        jvmtiEventContinuationRun callback = env->callbacks()->ContinuationRun;
        if (callback != NULL) {
          (*callback)(env->jvmti_external(), jem.jni_env(), jem.jni_thread(), continuation_frame_count);
        }
      }
    }
  }
}

void JvmtiExport::post_continuation_yield(JavaThread* thread, jint continuation_frame_count) {
  if (JvmtiEnv::get_phase() < JVMTI_PHASE_PRIMORDIAL) {
    return;
  }
  EVT_TRIG_TRACE(JVMTI_EVENT_CONTINUATION_YIELD, ("Trg Continuation Yield event triggered"));

  assert (thread == JavaThread::current(), "must be");
  JvmtiThreadState *state = thread->jvmti_thread_state();
  if (state == NULL) {
    return;
  }
  state->invalidate_cur_stack_depth();

  if (state->is_enabled(JVMTI_EVENT_CONTINUATION_YIELD)) {
    JvmtiEnvThreadStateIterator it(state);

    for (JvmtiEnvThreadState* ets = it.first(); ets != NULL; ets = it.next(ets)) {
      if (ets->is_enabled(JVMTI_EVENT_CONTINUATION_YIELD)) {
        JvmtiEnv *env = ets->get_env();
        if (env->phase() == JVMTI_PHASE_PRIMORDIAL) {
          continue;
        }
        EVT_TRACE(JVMTI_EVENT_CONTINUATION_RUN, ("Evt Continuation Run event sent"));

        JvmtiThreadEventMark jem(thread);
        JvmtiJavaThreadEventTransition jet(thread);
        jvmtiEventContinuationYield callback = env->callbacks()->ContinuationYield;
        if (callback != NULL) {
          (*callback)(env->jvmti_external(), jem.jni_env(), jem.jni_thread(), continuation_frame_count);
        }
      }
    }
  }

  // Clear frame_pop requests in frames popped by yield
  if (can_post_frame_pop()) {
    JvmtiEnvThreadStateIterator it(state);
    int top_frame_num = state->cur_stack_depth();

    for (JvmtiEnvThreadState* ets = it.first(); ets != NULL; ets = it.next(ets)) {
      if (!ets->has_frame_pops()) {
        continue;
      }
      for (int frame_idx = 0; frame_idx < continuation_frame_count; frame_idx++) {
        int frame_num = top_frame_num - frame_idx;

        if (ets->is_frame_pop(frame_num)) {
          // remove the frame's entry
          ets->clear_frame_pop(frame_num);
        }
      } 
    }
  }
}

void JvmtiExport::post_object_free(JvmtiEnv* env, jlong tag) {
  assert(SafepointSynchronize::is_at_safepoint(), "must be executed at safepoint");
  assert(env->is_enabled(JVMTI_EVENT_OBJECT_FREE), "checking");

  EVT_TRIG_TRACE(JVMTI_EVENT_OBJECT_FREE, ("[?] Trg Object Free triggered" ));
  EVT_TRACE(JVMTI_EVENT_OBJECT_FREE, ("[?] Evt Object Free sent"));

  jvmtiEventObjectFree callback = env->callbacks()->ObjectFree;
  if (callback != NULL) {
    (*callback)(env->jvmti_external(), tag);
  }
}

void JvmtiExport::post_resource_exhausted(jint resource_exhausted_flags, const char* description) {

  JavaThread *thread  = JavaThread::current();

  // JDK-8213834: handlers of ResourceExhausted may attempt some analysis
  // which often requires running java.
  // This will cause problems on threads not able to run java, e.g. compiler
  // threads. To forestall these problems, we therefore suppress sending this
  // event from threads which are not able to run java.
  if (!thread->can_call_java()) {
    return;
  }

  EVT_TRIG_TRACE(JVMTI_EVENT_RESOURCE_EXHAUSTED, ("Trg resource exhausted event triggered" ));

  JvmtiEnvIterator it;
  for (JvmtiEnv* env = it.first(); env != NULL; env = it.next(env)) {
    if (env->is_enabled(JVMTI_EVENT_RESOURCE_EXHAUSTED)) {
      EVT_TRACE(JVMTI_EVENT_RESOURCE_EXHAUSTED, ("Evt resource exhausted event sent" ));

      JvmtiThreadEventMark jem(thread);
      JvmtiJavaThreadEventTransition jet(thread);
      jvmtiEventResourceExhausted callback = env->callbacks()->ResourceExhausted;
      if (callback != NULL) {
        (*callback)(env->jvmti_external(), jem.jni_env(),
                    resource_exhausted_flags, NULL, description);
      }
    }
  }
}

void JvmtiExport::post_method_entry(JavaThread *thread, Method* method, frame current_frame) {
  HandleMark hm(thread);
  methodHandle mh(thread, method);

  EVT_TRIG_TRACE(JVMTI_EVENT_METHOD_ENTRY, ("[%s] Trg Method Entry triggered %s.%s",
                     JvmtiTrace::safe_get_thread_name(thread),
                     (mh() == NULL) ? "NULL" : mh()->klass_name()->as_C_string(),
                     (mh() == NULL) ? "NULL" : mh()->name()->as_C_string() ));

  JvmtiThreadState* state = thread->jvmti_thread_state();
  if (state == NULL || !state->is_interp_only_mode()) {
    // for any thread that actually wants method entry, interp_only_mode is set
    return;
  }

  state->incr_cur_stack_depth();

  if (state->is_enabled(JVMTI_EVENT_METHOD_ENTRY)) {
    JvmtiEnvThreadStateIterator it(state);
    for (JvmtiEnvThreadState* ets = it.first(); ets != NULL; ets = it.next(ets)) {
      if (ets->is_enabled(JVMTI_EVENT_METHOD_ENTRY)) {
        EVT_TRACE(JVMTI_EVENT_METHOD_ENTRY, ("[%s] Evt Method Entry sent %s.%s",
                                             JvmtiTrace::safe_get_thread_name(thread),
                                             (mh() == NULL) ? "NULL" : mh()->klass_name()->as_C_string(),
                                             (mh() == NULL) ? "NULL" : mh()->name()->as_C_string() ));

        JvmtiEnv *env = ets->get_env();
        JvmtiMethodEventMark jem(thread, mh);
        JvmtiJavaThreadEventTransition jet(thread);
        jvmtiEventMethodEntry callback = env->callbacks()->MethodEntry;
        if (callback != NULL) {
          (*callback)(env->jvmti_external(), jem.jni_env(), jem.jni_thread(), jem.jni_methodID());
        }
      }
    }
  }
}

void JvmtiExport::post_method_exit(JavaThread *thread, Method* method, frame current_frame) {
  HandleMark hm(thread);
  methodHandle mh(thread, method);

  EVT_TRIG_TRACE(JVMTI_EVENT_METHOD_EXIT, ("[%s] Trg Method Exit triggered %s.%s",
                     JvmtiTrace::safe_get_thread_name(thread),
                     (mh() == NULL) ? "NULL" : mh()->klass_name()->as_C_string(),
                     (mh() == NULL) ? "NULL" : mh()->name()->as_C_string() ));

  JvmtiThreadState *state = thread->jvmti_thread_state();
  if (state == NULL || !state->is_interp_only_mode()) {
    // for any thread that actually wants method exit, interp_only_mode is set
    return;
  }

  // return a flag when a method terminates by throwing an exception
  // i.e. if an exception is thrown and it's not caught by the current method
  bool exception_exit = state->is_exception_detected() && !state->is_exception_caught();


  if (state->is_enabled(JVMTI_EVENT_METHOD_EXIT)) {
    Handle result;
    jvalue value;
    value.j = 0L;

    // if the method hasn't been popped because of an exception then we populate
    // the return_value parameter for the callback. At this point we only have
    // the address of a "raw result" and we just call into the interpreter to
    // convert this into a jvalue.
    if (!exception_exit) {
      oop oop_result;
      BasicType type = current_frame.interpreter_frame_result(&oop_result, &value);
      if (type == T_OBJECT || type == T_ARRAY) {
        result = Handle(thread, oop_result);
      }
    }

    JvmtiEnvThreadStateIterator it(state);
    for (JvmtiEnvThreadState* ets = it.first(); ets != NULL; ets = it.next(ets)) {
      if (ets->is_enabled(JVMTI_EVENT_METHOD_EXIT)) {
        EVT_TRACE(JVMTI_EVENT_METHOD_EXIT, ("[%s] Evt Method Exit sent %s.%s",
                                            JvmtiTrace::safe_get_thread_name(thread),
                                            (mh() == NULL) ? "NULL" : mh()->klass_name()->as_C_string(),
                                            (mh() == NULL) ? "NULL" : mh()->name()->as_C_string() ));

        JvmtiEnv *env = ets->get_env();
        JvmtiMethodEventMark jem(thread, mh);
        if (result.not_null()) {
          value.l = JNIHandles::make_local(thread, result());
        }
        JvmtiJavaThreadEventTransition jet(thread);
        jvmtiEventMethodExit callback = env->callbacks()->MethodExit;
        if (callback != NULL) {
          (*callback)(env->jvmti_external(), jem.jni_env(), jem.jni_thread(),
                      jem.jni_methodID(), exception_exit,  value);
        }
      }
    }
  }

  JvmtiEnvThreadStateIterator it(state);
  for (JvmtiEnvThreadState* ets = it.first(); ets != NULL; ets = it.next(ets)) {
    if (ets->has_frame_pops()) {
      int cur_frame_number = state->cur_stack_depth();

      if (ets->is_frame_pop(cur_frame_number)) {
        // we have a NotifyFramePop entry for this frame.
        // now check that this env/thread wants this event
        if (ets->is_enabled(JVMTI_EVENT_FRAME_POP)) {
          EVT_TRACE(JVMTI_EVENT_FRAME_POP, ("[%s] Evt Frame Pop sent %s.%s",
                                            JvmtiTrace::safe_get_thread_name(thread),
                                            (mh() == NULL) ? "NULL" : mh()->klass_name()->as_C_string(),
                                            (mh() == NULL) ? "NULL" : mh()->name()->as_C_string() ));

          // we also need to issue a frame pop event for this frame
          JvmtiEnv *env = ets->get_env();
          JvmtiMethodEventMark jem(thread, mh);
          JvmtiJavaThreadEventTransition jet(thread);
          jvmtiEventFramePop callback = env->callbacks()->FramePop;
          if (callback != NULL) {
            (*callback)(env->jvmti_external(), jem.jni_env(), jem.jni_thread(),
                        jem.jni_methodID(), exception_exit);
          }
        }
        // remove the frame's entry
        ets->clear_frame_pop(cur_frame_number);
      }
    }
  }

  state->decr_cur_stack_depth();
}


// Todo: inline this for optimization
void JvmtiExport::post_single_step(JavaThread *thread, Method* method, address location) {
  HandleMark hm(thread);
  methodHandle mh(thread, method);

  JvmtiThreadState *state = thread->jvmti_thread_state();
  if (state == NULL) {
    return;
  }
  JvmtiEnvThreadStateIterator it(state);
  for (JvmtiEnvThreadState* ets = it.first(); ets != NULL; ets = it.next(ets)) {
    ets->compare_and_set_current_location(mh(), location, JVMTI_EVENT_SINGLE_STEP);
    if (!ets->single_stepping_posted() && ets->is_enabled(JVMTI_EVENT_SINGLE_STEP)) {
      EVT_TRACE(JVMTI_EVENT_SINGLE_STEP, ("[%s] Evt Single Step sent %s.%s @ " INTX_FORMAT,
                    JvmtiTrace::safe_get_thread_name(thread),
                    (mh() == NULL) ? "NULL" : mh()->klass_name()->as_C_string(),
                    (mh() == NULL) ? "NULL" : mh()->name()->as_C_string(),
                    location - mh()->code_base() ));

      JvmtiEnv *env = ets->get_env();
      JvmtiLocationEventMark jem(thread, mh, location);
      JvmtiJavaThreadEventTransition jet(thread);
      jvmtiEventSingleStep callback = env->callbacks()->SingleStep;
      if (callback != NULL) {
        (*callback)(env->jvmti_external(), jem.jni_env(), jem.jni_thread(),
                    jem.jni_methodID(), jem.location());
      }

      ets->set_single_stepping_posted();
    }
  }
}

void JvmtiExport::post_exception_throw(JavaThread *thread, Method* method, address location, oop exception) {
  HandleMark hm(thread);
  methodHandle mh(thread, method);
  Handle exception_handle(thread, exception);

  JvmtiThreadState *state = thread->jvmti_thread_state();
  if (state == NULL) {
    return;
  }

  EVT_TRIG_TRACE(JVMTI_EVENT_EXCEPTION, ("[%s] Trg Exception thrown triggered",
                      JvmtiTrace::safe_get_thread_name(thread)));
  if (!state->is_exception_detected()) {
    state->set_exception_detected();
    JvmtiEnvThreadStateIterator it(state);
    for (JvmtiEnvThreadState* ets = it.first(); ets != NULL; ets = it.next(ets)) {
      if (ets->is_enabled(JVMTI_EVENT_EXCEPTION) && (exception != NULL)) {

        EVT_TRACE(JVMTI_EVENT_EXCEPTION,
                     ("[%s] Evt Exception thrown sent %s.%s @ " INTX_FORMAT,
                      JvmtiTrace::safe_get_thread_name(thread),
                      (mh() == NULL) ? "NULL" : mh()->klass_name()->as_C_string(),
                      (mh() == NULL) ? "NULL" : mh()->name()->as_C_string(),
                      location - mh()->code_base() ));

        JvmtiEnv *env = ets->get_env();
        JvmtiExceptionEventMark jem(thread, mh, location, exception_handle);

        // It's okay to clear these exceptions here because we duplicate
        // this lookup in InterpreterRuntime::exception_handler_for_exception.
        EXCEPTION_MARK;

        bool should_repeat;
        vframeStream st(thread);
        assert(!st.at_end(), "cannot be at end");
        Method* current_method = NULL;
        // A GC may occur during the Method::fast_exception_handler_bci_for()
        // call below if it needs to load the constraint class. Using a
        // methodHandle to keep the 'current_method' from being deallocated
        // if GC happens.
        methodHandle current_mh = methodHandle(thread, current_method);
        int current_bci = -1;
        do {
          current_method = st.method();
          current_mh = methodHandle(thread, current_method);
          current_bci = st.bci();
          do {
            should_repeat = false;
            Klass* eh_klass = exception_handle()->klass();
            current_bci = Method::fast_exception_handler_bci_for(
              current_mh, eh_klass, current_bci, THREAD);
            if (HAS_PENDING_EXCEPTION) {
              exception_handle = Handle(thread, PENDING_EXCEPTION);
              CLEAR_PENDING_EXCEPTION;
              should_repeat = true;
            }
          } while (should_repeat && (current_bci != -1));
          st.next();
        } while ((current_bci < 0) && (!st.at_end()));

        jmethodID catch_jmethodID;
        if (current_bci < 0) {
          catch_jmethodID = 0;
          current_bci = 0;
        } else {
          catch_jmethodID = jem.to_jmethodID(current_mh);
        }

        JvmtiJavaThreadEventTransition jet(thread);
        jvmtiEventException callback = env->callbacks()->Exception;
        if (callback != NULL) {
          (*callback)(env->jvmti_external(), jem.jni_env(), jem.jni_thread(),
                      jem.jni_methodID(), jem.location(),
                      jem.exception(),
                      catch_jmethodID, current_bci);
        }
      }
    }
  }

  // frames may get popped because of this throw, be safe - invalidate cached depth
  state->invalidate_cur_stack_depth();
}


void JvmtiExport::notice_unwind_due_to_exception(JavaThread *thread, Method* method, address location, oop exception, bool in_handler_frame) {
  HandleMark hm(thread);
  methodHandle mh(thread, method);
  Handle exception_handle(thread, exception);

  JvmtiThreadState *state = thread->jvmti_thread_state();
  if (state == NULL) {
    return;
  }
  EVT_TRIG_TRACE(JVMTI_EVENT_EXCEPTION_CATCH,
                    ("[%s] Trg unwind_due_to_exception triggered %s.%s @ %s" INTX_FORMAT " - %s",
                     JvmtiTrace::safe_get_thread_name(thread),
                     (mh() == NULL) ? "NULL" : mh()->klass_name()->as_C_string(),
                     (mh() == NULL) ? "NULL" : mh()->name()->as_C_string(),
                     location==0? "no location:" : "",
                     location==0? 0 : location - mh()->code_base(),
                     in_handler_frame? "in handler frame" : "not handler frame" ));

  if (state->is_exception_detected()) {

    state->invalidate_cur_stack_depth();
    if (!in_handler_frame) {
      // Not in exception handler.
      if(state->is_interp_only_mode()) {
        // method exit and frame pop events are posted only in interp mode.
        // When these events are enabled code should be in running in interp mode.
        JvmtiExport::post_method_exit(thread, method, thread->last_frame());
        // The cached cur_stack_depth might have changed from the
        // operations of frame pop or method exit. We are not 100% sure
        // the cached cur_stack_depth is still valid depth so invalidate
        // it.
        state->invalidate_cur_stack_depth();
      }
    } else {
      // In exception handler frame. Report exception catch.
      assert(location != NULL, "must be a known location");
      // Update cur_stack_depth - the frames above the current frame
      // have been unwound due to this exception:
      assert(!state->is_exception_caught(), "exception must not be caught yet.");
      state->set_exception_caught();

      JvmtiEnvThreadStateIterator it(state);
      for (JvmtiEnvThreadState* ets = it.first(); ets != NULL; ets = it.next(ets)) {
        if (ets->is_enabled(JVMTI_EVENT_EXCEPTION_CATCH) && (exception_handle() != NULL)) {
          EVT_TRACE(JVMTI_EVENT_EXCEPTION_CATCH,
                     ("[%s] Evt ExceptionCatch sent %s.%s @ " INTX_FORMAT,
                      JvmtiTrace::safe_get_thread_name(thread),
                      (mh() == NULL) ? "NULL" : mh()->klass_name()->as_C_string(),
                      (mh() == NULL) ? "NULL" : mh()->name()->as_C_string(),
                      location - mh()->code_base() ));

          JvmtiEnv *env = ets->get_env();
          JvmtiExceptionEventMark jem(thread, mh, location, exception_handle);
          JvmtiJavaThreadEventTransition jet(thread);
          jvmtiEventExceptionCatch callback = env->callbacks()->ExceptionCatch;
          if (callback != NULL) {
            (*callback)(env->jvmti_external(), jem.jni_env(), jem.jni_thread(),
                      jem.jni_methodID(), jem.location(),
                      jem.exception());
          }
        }
      }
    }
  }
}

oop JvmtiExport::jni_GetField_probe(JavaThread *thread, jobject jobj, oop obj,
                                    Klass* klass, jfieldID fieldID, bool is_static) {
  if (*((int *)get_field_access_count_addr()) > 0 && thread->has_last_Java_frame()) {
    // At least one field access watch is set so we have more work
    // to do. This wrapper is used by entry points that allow us
    // to create handles in post_field_access_by_jni().
    post_field_access_by_jni(thread, obj, klass, fieldID, is_static);
    // event posting can block so refetch oop if we were passed a jobj
    if (jobj != NULL) return JNIHandles::resolve_non_null(jobj);
  }
  return obj;
}

oop JvmtiExport::jni_GetField_probe_nh(JavaThread *thread, jobject jobj, oop obj,
                                       Klass* klass, jfieldID fieldID, bool is_static) {
  if (*((int *)get_field_access_count_addr()) > 0 && thread->has_last_Java_frame()) {
    // At least one field access watch is set so we have more work
    // to do. This wrapper is used by "quick" entry points that don't
    // allow us to create handles in post_field_access_by_jni(). We
    // override that with a ResetNoHandleMark.
    ResetNoHandleMark rnhm;
    post_field_access_by_jni(thread, obj, klass, fieldID, is_static);
    // event posting can block so refetch oop if we were passed a jobj
    if (jobj != NULL) return JNIHandles::resolve_non_null(jobj);
  }
  return obj;
}

void JvmtiExport::post_field_access_by_jni(JavaThread *thread, oop obj,
                                           Klass* klass, jfieldID fieldID, bool is_static) {
  // We must be called with a Java context in order to provide reasonable
  // values for the klazz, method, and location fields. The callers of this
  // function don't make the call unless there is a Java context.
  assert(thread->has_last_Java_frame(), "must be called with a Java context");

  ResourceMark rm;
  fieldDescriptor fd;
  // if get_field_descriptor finds fieldID to be invalid, then we just bail
  bool valid_fieldID = JvmtiEnv::get_field_descriptor(klass, fieldID, &fd);
  assert(valid_fieldID == true,"post_field_access_by_jni called with invalid fieldID");
  if (!valid_fieldID) return;
  // field accesses are not watched so bail
  if (!fd.is_field_access_watched()) return;

  HandleMark hm(thread);
  Handle h_obj;
  if (!is_static) {
    // non-static field accessors have an object, but we need a handle
    assert(obj != NULL, "non-static needs an object");
    h_obj = Handle(thread, obj);
  }
  post_field_access(thread,
                    thread->last_frame().interpreter_frame_method(),
                    thread->last_frame().interpreter_frame_bcp(),
                    klass, h_obj, fieldID);
}

void JvmtiExport::post_field_access(JavaThread *thread, Method* method,
  address location, Klass* field_klass, Handle object, jfieldID field) {

  HandleMark hm(thread);
  methodHandle mh(thread, method);

  JvmtiThreadState *state = thread->jvmti_thread_state();
  if (state == NULL) {
    return;
  }
  EVT_TRIG_TRACE(JVMTI_EVENT_FIELD_ACCESS, ("[%s] Trg Field Access event triggered",
                      JvmtiTrace::safe_get_thread_name(thread)));
  JvmtiEnvThreadStateIterator it(state);
  for (JvmtiEnvThreadState* ets = it.first(); ets != NULL; ets = it.next(ets)) {
    if (ets->is_enabled(JVMTI_EVENT_FIELD_ACCESS)) {
      EVT_TRACE(JVMTI_EVENT_FIELD_ACCESS, ("[%s] Evt Field Access event sent %s.%s @ " INTX_FORMAT,
                     JvmtiTrace::safe_get_thread_name(thread),
                     (mh() == NULL) ? "NULL" : mh()->klass_name()->as_C_string(),
                     (mh() == NULL) ? "NULL" : mh()->name()->as_C_string(),
                     location - mh()->code_base() ));

      JvmtiEnv *env = ets->get_env();
      JvmtiLocationEventMark jem(thread, mh, location);
      jclass field_jclass = jem.to_jclass(field_klass);
      jobject field_jobject = jem.to_jobject(object());
      JvmtiJavaThreadEventTransition jet(thread);
      jvmtiEventFieldAccess callback = env->callbacks()->FieldAccess;
      if (callback != NULL) {
        (*callback)(env->jvmti_external(), jem.jni_env(), jem.jni_thread(),
                    jem.jni_methodID(), jem.location(),
                    field_jclass, field_jobject, field);
      }
    }
  }
}

oop JvmtiExport::jni_SetField_probe(JavaThread *thread, jobject jobj, oop obj,
                                    Klass* klass, jfieldID fieldID, bool is_static,
                                    char sig_type, jvalue *value) {
  if (*((int *)get_field_modification_count_addr()) > 0 && thread->has_last_Java_frame()) {
    // At least one field modification watch is set so we have more work
    // to do. This wrapper is used by entry points that allow us
    // to create handles in post_field_modification_by_jni().
    post_field_modification_by_jni(thread, obj, klass, fieldID, is_static, sig_type, value);
    // event posting can block so refetch oop if we were passed a jobj
    if (jobj != NULL) return JNIHandles::resolve_non_null(jobj);
  }
  return obj;
}

oop JvmtiExport::jni_SetField_probe_nh(JavaThread *thread, jobject jobj, oop obj,
                                       Klass* klass, jfieldID fieldID, bool is_static,
                                       char sig_type, jvalue *value) {
  if (*((int *)get_field_modification_count_addr()) > 0 && thread->has_last_Java_frame()) {
    // At least one field modification watch is set so we have more work
    // to do. This wrapper is used by "quick" entry points that don't
    // allow us to create handles in post_field_modification_by_jni(). We
    // override that with a ResetNoHandleMark.
    ResetNoHandleMark rnhm;
    post_field_modification_by_jni(thread, obj, klass, fieldID, is_static, sig_type, value);
    // event posting can block so refetch oop if we were passed a jobj
    if (jobj != NULL) return JNIHandles::resolve_non_null(jobj);
  }
  return obj;
}

void JvmtiExport::post_field_modification_by_jni(JavaThread *thread, oop obj,
                                                 Klass* klass, jfieldID fieldID, bool is_static,
                                                 char sig_type, jvalue *value) {
  // We must be called with a Java context in order to provide reasonable
  // values for the klazz, method, and location fields. The callers of this
  // function don't make the call unless there is a Java context.
  assert(thread->has_last_Java_frame(), "must be called with Java context");

  ResourceMark rm;
  fieldDescriptor fd;
  // if get_field_descriptor finds fieldID to be invalid, then we just bail
  bool valid_fieldID = JvmtiEnv::get_field_descriptor(klass, fieldID, &fd);
  assert(valid_fieldID == true,"post_field_modification_by_jni called with invalid fieldID");
  if (!valid_fieldID) return;
  // field modifications are not watched so bail
  if (!fd.is_field_modification_watched()) return;

  HandleMark hm(thread);

  Handle h_obj;
  if (!is_static) {
    // non-static field accessors have an object, but we need a handle
    assert(obj != NULL, "non-static needs an object");
    h_obj = Handle(thread, obj);
  }
  post_field_modification(thread,
                          thread->last_frame().interpreter_frame_method(),
                          thread->last_frame().interpreter_frame_bcp(),
                          klass, h_obj, fieldID, sig_type, value);
}

void JvmtiExport::post_raw_field_modification(JavaThread *thread, Method* method,
  address location, Klass* field_klass, Handle object, jfieldID field,
  char sig_type, jvalue *value) {

  if (sig_type == 'I' || sig_type == 'Z' || sig_type == 'B' || sig_type == 'C' || sig_type == 'S') {
    // 'I' instructions are used for byte, char, short and int.
    // determine which it really is, and convert
    fieldDescriptor fd;
    bool found = JvmtiEnv::get_field_descriptor(field_klass, field, &fd);
    // should be found (if not, leave as is)
    if (found) {
      jint ival = value->i;
      // convert value from int to appropriate type
      switch (fd.field_type()) {
      case T_BOOLEAN:
        sig_type = 'Z';
        value->i = 0; // clear it
        value->z = (jboolean)ival;
        break;
      case T_BYTE:
        sig_type = 'B';
        value->i = 0; // clear it
        value->b = (jbyte)ival;
        break;
      case T_CHAR:
        sig_type = 'C';
        value->i = 0; // clear it
        value->c = (jchar)ival;
        break;
      case T_SHORT:
        sig_type = 'S';
        value->i = 0; // clear it
        value->s = (jshort)ival;
        break;
      case T_INT:
        // nothing to do
        break;
      default:
        // this is an integer instruction, should be one of above
        ShouldNotReachHere();
        break;
      }
    }
  }

  assert(sig_type != '[', "array should have sig_type == 'L'");
  bool handle_created = false;

  // convert oop to JNI handle.
  if (sig_type == 'L') {
    handle_created = true;
    value->l = (jobject)JNIHandles::make_local(thread, (oop)value->l);
  }

  post_field_modification(thread, method, location, field_klass, object, field, sig_type, value);

  // Destroy the JNI handle allocated above.
  if (handle_created) {
    JNIHandles::destroy_local(value->l);
  }
}

void JvmtiExport::post_field_modification(JavaThread *thread, Method* method,
  address location, Klass* field_klass, Handle object, jfieldID field,
  char sig_type, jvalue *value_ptr) {

  HandleMark hm(thread);
  methodHandle mh(thread, method);

  JvmtiThreadState *state = thread->jvmti_thread_state();
  if (state == NULL) {
    return;
  }
  EVT_TRIG_TRACE(JVMTI_EVENT_FIELD_MODIFICATION,
                     ("[%s] Trg Field Modification event triggered",
                      JvmtiTrace::safe_get_thread_name(thread)));

  JvmtiEnvThreadStateIterator it(state);
  for (JvmtiEnvThreadState* ets = it.first(); ets != NULL; ets = it.next(ets)) {
    if (ets->is_enabled(JVMTI_EVENT_FIELD_MODIFICATION)) {
      EVT_TRACE(JVMTI_EVENT_FIELD_MODIFICATION,
                   ("[%s] Evt Field Modification event sent %s.%s @ " INTX_FORMAT,
                    JvmtiTrace::safe_get_thread_name(thread),
                    (mh() == NULL) ? "NULL" : mh()->klass_name()->as_C_string(),
                    (mh() == NULL) ? "NULL" : mh()->name()->as_C_string(),
                    location - mh()->code_base() ));

      JvmtiEnv *env = ets->get_env();
      JvmtiLocationEventMark jem(thread, mh, location);
      jclass field_jclass = jem.to_jclass(field_klass);
      jobject field_jobject = jem.to_jobject(object());
      JvmtiJavaThreadEventTransition jet(thread);
      jvmtiEventFieldModification callback = env->callbacks()->FieldModification;
      if (callback != NULL) {
        (*callback)(env->jvmti_external(), jem.jni_env(), jem.jni_thread(),
                    jem.jni_methodID(), jem.location(),
                    field_jclass, field_jobject, field, sig_type, *value_ptr);
      }
    }
  }
}

void JvmtiExport::post_native_method_bind(Method* method, address* function_ptr) {
  JavaThread* thread = JavaThread::current();
  assert(thread->thread_state() == _thread_in_vm, "must be in vm state");

  HandleMark hm(thread);
  methodHandle mh(thread, method);

  EVT_TRIG_TRACE(JVMTI_EVENT_NATIVE_METHOD_BIND, ("[%s] Trg Native Method Bind event triggered",
                      JvmtiTrace::safe_get_thread_name(thread)));

  if (JvmtiEventController::is_enabled(JVMTI_EVENT_NATIVE_METHOD_BIND)) {
    JvmtiEnvIterator it;
    for (JvmtiEnv* env = it.first(); env != NULL; env = it.next(env)) {
      if (env->is_enabled(JVMTI_EVENT_NATIVE_METHOD_BIND)) {
        EVT_TRACE(JVMTI_EVENT_NATIVE_METHOD_BIND, ("[%s] Evt Native Method Bind event sent",
                     JvmtiTrace::safe_get_thread_name(thread) ));

        JvmtiMethodEventMark jem(thread, mh);
        JvmtiJavaThreadEventTransition jet(thread);
        JNIEnv* jni_env = (env->phase() == JVMTI_PHASE_PRIMORDIAL) ? NULL : jem.jni_env();
        jvmtiEventNativeMethodBind callback = env->callbacks()->NativeMethodBind;
        if (callback != NULL) {
          (*callback)(env->jvmti_external(), jni_env, jem.jni_thread(),
                      jem.jni_methodID(), (void*)(*function_ptr), (void**)function_ptr);
        }
      }
    }
  }
}

// Returns a record containing inlining information for the given nmethod
jvmtiCompiledMethodLoadInlineRecord* create_inline_record(nmethod* nm) {
  jint numstackframes = 0;
  jvmtiCompiledMethodLoadInlineRecord* record = (jvmtiCompiledMethodLoadInlineRecord*)NEW_RESOURCE_OBJ(jvmtiCompiledMethodLoadInlineRecord);
  record->header.kind = JVMTI_CMLR_INLINE_INFO;
  record->header.next = NULL;
  record->header.majorinfoversion = JVMTI_CMLR_MAJOR_VERSION_1;
  record->header.minorinfoversion = JVMTI_CMLR_MINOR_VERSION_0;
  record->numpcs = 0;
  for(PcDesc* p = nm->scopes_pcs_begin(); p < nm->scopes_pcs_end(); p++) {
   if(p->scope_decode_offset() == DebugInformationRecorder::serialized_null) continue;
   record->numpcs++;
  }
  record->pcinfo = (PCStackInfo*)(NEW_RESOURCE_ARRAY(PCStackInfo, record->numpcs));
  int scope = 0;
  for(PcDesc* p = nm->scopes_pcs_begin(); p < nm->scopes_pcs_end(); p++) {
    if(p->scope_decode_offset() == DebugInformationRecorder::serialized_null) continue;
    void* pc_address = (void*)p->real_pc(nm);
    assert(pc_address != NULL, "pc_address must be non-null");
    record->pcinfo[scope].pc = pc_address;
    numstackframes=0;
    for(ScopeDesc* sd = nm->scope_desc_at(p->real_pc(nm));sd != NULL;sd = sd->sender()) {
      numstackframes++;
    }
    assert(numstackframes != 0, "numstackframes must be nonzero.");
    record->pcinfo[scope].methods = (jmethodID *)NEW_RESOURCE_ARRAY(jmethodID, numstackframes);
    record->pcinfo[scope].bcis = (jint *)NEW_RESOURCE_ARRAY(jint, numstackframes);
    record->pcinfo[scope].numstackframes = numstackframes;
    int stackframe = 0;
    for(ScopeDesc* sd = nm->scope_desc_at(p->real_pc(nm));sd != NULL;sd = sd->sender()) {
      // sd->method() can be NULL for stubs but not for nmethods. To be completely robust, include an assert that we should never see a null sd->method()
      assert(sd->method() != NULL, "sd->method() cannot be null.");
      record->pcinfo[scope].methods[stackframe] = sd->method()->jmethod_id();
      record->pcinfo[scope].bcis[stackframe] = sd->bci();
      stackframe++;
    }
    scope++;
  }
  return record;
}

void JvmtiExport::post_compiled_method_load(nmethod *nm) {
  if (JvmtiEnv::get_phase() < JVMTI_PHASE_PRIMORDIAL) {
    return;
  }
  JavaThread* thread = JavaThread::current();

  EVT_TRIG_TRACE(JVMTI_EVENT_COMPILED_METHOD_LOAD,
                 ("[%s] method compile load event triggered",
                 JvmtiTrace::safe_get_thread_name(thread)));

  JvmtiEnvIterator it;
  for (JvmtiEnv* env = it.first(); env != NULL; env = it.next(env)) {
    post_compiled_method_load(env, nm);
  }
}

// post a COMPILED_METHOD_LOAD event for a given environment
void JvmtiExport::post_compiled_method_load(JvmtiEnv* env, nmethod *nm) {
  if (env->phase() == JVMTI_PHASE_PRIMORDIAL || !env->is_enabled(JVMTI_EVENT_COMPILED_METHOD_LOAD)) {
    return;
  }
  jvmtiEventCompiledMethodLoad callback = env->callbacks()->CompiledMethodLoad;
  if (callback == NULL) {
    return;
  }
  JavaThread* thread = JavaThread::current();

  EVT_TRACE(JVMTI_EVENT_COMPILED_METHOD_LOAD,
           ("[%s] method compile load event sent %s.%s  ",
            JvmtiTrace::safe_get_thread_name(thread),
            (nm->method() == NULL) ? "NULL" : nm->method()->klass_name()->as_C_string(),
            (nm->method() == NULL) ? "NULL" : nm->method()->name()->as_C_string()));
  ResourceMark rm(thread);
  HandleMark hm(thread);

  // Add inlining information
  jvmtiCompiledMethodLoadInlineRecord* inlinerecord = create_inline_record(nm);
  // Pass inlining information through the void pointer
  JvmtiCompiledMethodLoadEventMark jem(thread, nm, inlinerecord);
  JvmtiJavaThreadEventTransition jet(thread);
  (*callback)(env->jvmti_external(), jem.jni_methodID(),
              jem.code_size(), jem.code_data(), jem.map_length(),
              jem.map(), jem.compile_info());
}

void JvmtiExport::post_dynamic_code_generated_internal(const char *name, const void *code_begin, const void *code_end) {
  assert(name != NULL && name[0] != '\0', "sanity check");

  JavaThread* thread = JavaThread::current();
  // In theory everyone coming thru here is in_vm but we need to be certain
  // because a callee will do a vm->native transition
  ThreadInVMfromUnknown __tiv;

  EVT_TRIG_TRACE(JVMTI_EVENT_DYNAMIC_CODE_GENERATED,
                 ("[%s] method dynamic code generated event triggered",
                 JvmtiTrace::safe_get_thread_name(thread)));
  JvmtiEnvIterator it;
  for (JvmtiEnv* env = it.first(); env != NULL; env = it.next(env)) {
    if (env->is_enabled(JVMTI_EVENT_DYNAMIC_CODE_GENERATED)) {
      EVT_TRACE(JVMTI_EVENT_DYNAMIC_CODE_GENERATED,
                ("[%s] dynamic code generated event sent for %s",
                JvmtiTrace::safe_get_thread_name(thread), name));
      JvmtiEventMark jem(thread);
      JvmtiJavaThreadEventTransition jet(thread);
      jint length = (jint)pointer_delta(code_end, code_begin, sizeof(char));
      jvmtiEventDynamicCodeGenerated callback = env->callbacks()->DynamicCodeGenerated;
      if (callback != NULL) {
        (*callback)(env->jvmti_external(), name, (void*)code_begin, length);
      }
    }
  }
}

void JvmtiExport::post_dynamic_code_generated(const char *name, const void *code_begin, const void *code_end) {
  jvmtiPhase phase = JvmtiEnv::get_phase();
  if (phase == JVMTI_PHASE_PRIMORDIAL || phase == JVMTI_PHASE_START) {
    post_dynamic_code_generated_internal(name, code_begin, code_end);
  } else {
    // It may not be safe to post the event from this thread.  Defer all
    // postings to the service thread so that it can perform them in a safe
    // context and in-order.
    MutexLocker ml(Service_lock, Mutex::_no_safepoint_check_flag);
    JvmtiDeferredEvent event = JvmtiDeferredEvent::dynamic_code_generated_event(
        name, code_begin, code_end);
    JvmtiDeferredEventQueue::enqueue(event);
  }
}


// post a DYNAMIC_CODE_GENERATED event for a given environment
// used by GenerateEvents
void JvmtiExport::post_dynamic_code_generated(JvmtiEnv* env, const char *name,
                                              const void *code_begin, const void *code_end)
{
  JavaThread* thread = JavaThread::current();
  EVT_TRIG_TRACE(JVMTI_EVENT_DYNAMIC_CODE_GENERATED,
                 ("[%s] dynamic code generated event triggered (by GenerateEvents)",
                  JvmtiTrace::safe_get_thread_name(thread)));
  if (env->is_enabled(JVMTI_EVENT_DYNAMIC_CODE_GENERATED)) {
    EVT_TRACE(JVMTI_EVENT_DYNAMIC_CODE_GENERATED,
              ("[%s] dynamic code generated event sent for %s",
               JvmtiTrace::safe_get_thread_name(thread), name));
    JvmtiEventMark jem(thread);
    JvmtiJavaThreadEventTransition jet(thread);
    jint length = (jint)pointer_delta(code_end, code_begin, sizeof(char));
    jvmtiEventDynamicCodeGenerated callback = env->callbacks()->DynamicCodeGenerated;
    if (callback != NULL) {
      (*callback)(env->jvmti_external(), name, (void*)code_begin, length);
    }
  }
}

// post a DynamicCodeGenerated event while holding locks in the VM.
void JvmtiExport::post_dynamic_code_generated_while_holding_locks(const char* name,
                                                                  address code_begin, address code_end)
{
  // register the stub with the current dynamic code event collector
  JvmtiThreadState* state = JvmtiThreadState::state_for(JavaThread::current());
  // state can only be NULL if the current thread is exiting which
  // should not happen since we're trying to post an event
  guarantee(state != NULL, "attempt to register stub via an exiting thread");
  JvmtiDynamicCodeEventCollector* collector = state->get_dynamic_code_event_collector();
  guarantee(collector != NULL, "attempt to register stub without event collector");
  collector->register_stub(name, code_begin, code_end);
}

// Collect all the vm internally allocated objects which are visible to java world
void JvmtiExport::record_vm_internal_object_allocation(oop obj) {
  Thread* thread = Thread::current_or_null();
  if (thread != NULL && thread->is_Java_thread())  {
    // Can not take safepoint here.
    NoSafepointVerifier no_sfpt;
    // Can not take safepoint here so can not use state_for to get
    // jvmti thread state.
    JvmtiThreadState *state = ((JavaThread*)thread)->jvmti_thread_state();
    if (state != NULL) {
      // state is non NULL when VMObjectAllocEventCollector is enabled.
      JvmtiVMObjectAllocEventCollector *collector;
      collector = state->get_vm_object_alloc_event_collector();
      if (collector != NULL && collector->is_enabled()) {
        // Don't record classes as these will be notified via the ClassLoad
        // event.
        if (obj->klass() != SystemDictionary::Class_klass()) {
          collector->record_allocation(obj);
        }
      }
    }
  }
}

// Collect all the sampled allocated objects.
void JvmtiExport::record_sampled_internal_object_allocation(oop obj) {
  Thread* thread = Thread::current_or_null();
  if (thread != NULL && thread->is_Java_thread())  {
    // Can not take safepoint here.
    NoSafepointVerifier no_sfpt;
    // Can not take safepoint here so can not use state_for to get
    // jvmti thread state.
    JvmtiThreadState *state = ((JavaThread*)thread)->jvmti_thread_state();
    if (state != NULL) {
      // state is non NULL when SampledObjectAllocEventCollector is enabled.
      JvmtiSampledObjectAllocEventCollector *collector;
      collector = state->get_sampled_object_alloc_event_collector();

      if (collector != NULL && collector->is_enabled()) {
        collector->record_allocation(obj);
      }
    }
  }
}

void JvmtiExport::post_garbage_collection_finish() {
  Thread *thread = Thread::current(); // this event is posted from VM-Thread.
  EVT_TRIG_TRACE(JVMTI_EVENT_GARBAGE_COLLECTION_FINISH,
                 ("[%s] garbage collection finish event triggered",
                  JvmtiTrace::safe_get_thread_name(thread)));
  JvmtiEnvIterator it;
  for (JvmtiEnv* env = it.first(); env != NULL; env = it.next(env)) {
    if (env->is_enabled(JVMTI_EVENT_GARBAGE_COLLECTION_FINISH)) {
      EVT_TRACE(JVMTI_EVENT_GARBAGE_COLLECTION_FINISH,
                ("[%s] garbage collection finish event sent",
                 JvmtiTrace::safe_get_thread_name(thread)));
      JvmtiThreadEventTransition jet(thread);
      // JNIEnv is NULL here because this event is posted from VM Thread
      jvmtiEventGarbageCollectionFinish callback = env->callbacks()->GarbageCollectionFinish;
      if (callback != NULL) {
        (*callback)(env->jvmti_external());
      }
    }
  }
}

void JvmtiExport::post_garbage_collection_start() {
  Thread* thread = Thread::current(); // this event is posted from vm-thread.
  EVT_TRIG_TRACE(JVMTI_EVENT_GARBAGE_COLLECTION_START,
                 ("[%s] garbage collection start event triggered",
                  JvmtiTrace::safe_get_thread_name(thread)));
  JvmtiEnvIterator it;
  for (JvmtiEnv* env = it.first(); env != NULL; env = it.next(env)) {
    if (env->is_enabled(JVMTI_EVENT_GARBAGE_COLLECTION_START)) {
      EVT_TRACE(JVMTI_EVENT_GARBAGE_COLLECTION_START,
                ("[%s] garbage collection start event sent",
                 JvmtiTrace::safe_get_thread_name(thread)));
      JvmtiThreadEventTransition jet(thread);
      // JNIEnv is NULL here because this event is posted from VM Thread
      jvmtiEventGarbageCollectionStart callback = env->callbacks()->GarbageCollectionStart;
      if (callback != NULL) {
        (*callback)(env->jvmti_external());
      }
    }
  }
}

void JvmtiExport::post_data_dump() {
  Thread *thread = Thread::current();
  EVT_TRIG_TRACE(JVMTI_EVENT_DATA_DUMP_REQUEST,
                 ("[%s] data dump request event triggered",
                  JvmtiTrace::safe_get_thread_name(thread)));
  JvmtiEnvIterator it;
  for (JvmtiEnv* env = it.first(); env != NULL; env = it.next(env)) {
    if (env->is_enabled(JVMTI_EVENT_DATA_DUMP_REQUEST)) {
      EVT_TRACE(JVMTI_EVENT_DATA_DUMP_REQUEST,
                ("[%s] data dump request event sent",
                 JvmtiTrace::safe_get_thread_name(thread)));
     JvmtiThreadEventTransition jet(thread);
     // JNIEnv is NULL here because this event is posted from VM Thread
     jvmtiEventDataDumpRequest callback = env->callbacks()->DataDumpRequest;
     if (callback != NULL) {
       (*callback)(env->jvmti_external());
     }
    }
  }
}

void JvmtiExport::post_monitor_contended_enter(JavaThread *thread, ObjectMonitor *obj_mntr) {
  oop object = (oop)obj_mntr->object();
  JvmtiThreadState *state = thread->jvmti_thread_state();
  if (state == NULL) {
    return;
  }

  HandleMark hm(thread);
  Handle h(thread, object);

  EVT_TRIG_TRACE(JVMTI_EVENT_MONITOR_CONTENDED_ENTER,
                     ("[%s] monitor contended enter event triggered",
                      JvmtiTrace::safe_get_thread_name(thread)));

  JvmtiEnvThreadStateIterator it(state);
  for (JvmtiEnvThreadState* ets = it.first(); ets != NULL; ets = it.next(ets)) {
    if (ets->is_enabled(JVMTI_EVENT_MONITOR_CONTENDED_ENTER)) {
      EVT_TRACE(JVMTI_EVENT_MONITOR_CONTENDED_ENTER,
                   ("[%s] monitor contended enter event sent",
                    JvmtiTrace::safe_get_thread_name(thread)));
      JvmtiMonitorEventMark  jem(thread, h());
      JvmtiEnv *env = ets->get_env();
      JvmtiThreadEventTransition jet(thread);
      jvmtiEventMonitorContendedEnter callback = env->callbacks()->MonitorContendedEnter;
      if (callback != NULL) {
        (*callback)(env->jvmti_external(), jem.jni_env(), jem.jni_thread(), jem.jni_object());
      }
    }
  }
}

void JvmtiExport::post_monitor_contended_entered(JavaThread *thread, ObjectMonitor *obj_mntr) {
  oop object = (oop)obj_mntr->object();
  JvmtiThreadState *state = thread->jvmti_thread_state();
  if (state == NULL) {
    return;
  }

  HandleMark hm(thread);
  Handle h(thread, object);

  EVT_TRIG_TRACE(JVMTI_EVENT_MONITOR_CONTENDED_ENTERED,
                     ("[%s] monitor contended entered event triggered",
                      JvmtiTrace::safe_get_thread_name(thread)));

  JvmtiEnvThreadStateIterator it(state);
  for (JvmtiEnvThreadState* ets = it.first(); ets != NULL; ets = it.next(ets)) {
    if (ets->is_enabled(JVMTI_EVENT_MONITOR_CONTENDED_ENTERED)) {
      EVT_TRACE(JVMTI_EVENT_MONITOR_CONTENDED_ENTERED,
                   ("[%s] monitor contended enter event sent",
                    JvmtiTrace::safe_get_thread_name(thread)));
      JvmtiMonitorEventMark  jem(thread, h());
      JvmtiEnv *env = ets->get_env();
      JvmtiThreadEventTransition jet(thread);
      jvmtiEventMonitorContendedEntered callback = env->callbacks()->MonitorContendedEntered;
      if (callback != NULL) {
        (*callback)(env->jvmti_external(), jem.jni_env(), jem.jni_thread(), jem.jni_object());
      }
    }
  }
}

void JvmtiExport::post_monitor_wait(JavaThread *thread, oop object,
                                          jlong timeout) {
  JvmtiThreadState *state = thread->jvmti_thread_state();
  if (state == NULL) {
    return;
  }

  HandleMark hm(thread);
  Handle h(thread, object);

  EVT_TRIG_TRACE(JVMTI_EVENT_MONITOR_WAIT,
                     ("[%s] monitor wait event triggered",
                      JvmtiTrace::safe_get_thread_name(thread)));

  JvmtiEnvThreadStateIterator it(state);
  for (JvmtiEnvThreadState* ets = it.first(); ets != NULL; ets = it.next(ets)) {
    if (ets->is_enabled(JVMTI_EVENT_MONITOR_WAIT)) {
      EVT_TRACE(JVMTI_EVENT_MONITOR_WAIT,
                   ("[%s] monitor wait event sent",
                    JvmtiTrace::safe_get_thread_name(thread)));
      JvmtiMonitorEventMark  jem(thread, h());
      JvmtiEnv *env = ets->get_env();
      JvmtiThreadEventTransition jet(thread);
      jvmtiEventMonitorWait callback = env->callbacks()->MonitorWait;
      if (callback != NULL) {
        (*callback)(env->jvmti_external(), jem.jni_env(), jem.jni_thread(),
                    jem.jni_object(), timeout);
      }
    }
  }
}

void JvmtiExport::post_monitor_waited(JavaThread *thread, ObjectMonitor *obj_mntr, jboolean timed_out) {
  oop object = (oop)obj_mntr->object();
  JvmtiThreadState *state = thread->jvmti_thread_state();
  if (state == NULL) {
    return;
  }

  HandleMark hm(thread);
  Handle h(thread, object);

  EVT_TRIG_TRACE(JVMTI_EVENT_MONITOR_WAITED,
                     ("[%s] monitor waited event triggered",
                      JvmtiTrace::safe_get_thread_name(thread)));

  JvmtiEnvThreadStateIterator it(state);
  for (JvmtiEnvThreadState* ets = it.first(); ets != NULL; ets = it.next(ets)) {
    if (ets->is_enabled(JVMTI_EVENT_MONITOR_WAITED)) {
      EVT_TRACE(JVMTI_EVENT_MONITOR_WAITED,
                   ("[%s] monitor waited event sent",
                    JvmtiTrace::safe_get_thread_name(thread)));
      JvmtiMonitorEventMark  jem(thread, h());
      JvmtiEnv *env = ets->get_env();
      JvmtiThreadEventTransition jet(thread);
      jvmtiEventMonitorWaited callback = env->callbacks()->MonitorWaited;
      if (callback != NULL) {
        (*callback)(env->jvmti_external(), jem.jni_env(), jem.jni_thread(),
                    jem.jni_object(), timed_out);
      }
    }
  }
}

void JvmtiExport::post_vm_object_alloc(JavaThread *thread, oop object) {
  EVT_TRIG_TRACE(JVMTI_EVENT_VM_OBJECT_ALLOC, ("[%s] Trg vm object alloc triggered",
                      JvmtiTrace::safe_get_thread_name(thread)));
  if (object == NULL) {
    return;
  }
  HandleMark hm(thread);
  Handle h(thread, object);
  JvmtiEnvIterator it;
  for (JvmtiEnv* env = it.first(); env != NULL; env = it.next(env)) {
    if (env->is_enabled(JVMTI_EVENT_VM_OBJECT_ALLOC)) {
      EVT_TRACE(JVMTI_EVENT_VM_OBJECT_ALLOC, ("[%s] Evt vmobject alloc sent %s",
                                         JvmtiTrace::safe_get_thread_name(thread),
                                         object==NULL? "NULL" : object->klass()->external_name()));

      JvmtiObjectAllocEventMark jem(thread, h());
      JvmtiJavaThreadEventTransition jet(thread);
      jvmtiEventVMObjectAlloc callback = env->callbacks()->VMObjectAlloc;
      if (callback != NULL) {
        (*callback)(env->jvmti_external(), jem.jni_env(), jem.jni_thread(),
                    jem.jni_jobject(), jem.jni_class(), jem.size());
      }
    }
  }
}

void JvmtiExport::post_sampled_object_alloc(JavaThread *thread, oop object) {
  JvmtiThreadState *state = thread->jvmti_thread_state();
  if (state == NULL) {
    return;
  }

  EVT_TRIG_TRACE(JVMTI_EVENT_SAMPLED_OBJECT_ALLOC,
                 ("[%s] Trg sampled object alloc triggered",
                  JvmtiTrace::safe_get_thread_name(thread)));
  if (object == NULL) {
    return;
  }
  HandleMark hm(thread);
  Handle h(thread, object);

  JvmtiEnvThreadStateIterator it(state);
  for (JvmtiEnvThreadState* ets = it.first(); ets != NULL; ets = it.next(ets)) {
    if (ets->is_enabled(JVMTI_EVENT_SAMPLED_OBJECT_ALLOC)) {
      EVT_TRACE(JVMTI_EVENT_SAMPLED_OBJECT_ALLOC,
                ("[%s] Evt sampled object alloc sent %s",
                 JvmtiTrace::safe_get_thread_name(thread),
                 object == NULL ? "NULL" : object->klass()->external_name()));

      JvmtiEnv *env = ets->get_env();
      JvmtiObjectAllocEventMark jem(thread, h());
      JvmtiJavaThreadEventTransition jet(thread);
      jvmtiEventSampledObjectAlloc callback = env->callbacks()->SampledObjectAlloc;
      if (callback != NULL) {
        (*callback)(env->jvmti_external(), jem.jni_env(), jem.jni_thread(),
                    jem.jni_jobject(), jem.jni_class(), jem.size());
      }
    }
  }
}

////////////////////////////////////////////////////////////////////////////////////////////////

void JvmtiExport::cleanup_thread(JavaThread* thread) {
  assert(JavaThread::current() == thread, "thread is not current");
  MutexLocker mu(JvmtiThreadState_lock);

  if (thread->jvmti_thread_state() != NULL) {
    // This has to happen after the thread state is removed, which is
    // why it is not in post_thread_end_event like its complement
    // Maybe both these functions should be rolled into the posts?
    JvmtiEventController::thread_ended(thread);
  }
}

void JvmtiExport::clear_detected_exception(JavaThread* thread) {
  assert(JavaThread::current() == thread, "thread is not current");

  JvmtiThreadState* state = thread->jvmti_thread_state();
  if (state != NULL) {
    state->clear_exception_state();
  }
}

void JvmtiExport::oops_do(OopClosure* f) {
  JvmtiCurrentBreakpoints::oops_do(f);
  JvmtiObjectAllocEventCollector::oops_do_for_all_threads(f);
}

void JvmtiExport::weak_oops_do(BoolObjectClosure* is_alive, OopClosure* f) {
  JvmtiTagMap::weak_oops_do(is_alive, f);
}

void JvmtiExport::gc_epilogue() {
  JvmtiCurrentBreakpoints::gc_epilogue();
}

// Onload raw monitor transition.
void JvmtiExport::transition_pending_onload_raw_monitors() {
  JvmtiPendingMonitors::transition_raw_monitors();
}

////////////////////////////////////////////////////////////////////////////////////////////////
#if INCLUDE_SERVICES
// Attach is disabled if SERVICES is not included

// type for the Agent_OnAttach entry point
extern "C" {
  typedef jint (JNICALL *OnAttachEntry_t)(JavaVM*, char *, void *);
}

jint JvmtiExport::load_agent_library(const char *agent, const char *absParam,
                                     const char *options, outputStream* st) {
  char ebuf[1024] = {0};
  char buffer[JVM_MAXPATHLEN];
  void* library = NULL;
  jint result = JNI_ERR;
  const char *on_attach_symbols[] = AGENT_ONATTACH_SYMBOLS;
  size_t num_symbol_entries = ARRAY_SIZE(on_attach_symbols);

  // The abs paramter should be "true" or "false"
  bool is_absolute_path = (absParam != NULL) && (strcmp(absParam,"true")==0);

  // Initially marked as invalid. It will be set to valid if we can find the agent
  AgentLibrary *agent_lib = new AgentLibrary(agent, options, is_absolute_path, NULL);

  // Check for statically linked in agent. If not found then if the path is
  // absolute we attempt to load the library. Otherwise we try to load it
  // from the standard dll directory.

  if (!os::find_builtin_agent(agent_lib, on_attach_symbols, num_symbol_entries)) {
    if (is_absolute_path) {
      library = os::dll_load(agent, ebuf, sizeof ebuf);
    } else {
      // Try to load the agent from the standard dll directory
      if (os::dll_locate_lib(buffer, sizeof(buffer), Arguments::get_dll_dir(),
                             agent)) {
        library = os::dll_load(buffer, ebuf, sizeof ebuf);
      }
      if (library == NULL) {
        // not found - try OS default library path
        if (os::dll_build_name(buffer, sizeof(buffer), agent)) {
          library = os::dll_load(buffer, ebuf, sizeof ebuf);
        }
      }
    }
    if (library != NULL) {
      agent_lib->set_os_lib(library);
      agent_lib->set_valid();
    }
  }
  // If the library was loaded then we attempt to invoke the Agent_OnAttach
  // function
  if (agent_lib->valid()) {
    // Lookup the Agent_OnAttach function
    OnAttachEntry_t on_attach_entry = NULL;
    on_attach_entry = CAST_TO_FN_PTR(OnAttachEntry_t,
       os::find_agent_function(agent_lib, false, on_attach_symbols, num_symbol_entries));
    if (on_attach_entry == NULL) {
      // Agent_OnAttach missing - unload library
      if (!agent_lib->is_static_lib()) {
        os::dll_unload(library);
      }
      st->print_cr("%s is not available in %s",
                   on_attach_symbols[0], agent_lib->name());
      delete agent_lib;
    } else {
      // Invoke the Agent_OnAttach function
      JavaThread* THREAD = JavaThread::current();
      {
        extern struct JavaVM_ main_vm;
        JvmtiThreadEventMark jem(THREAD);
        JvmtiJavaThreadEventTransition jet(THREAD);

        result = (*on_attach_entry)(&main_vm, (char*)options, NULL);
      }

      // Agent_OnAttach may have used JNI
      if (HAS_PENDING_EXCEPTION) {
        CLEAR_PENDING_EXCEPTION;
      }

      // If OnAttach returns JNI_OK then we add it to the list of
      // agent libraries so that we can call Agent_OnUnload later.
      if (result == JNI_OK) {
        Arguments::add_loaded_agent(agent_lib);
      } else {
        delete agent_lib;
      }

      // Agent_OnAttach executed so completion status is JNI_OK
      st->print_cr("return code: %d", result);
      result = JNI_OK;
    }
  } else {
    st->print_cr("%s was not loaded.", agent);
    if (*ebuf != '\0') {
      st->print_cr("%s", ebuf);
    }
  }
  return result;
}

#endif // INCLUDE_SERVICES
////////////////////////////////////////////////////////////////////////////////////////////////

// Setup current current thread for event collection.
void JvmtiEventCollector::setup_jvmti_thread_state() {
  // set this event collector to be the current one.
  JvmtiThreadState* state = JvmtiThreadState::state_for(JavaThread::current());
  // state can only be NULL if the current thread is exiting which
  // should not happen since we're trying to configure for event collection
  guarantee(state != NULL, "exiting thread called setup_jvmti_thread_state");
  if (is_vm_object_alloc_event()) {
    JvmtiVMObjectAllocEventCollector *prev = state->get_vm_object_alloc_event_collector();

    // If we have a previous collector and it is disabled, it means this allocation came from a
    // callback induced VM Object allocation, do not register this collector then.
    if (prev && !prev->is_enabled()) {
      return;
    }
    _prev = prev;
    state->set_vm_object_alloc_event_collector((JvmtiVMObjectAllocEventCollector *)this);
  } else if (is_dynamic_code_event()) {
    _prev = state->get_dynamic_code_event_collector();
    state->set_dynamic_code_event_collector((JvmtiDynamicCodeEventCollector *)this);
  } else if (is_sampled_object_alloc_event()) {
    JvmtiSampledObjectAllocEventCollector *prev = state->get_sampled_object_alloc_event_collector();

    if (prev) {
      // JvmtiSampledObjectAllocEventCollector wants only one active collector
      // enabled. This allows to have a collector detect a user code requiring
      // a sample in the callback.
      return;
    }
    state->set_sampled_object_alloc_event_collector((JvmtiSampledObjectAllocEventCollector*) this);
  }

  _unset_jvmti_thread_state = true;
}

// Unset current event collection in this thread and reset it with previous
// collector.
void JvmtiEventCollector::unset_jvmti_thread_state() {
  if (!_unset_jvmti_thread_state) {
    return;
  }

  JvmtiThreadState* state = JavaThread::current()->jvmti_thread_state();
  if (state != NULL) {
    // restore the previous event collector (if any)
    if (is_vm_object_alloc_event()) {
      if (state->get_vm_object_alloc_event_collector() == this) {
        state->set_vm_object_alloc_event_collector((JvmtiVMObjectAllocEventCollector *)_prev);
      } else {
        // this thread's jvmti state was created during the scope of
        // the event collector.
      }
    } else if (is_dynamic_code_event()) {
      if (state->get_dynamic_code_event_collector() == this) {
        state->set_dynamic_code_event_collector((JvmtiDynamicCodeEventCollector *)_prev);
      } else {
        // this thread's jvmti state was created during the scope of
        // the event collector.
      }
    } else if (is_sampled_object_alloc_event()) {
      if (state->get_sampled_object_alloc_event_collector() == this) {
        state->set_sampled_object_alloc_event_collector((JvmtiSampledObjectAllocEventCollector*)_prev);
      } else {
        // this thread's jvmti state was created during the scope of
        // the event collector.
      }
    }
  }
}

// create the dynamic code event collector
JvmtiDynamicCodeEventCollector::JvmtiDynamicCodeEventCollector() : _code_blobs(NULL) {
  if (JvmtiExport::should_post_dynamic_code_generated()) {
    setup_jvmti_thread_state();
  }
}

// iterate over any code blob descriptors collected and post a
// DYNAMIC_CODE_GENERATED event to the profiler.
JvmtiDynamicCodeEventCollector::~JvmtiDynamicCodeEventCollector() {
  assert(!JavaThread::current()->owns_locks(), "all locks must be released to post deferred events");
 // iterate over any code blob descriptors that we collected
 if (_code_blobs != NULL) {
   for (int i=0; i<_code_blobs->length(); i++) {
     JvmtiCodeBlobDesc* blob = _code_blobs->at(i);
     JvmtiExport::post_dynamic_code_generated(blob->name(), blob->code_begin(), blob->code_end());
     FreeHeap(blob);
   }
   delete _code_blobs;
 }
 unset_jvmti_thread_state();
}

// register a stub
void JvmtiDynamicCodeEventCollector::register_stub(const char* name, address start, address end) {
 if (_code_blobs == NULL) {
   _code_blobs = new (ResourceObj::C_HEAP, mtInternal) GrowableArray<JvmtiCodeBlobDesc*>(1,true);
 }
 _code_blobs->append(new JvmtiCodeBlobDesc(name, start, end));
}

// Setup current thread to record vm allocated objects.
JvmtiObjectAllocEventCollector::JvmtiObjectAllocEventCollector() :
    _allocated(NULL), _enable(false), _post_callback(NULL) {
}

// Post vm_object_alloc event for vm allocated objects visible to java
// world.
void JvmtiObjectAllocEventCollector::generate_call_for_allocated() {
  if (_allocated) {
    set_enabled(false);
    for (int i = 0; i < _allocated->length(); i++) {
      oop obj = _allocated->at(i);
      _post_callback(JavaThread::current(), obj);
    }
    delete _allocated, _allocated = NULL;
  }
}

void JvmtiObjectAllocEventCollector::record_allocation(oop obj) {
  assert(is_enabled(), "Object alloc event collector is not enabled");
  if (_allocated == NULL) {
    _allocated = new (ResourceObj::C_HEAP, mtInternal) GrowableArray<oop>(1, true);
  }
  _allocated->push(obj);
}

// GC support.
void JvmtiObjectAllocEventCollector::oops_do(OopClosure* f) {
  if (_allocated) {
    for(int i = _allocated->length() - 1; i >= 0; i--) {
      if (_allocated->at(i) != NULL) {
        f->do_oop(_allocated->adr_at(i));
      }
    }
  }
}

void JvmtiObjectAllocEventCollector::oops_do_for_all_threads(OopClosure* f) {
  // no-op if jvmti not enabled
  if (!JvmtiEnv::environments_might_exist()) {
    return;
  }

  for (JavaThreadIteratorWithHandle jtiwh; JavaThread *jthr = jtiwh.next(); ) {
    JvmtiThreadState *state = jthr->jvmti_thread_state();
    if (state != NULL) {
      JvmtiObjectAllocEventCollector *collector;
      collector = state->get_vm_object_alloc_event_collector();
      while (collector != NULL) {
        collector->oops_do(f);
        collector = (JvmtiObjectAllocEventCollector*) collector->get_prev();
      }

      collector = state->get_sampled_object_alloc_event_collector();
      while (collector != NULL) {
        collector->oops_do(f);
        collector = (JvmtiObjectAllocEventCollector*) collector->get_prev();
      }
    }
  }
}


// Disable collection of VMObjectAlloc events
NoJvmtiVMObjectAllocMark::NoJvmtiVMObjectAllocMark() : _collector(NULL) {
  // a no-op if VMObjectAlloc event is not enabled
  if (!JvmtiExport::should_post_vm_object_alloc()) {
    return;
  }
  Thread* thread = Thread::current_or_null();
  if (thread != NULL && thread->is_Java_thread())  {
    JavaThread* current_thread = (JavaThread*)thread;
    JvmtiThreadState *state = current_thread->jvmti_thread_state();
    if (state != NULL) {
      JvmtiVMObjectAllocEventCollector *collector;
      collector = state->get_vm_object_alloc_event_collector();
      if (collector != NULL && collector->is_enabled()) {
        _collector = collector;
        _collector->set_enabled(false);
      }
    }
  }
}

// Re-Enable collection of VMObjectAlloc events (if previously enabled)
NoJvmtiVMObjectAllocMark::~NoJvmtiVMObjectAllocMark() {
  if (was_enabled()) {
    _collector->set_enabled(true);
  }
};

// Setup current thread to record vm allocated objects.
JvmtiVMObjectAllocEventCollector::JvmtiVMObjectAllocEventCollector() {
  if (JvmtiExport::should_post_vm_object_alloc()) {
    _enable = true;
    setup_jvmti_thread_state();
    _post_callback = JvmtiExport::post_vm_object_alloc;
  }
}

JvmtiVMObjectAllocEventCollector::~JvmtiVMObjectAllocEventCollector() {
  if (_enable) {
    generate_call_for_allocated();
  }
  unset_jvmti_thread_state();
}

bool JvmtiSampledObjectAllocEventCollector::object_alloc_is_safe_to_sample() {
  Thread* thread = Thread::current();
  // Really only sample allocations if this is a JavaThread and not the compiler
  // thread.
  if (!thread->is_Java_thread() || thread->is_Compiler_thread()) {
    return false;
  }

  if (MultiArray_lock->owner() == thread) {
    return false;
  }
  return true;
}

// Setup current thread to record sampled allocated objects.
JvmtiSampledObjectAllocEventCollector::JvmtiSampledObjectAllocEventCollector() {
  if (JvmtiExport::should_post_sampled_object_alloc()) {
    if (!object_alloc_is_safe_to_sample()) {
      return;
    }

    _enable = true;
    setup_jvmti_thread_state();
    _post_callback = JvmtiExport::post_sampled_object_alloc;
  }
}

JvmtiSampledObjectAllocEventCollector::~JvmtiSampledObjectAllocEventCollector() {
  if (!_enable) {
    return;
  }

  generate_call_for_allocated();
  unset_jvmti_thread_state();

  // Unset the sampling collector as present in assertion mode only.
  assert(Thread::current()->is_Java_thread(),
         "Should always be in a Java thread");
}

JvmtiGCMarker::JvmtiGCMarker() {
  // if there aren't any JVMTI environments then nothing to do
  if (!JvmtiEnv::environments_might_exist()) {
    return;
  }

  if (JvmtiExport::should_post_garbage_collection_start()) {
    JvmtiExport::post_garbage_collection_start();
  }

  if (SafepointSynchronize::is_at_safepoint()) {
    // Do clean up tasks that need to be done at a safepoint
    JvmtiEnvBase::check_for_periodic_clean_up();
  }
}

JvmtiGCMarker::~JvmtiGCMarker() {
  // if there aren't any JVMTI environments then nothing to do
  if (!JvmtiEnv::environments_might_exist()) {
    return;
  }

  // JVMTI notify gc finish
  if (JvmtiExport::should_post_garbage_collection_finish()) {
    JvmtiExport::post_garbage_collection_finish();
  }
}<|MERGE_RESOLUTION|>--- conflicted
+++ resolved
@@ -1484,7 +1484,6 @@
   }
 }
 
-<<<<<<< HEAD
 
 void JvmtiExport::post_fiber_scheduled(jthread thread, jobject fiber) {
   if (JvmtiEnv::get_phase() < JVMTI_PHASE_PRIMORDIAL) {
@@ -1622,10 +1621,7 @@
   }
 }
 
-void JvmtiExport::post_continuation_run(JavaThread* thread, jint frames_count) {
-=======
 void JvmtiExport::post_continuation_run(JavaThread* thread, jint continuation_frame_count) {
->>>>>>> 7888e9f6
   if (JvmtiEnv::get_phase() < JVMTI_PHASE_PRIMORDIAL) {
     return;
   }
