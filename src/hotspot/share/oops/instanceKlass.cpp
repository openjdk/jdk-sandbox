--- conflicted
+++ resolved
@@ -1098,7 +1098,6 @@
       }
       wait = true;
       jt->set_class_to_be_initialized(this);
-<<<<<<< HEAD
 
 #if INCLUDE_JFR
       ContinuationEntry* ce = jt->last_continuation();
@@ -1115,10 +1114,7 @@
       }
  #endif
 
-      ml.wait();
-=======
       ol.wait_uninterruptibly(jt);
->>>>>>> 9a91865f
       jt->set_class_to_be_initialized(nullptr);
     }
 
