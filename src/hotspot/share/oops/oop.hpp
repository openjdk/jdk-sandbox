--- conflicted
+++ resolved
@@ -101,21 +101,20 @@
   // Returns whether this is an instance of k or an instance of a subclass of k
   inline bool is_a(Klass* k) const;
 
-<<<<<<< HEAD
   // Returns the actual oop size of the object in machine words
-  inline int size();
+  inline size_t size();
   // Returns the size of the object after possible compression during GC promotion/compaction
-  inline int compact_size();
+  inline size_t compact_size();
   // Returns the given size in the common case where there is no special compact size
-  inline int compact_size(int size);
+  inline size_t compact_size(size_t size);
 
   // Sometimes (for complicated concurrency-related reasons), it is useful
   // to be able to figure out the size of an object knowing its klass.
-  inline int size_given_klass(Klass* klass);
+  inline size_t size_given_klass(Klass* klass);
   // Returns the size of the object after possible compression during GC promotion/compaction
-  inline int compact_size_given_klass(Klass* klass);
+  inline size_t compact_size_given_klass(Klass* klass);
   // Returns the given size in the common case where there is no special compact size
-  inline int compact_size_given_klass(Klass* klass, int size);
+  inline size_t compact_size_given_klass(Klass* klass, size_t size);
 
   // Copies the object
   inline size_t copy_disjoint(HeapWord* to);
@@ -126,14 +125,6 @@
   inline size_t copy_disjoint_compact(HeapWord* to, size_t word_size);
   inline size_t copy_conjoint(HeapWord* to, size_t word_size);
   inline size_t copy_conjoint_compact(HeapWord* to, size_t word_size);
-=======
-  // Returns the actual oop size of the object
-  inline size_t size();
-
-  // Sometimes (for complicated concurrency-related reasons), it is useful
-  // to be able to figure out the size of an object knowing its klass.
-  inline size_t size_given_klass(Klass* klass);
->>>>>>> 9a3e9542
 
   // type test operations (inlined in oop.inline.hpp)
   inline bool is_instance()            const;
