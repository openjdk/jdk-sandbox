/*
 * Copyright (c) 2017, 2020, Oracle and/or its affiliates. All rights reserved.
 * DO NOT ALTER OR REMOVE COPYRIGHT NOTICES OR THIS FILE HEADER.
 *
 * This code is free software; you can redistribute it and/or modify it
 * under the terms of the GNU General Public License version 2 only, as
 * published by the Free Software Foundation.
 *
 * This code is distributed in the hope that it will be useful, but WITHOUT
 * ANY WARRANTY; without even the implied warranty of MERCHANTABILITY or
 * FITNESS FOR A PARTICULAR PURPOSE.  See the GNU General Public License
 * version 2 for more details (a copy is included in the LICENSE file that
 * accompanied this code).
 *
 * You should have received a copy of the GNU General Public License version
 * 2 along with this work; if not, write to the Free Software Foundation,
 * Inc., 51 Franklin St, Fifth Floor, Boston, MA 02110-1301 USA.
 *
 * Please contact Oracle, 500 Oracle Parkway, Redwood Shores, CA 94065 USA
 * or visit www.oracle.com if you need additional information or have any
 * questions.
 */

#include "precompiled.hpp"
#include "code/compiledMethod.inline.hpp"
#include "code/relocInfo.hpp"
#include "code/nmethod.hpp"
#include "code/icBuffer.hpp"
#include "gc/shared/barrierSet.hpp"
#include "gc/shared/barrierSetNMethod.hpp"
#include "gc/z/zGlobals.hpp"
#include "gc/z/zLock.inline.hpp"
#include "gc/z/zNMethod.hpp"
#include "gc/z/zNMethodData.hpp"
#include "gc/z/zNMethodTable.hpp"
#include "gc/z/zOopClosures.inline.hpp"
#include "gc/z/zTask.hpp"
#include "gc/z/zWorkers.hpp"
#include "logging/log.hpp"
#include "memory/allocation.inline.hpp"
#include "memory/iterator.hpp"
#include "memory/resourceArea.hpp"
#include "memory/universe.hpp"
#include "runtime/atomic.hpp"
#include "utilities/debug.hpp"

static ZNMethodData* gc_data(const nmethod* nm) {
  return nm->gc_data<ZNMethodData>();
}

static void set_gc_data(nmethod* nm, ZNMethodData* data) {
  return nm->set_gc_data<ZNMethodData>(data);
}

void ZNMethod::attach_gc_data(nmethod* nm) {
  GrowableArray<oop*> immediate_oops;
  bool non_immediate_oops = false;

  // Find all oops relocations
  RelocIterator iter(nm);
  while (iter.next()) {
    if (iter.type() != relocInfo::oop_type) {
      // Not an oop
      continue;
    }

    oop_Relocation* r = iter.oop_reloc();

    if (!r->oop_is_immediate()) {
      // Non-immediate oop found
      non_immediate_oops = true;
      continue;
    }

    if (r->oop_value() != NULL) {
      // Non-NULL immediate oop found. NULL oops can safely be
      // ignored since the method will be re-registered if they
      // are later patched to be non-NULL.
      immediate_oops.push(r->oop_addr());
    }
  }

  // Attach GC data to nmethod
  ZNMethodData* data = gc_data(nm);
  if (data == NULL) {
    data = new ZNMethodData();
    set_gc_data(nm, data);
  }

  // Attach oops in GC data
  ZNMethodDataOops* const new_oops = ZNMethodDataOops::create(immediate_oops, non_immediate_oops);
  ZNMethodDataOops* const old_oops = data->swap_oops(new_oops);
  ZNMethodDataOops::destroy(old_oops);
}

ZReentrantLock* ZNMethod::lock_for_nmethod(nmethod* nm) {
  return gc_data(nm)->lock();
}

void ZNMethod::log_register(const nmethod* nm) {
  LogTarget(Trace, gc, nmethod) log;
  if (!log.is_enabled()) {
    return;
  }

  const ZNMethodDataOops* const oops = gc_data(nm)->oops();

  log.print("Register NMethod: %s.%s (" PTR_FORMAT "), "
            "Compiler: %s, Oops: %d, ImmediateOops: " SIZE_FORMAT ", NonImmediateOops: %s",
            nm->method()->method_holder()->external_name(),
            nm->method()->name()->as_C_string(),
            p2i(nm),
            nm->compiler_name(),
            nm->oops_count() - 1,
            oops->immediates_count(),
            oops->has_non_immediates() ? "Yes" : "No");

  LogTarget(Trace, gc, nmethod, oops) log_oops;
  if (!log_oops.is_enabled()) {
    return;
  }

  // Print nmethod oops table
  {
    oop* const begin = nm->oops_begin();
    oop* const end = nm->oops_end();
    for (oop* p = begin; p < end; p++) {
      log_oops.print("           Oop[" SIZE_FORMAT "] " PTR_FORMAT " (%s)",
                     (p - begin), p2i(*p), (*p)->klass()->external_name());
    }
  }

  // Print nmethod immediate oops
  {
    oop** const begin = oops->immediates_begin();
    oop** const end = oops->immediates_end();
    for (oop** p = begin; p < end; p++) {
      log_oops.print("  ImmediateOop[" SIZE_FORMAT "] " PTR_FORMAT " @ " PTR_FORMAT " (%s)",
                     (p - begin), p2i(**p), p2i(*p), (**p)->klass()->external_name());
    }
  }
}

void ZNMethod::log_unregister(const nmethod* nm) {
  LogTarget(Debug, gc, nmethod) log;
  if (!log.is_enabled()) {
    return;
  }

  log.print("Unregister NMethod: %s.%s (" PTR_FORMAT ")",
            nm->method()->method_holder()->external_name(),
            nm->method()->name()->as_C_string(),
            p2i(nm));
}

void ZNMethod::register_nmethod(nmethod* nm) {
  ResourceMark rm;

  // Create and attach gc data
  attach_gc_data(nm);

  log_register(nm);

  ZNMethodTable::register_nmethod(nm);

  // Disarm nmethod entry barrier
  disarm(nm);
}

void ZNMethod::unregister_nmethod(nmethod* nm) {
  assert(CodeCache_lock->owned_by_self(), "Lock must be held");

  if (Thread::current()->is_Code_cache_sweeper_thread()) {
    // The sweeper must wait for any ongoing iteration to complete
    // before it can unregister an nmethod.
    ZNMethodTable::wait_until_iteration_done();
  }

  ResourceMark rm;

  log_unregister(nm);

  ZNMethodTable::unregister_nmethod(nm);
}

void ZNMethod::flush_nmethod(nmethod* nm) {
  // Destroy GC data
  delete gc_data(nm);
}

bool ZNMethod::supports_entry_barrier(nmethod* nm) {
  BarrierSetNMethod* const bs = BarrierSet::barrier_set()->barrier_set_nmethod();
  return bs->supports_entry_barrier(nm);
}

bool ZNMethod::is_armed(nmethod* nm) {
  BarrierSetNMethod* const bs = BarrierSet::barrier_set()->barrier_set_nmethod();
  return bs->is_armed(nm);
}

void ZNMethod::disarm(nmethod* nm) {
  BarrierSetNMethod* const bs = BarrierSet::barrier_set()->barrier_set_nmethod();
  bs->disarm(nm);
}

void ZNMethod::arm(nmethod* nm, int arm_value) {
  BarrierSetNMethod* const bs = BarrierSet::barrier_set()->barrier_set_nmethod();
  if (bs != NULL) {
    bs->arm(nm, arm_value);
  }
}

void ZNMethod::nmethod_oops_do(nmethod* nm, OopClosure* cl, bool keepalive_is_strong) {
  // Process oops table
  {
    oop* const begin = nm->oops_begin();
    oop* const end = nm->oops_end();
    for (oop* p = begin; p < end; p++) {
      if (*p != Universe::non_oop_word()) {
        cl->do_oop(p);
      }
    }
  }

  ZNMethodDataOops* const oops = gc_data(nm)->oops();

  // Process immediate oops
  {
    oop** const begin = oops->immediates_begin();
    oop** const end = oops->immediates_end();
    for (oop** p = begin; p < end; p++) {
      if (**p != Universe::non_oop_word()) {
        cl->do_oop(*p);
      }
    }
  }

  // Process non-immediate oops
  if (oops->has_non_immediates()) {
    nm->fix_oop_relocations();
  }

  if (keepalive_is_strong) {
    oop* obj_ptr = nm->get_keepalive();
    if (obj_ptr != NULL) {
      cl->do_oop(obj_ptr);
    }
  }
}

class ZNMethodToOopsDoClosure : public NMethodClosure {
private:
<<<<<<< HEAD
  OopClosure* _cl;
  bool        _keepalive_is_strong;

public:
  ZNMethodToOopsDoClosure(OopClosure* cl, bool keepalive_is_strong) :
      _cl(cl),
      _keepalive_is_strong(keepalive_is_strong) {}

  virtual void do_nmethod(nmethod* nm) {
    ZNMethod::nmethod_oops_do(nm, _cl, _keepalive_is_strong);
=======
  OopClosure* const _cl;
  const bool        _should_disarm_nmethods;

public:
  ZNMethodToOopsDoClosure(OopClosure* cl, bool should_disarm_nmethods) :
      _cl(cl),
      _should_disarm_nmethods(should_disarm_nmethods) {}

  virtual void do_nmethod(nmethod* nm) {
    ZLocker<ZReentrantLock> locker(ZNMethod::lock_for_nmethod(nm));
    if (!nm->is_alive()) {
      return;
    }

    if (_should_disarm_nmethods) {
      if (ZNMethod::is_armed(nm)) {
        ZNMethod::nmethod_oops_do(nm, _cl);
        ZNMethod::disarm(nm);
      }
    } else {
      ZNMethod::nmethod_oops_do(nm, _cl);
    }
>>>>>>> cd33abb1
  }
};

void ZNMethod::oops_do_begin() {
  ZNMethodTable::nmethods_do_begin();
}

void ZNMethod::oops_do_end() {
  ZNMethodTable::nmethods_do_end();
}

<<<<<<< HEAD
void ZNMethod::oops_do(OopClosure* cl, bool keepalive_is_strong) {
  ZNMethodToOopsDoClosure nmethod_cl(cl, keepalive_is_strong);
=======
void ZNMethod::oops_do(OopClosure* cl, bool should_disarm_nmethods) {
  ZNMethodToOopsDoClosure nmethod_cl(cl, should_disarm_nmethods);
>>>>>>> cd33abb1
  ZNMethodTable::nmethods_do(&nmethod_cl);
}

class ZNMethodUnlinkClosure : public NMethodClosure {
private:
  bool          _unloading_occurred;
  volatile bool _failed;

  void set_failed() {
    Atomic::store(&_failed, true);
  }

  void unlink(nmethod* nm) {
    // Unlinking of the dependencies must happen before the
    // handshake separating unlink and purge.
    nm->flush_dependencies(false /* delete_immediately */);

    // unlink_from_method will take the CompiledMethod_lock.
    // In this case we don't strictly need it when unlinking nmethods from
    // the Method, because it is only concurrently unlinked by
    // the entry barrier, which acquires the per nmethod lock.
    nm->unlink_from_method();

    if (nm->is_osr_method()) {
      // Invalidate the osr nmethod before the handshake. The nmethod
      // will be made unloaded after the handshake. Then invalidate_osr_method()
      // will be called again, which will be a no-op.
      nm->invalidate_osr_method();
    }
  }

public:
  ZNMethodUnlinkClosure(bool unloading_occurred) :
      _unloading_occurred(unloading_occurred),
      _failed(false) {}

  virtual void do_nmethod(nmethod* nm) {
    if (failed()) {
      return;
    }

    if (!nm->is_alive()) {
      return;
    }

    if (nm->is_unloading()) {
      ZLocker<ZReentrantLock> locker(ZNMethod::lock_for_nmethod(nm));
      unlink(nm);
      return;
    }

    ZLocker<ZReentrantLock> locker(ZNMethod::lock_for_nmethod(nm));

    if (ZNMethod::is_armed(nm)) {
      // Heal oops and disarm
      ZNMethodOopClosure cl;
      ZNMethod::nmethod_oops_do(nm, &cl, false /* keepalive_is_strong */);
      ZNMethod::arm(nm, 0);
    }

    // Clear compiled ICs and exception caches
    if (!nm->unload_nmethod_caches(_unloading_occurred)) {
      set_failed();
    }
  }

  bool failed() const {
    return Atomic::load(&_failed);
  }
};

class ZNMethodUnlinkTask : public ZTask {
private:
  ZNMethodUnlinkClosure _cl;
  ICRefillVerifier*     _verifier;

public:
  ZNMethodUnlinkTask(bool unloading_occurred, ICRefillVerifier* verifier) :
      ZTask("ZNMethodUnlinkTask"),
      _cl(unloading_occurred),
      _verifier(verifier) {
    ZNMethodTable::nmethods_do_begin();
  }

  ~ZNMethodUnlinkTask() {
    ZNMethodTable::nmethods_do_end();
  }

  virtual void work() {
    ICRefillVerifierMark mark(_verifier);
    ZNMethodTable::nmethods_do(&_cl);
  }

  bool success() const {
    return !_cl.failed();
  }
};

void ZNMethod::unlink(ZWorkers* workers, bool unloading_occurred) {
  for (;;) {
    ICRefillVerifier verifier;

    {
      ZNMethodUnlinkTask task(unloading_occurred, &verifier);
      workers->run_concurrent(&task);
      if (task.success()) {
        return;
      }
    }

    // Cleaning failed because we ran out of transitional IC stubs,
    // so we have to refill and try again. Refilling requires taking
    // a safepoint, so we temporarily leave the suspendible thread set.
    SuspendibleThreadSetLeaver sts;
    InlineCacheBuffer::refill_ic_stubs();
  }
}

class ZNMethodPurgeClosure : public NMethodClosure {
public:
  virtual void do_nmethod(nmethod* nm) {
    if (nm->is_alive() && nm->is_unloading()) {
      nm->make_unloaded();
    }
  }
};

class ZNMethodPurgeTask : public ZTask {
private:
  ZNMethodPurgeClosure _cl;

public:
  ZNMethodPurgeTask() :
      ZTask("ZNMethodPurgeTask"),
      _cl() {
    ZNMethodTable::nmethods_do_begin();
  }

  ~ZNMethodPurgeTask() {
    ZNMethodTable::nmethods_do_end();
  }

  virtual void work() {
    ZNMethodTable::nmethods_do(&_cl);
  }
};

void ZNMethod::purge(ZWorkers* workers) {
  ZNMethodPurgeTask task;
  workers->run_concurrent(&task);
}<|MERGE_RESOLUTION|>--- conflicted
+++ resolved
@@ -250,25 +250,15 @@
 
 class ZNMethodToOopsDoClosure : public NMethodClosure {
 private:
-<<<<<<< HEAD
-  OopClosure* _cl;
-  bool        _keepalive_is_strong;
-
-public:
-  ZNMethodToOopsDoClosure(OopClosure* cl, bool keepalive_is_strong) :
-      _cl(cl),
-      _keepalive_is_strong(keepalive_is_strong) {}
-
-  virtual void do_nmethod(nmethod* nm) {
-    ZNMethod::nmethod_oops_do(nm, _cl, _keepalive_is_strong);
-=======
   OopClosure* const _cl;
   const bool        _should_disarm_nmethods;
+  bool              _keepalive_is_strong;
 
 public:
-  ZNMethodToOopsDoClosure(OopClosure* cl, bool should_disarm_nmethods) :
+  ZNMethodToOopsDoClosure(OopClosure* cl, bool should_disarm_nmethods, bool keepalive_is_strong) :
       _cl(cl),
-      _should_disarm_nmethods(should_disarm_nmethods) {}
+      _should_disarm_nmethods(should_disarm_nmethods),
+      _keepalive_is_strong(keepalive_is_strong) {}
 
   virtual void do_nmethod(nmethod* nm) {
     ZLocker<ZReentrantLock> locker(ZNMethod::lock_for_nmethod(nm));
@@ -278,13 +268,12 @@
 
     if (_should_disarm_nmethods) {
       if (ZNMethod::is_armed(nm)) {
-        ZNMethod::nmethod_oops_do(nm, _cl);
+        ZNMethod::nmethod_oops_do(nm, _cl, _keepalive_is_strong);
         ZNMethod::disarm(nm);
       }
     } else {
-      ZNMethod::nmethod_oops_do(nm, _cl);
-    }
->>>>>>> cd33abb1
+      ZNMethod::nmethod_oops_do(nm, _cl, _keepalive_is_strong);
+    }
   }
 };
 
@@ -296,13 +285,8 @@
   ZNMethodTable::nmethods_do_end();
 }
 
-<<<<<<< HEAD
-void ZNMethod::oops_do(OopClosure* cl, bool keepalive_is_strong) {
-  ZNMethodToOopsDoClosure nmethod_cl(cl, keepalive_is_strong);
-=======
-void ZNMethod::oops_do(OopClosure* cl, bool should_disarm_nmethods) {
-  ZNMethodToOopsDoClosure nmethod_cl(cl, should_disarm_nmethods);
->>>>>>> cd33abb1
+void ZNMethod::oops_do(OopClosure* cl, bool should_disarm_nmethods, bool keepalive_is_strong) {
+  ZNMethodToOopsDoClosure nmethod_cl(cl, should_disarm_nmethods, keepalive_is_strong);
   ZNMethodTable::nmethods_do(&nmethod_cl);
 }
 
