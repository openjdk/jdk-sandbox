--- conflicted
+++ resolved
@@ -568,17 +568,10 @@
                                      outputStream* out, TRAPS) {
   DCmdFactory* f = factory(source, line.cmd_addr(), line.cmd_len());
   if (f != nullptr) {
-<<<<<<< HEAD
-    if (!f->is_enabled()) {
-        THROW_MSG_NULL(vmSymbols::java_lang_IllegalArgumentException(),
-                       f->disabled_message());
-    }
-=======
->>>>>>> 45642acf
     return f->create_resource_instance(out);
   }
-    THROW_MSG_NULL(vmSymbols::java_lang_IllegalArgumentException(),
-               "Unknown diagnostic command");
+  THROW_MSG_NULL(vmSymbols::java_lang_IllegalArgumentException(),
+             "Unknown diagnostic command");
 }
 
 GrowableArray<const char*>* DCmdFactory::DCmd_list(DCmdSource source) {
