--- conflicted
+++ resolved
@@ -1278,7 +1278,6 @@
     Thread* current = Thread::current();
 
     bool is_virtual = java_lang_VirtualThread::is_instance(_thread_h());
-<<<<<<< HEAD
 
     // For a mounted virtual thread then we must check that we are in a handshake with the
     // current carrier and that the continuation is mounted.
@@ -1298,14 +1297,6 @@
         // use carrier status when mounted
         _thread_status = java_lang_Thread::get_thread_status(_java_thread->threadObj());
         _carrier_thread = OopHandle(oop_storage(), _java_thread->threadObj());
-=======
-    if (_java_thread != nullptr) {
-      if (is_virtual) {
-        // mounted vthread, use carrier thread state
-        oop carrier_thread = java_lang_VirtualThread::carrier_thread(_thread_h());
-        assert(carrier_thread != nullptr, "should only get here for a mounted vthread");
-        _thread_status = java_lang_Thread::get_thread_status(carrier_thread);
->>>>>>> d25b9bef
       } else {
         // use virtual thread state when unmounted
         int vt_state = java_lang_VirtualThread::state(_thread_h());
@@ -1486,7 +1477,6 @@
   }
 
   if (is_virtual) {
-<<<<<<< HEAD
     if (suspended_by_caller == JNI_TRUE) {
       assert(java_thread == nullptr, "Should be unmounted");
       assert((java_lang_VirtualThread::state(thread_h()) & java_lang_VirtualThread::SUSPENDED) != 0, "Should be suspended");
@@ -1494,24 +1484,6 @@
       if (java_thread == nullptr) {
         return nullptr;  // unmounted but not suspended, caller must retry
       }
-=======
-    // 1st need to disable mount/unmount transitions
-    transition_disabler.init(jthread);
-
-    carrier_thread = Handle(THREAD, java_lang_VirtualThread::carrier_thread(thread_h()));
-    if (carrier_thread != nullptr) {
-      // Note: The java_thread associated with this carrier_thread may not be
-      // protected by the ThreadsListHandle above. There could have been an
-      // unmount and remount after the ThreadsListHandle above was created
-      // and before the JvmtiVTMSTransitionDisabler was created. However, as
-      // we have disabled transitions, if we are mounted on it, then it cannot
-      // terminate and so is safe to handshake with.
-      java_thread = java_lang_Thread::thread(carrier_thread());
-    } else {
-      // We may have previously found a carrier but the virtual thread has unmounted
-      // after that, so clear that previous reference.
-      java_thread = nullptr;
->>>>>>> d25b9bef
     }
   }
 
