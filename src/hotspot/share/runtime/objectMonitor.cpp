--- conflicted
+++ resolved
@@ -358,7 +358,7 @@
       success = prev_owner == nullptr;
     }
   }
-  assert(!success || owner_raw() == locking_thread, "must be");
+  assert(!success || owner_raw() == owner_for(locking_thread), "must be");
 
   return success;
 }
@@ -389,17 +389,12 @@
     return false;
   }
 
-<<<<<<< HEAD
-  enter_for_with_contention_mark(locking_thread, contention_mark);
-  assert(owner_raw() == owner_for(locking_thread), "must be");
-=======
   bool success = TryLockWithContentionMark(locking_thread, contention_mark);
 
   assert(success, "Failed to enter_for: locking_thread=" INTPTR_FORMAT
          ", this=" INTPTR_FORMAT "{owner=" INTPTR_FORMAT "}",
          p2i(locking_thread), p2i(this), p2i(owner_raw()));
-  assert(owner_raw() == locking_thread, "must be");
->>>>>>> f1bf469b
+  assert(owner_raw() == owner_for(locking_thread), "must be");
   return true;
 }
 
@@ -411,31 +406,17 @@
     return true;
   }
 
-<<<<<<< HEAD
-  if (r == TryLockResult::HasOwner && owner() == owner_for(current)) {
-=======
   // If called from SharedRuntime::monitor_exit_helper(), we know that
   // this thread doesn't already own the lock.
   if (!check_for_recursion) {
     return false;
   }
 
-  if (r == TryLockResult::HasOwner && owner() == current) {
->>>>>>> f1bf469b
+  if (r == TryLockResult::HasOwner && owner() == owner_for(current)) {
     _recursions++;
     return true;
   }
 
-<<<<<<< HEAD
-=======
-  void* cur = owner_raw();
-  if (LockingMode == LM_LEGACY && current->is_lock_owned((address)cur)) {
-    assert(_recursions == 0, "internal state error");
-    _recursions = 1;
-    set_owner_from_BasicLock(cur, current);  // Convert from BasicLock* to Thread*.
-    return true;
-  }
->>>>>>> f1bf469b
   return false;
 }
 
@@ -837,30 +818,7 @@
   // Try the lock - TATAS
   if (TryLock(current) == TryLockResult::Success) {
     assert(_succ != current, "invariant");
-<<<<<<< HEAD
     assert(owner_raw() == owner_for(current), "invariant");
-    assert(_Responsible != current, "invariant");
-    return;
-  }
-
-  if (try_set_owner_from(DEFLATER_MARKER, current) == DEFLATER_MARKER) {
-    // Cancelled the in-progress async deflation by changing owner from
-    // DEFLATER_MARKER to current. As part of the contended enter protocol,
-    // contentions was incremented to a positive value before EnterI()
-    // was called and that prevents the deflater thread from winning the
-    // last part of the 2-part async deflation protocol. After EnterI()
-    // returns to enter(), contentions is decremented because the caller
-    // now owns the monitor. We bump contentions an extra time here to
-    // prevent the deflater thread from winning the last part of the
-    // 2-part async deflation protocol after the regular decrement
-    // occurs in enter(). The deflater thread will decrement contentions
-    // after it recognizes that the async deflation was cancelled.
-    add_to_contentions(1);
-    assert(_succ != current, "invariant");
-    assert(_Responsible != current, "invariant");
-=======
-    assert(owner_raw() == current, "invariant");
->>>>>>> f1bf469b
     return;
   }
 
@@ -881,12 +839,7 @@
 
   // The Spin failed -- Enqueue and park the thread ...
   assert(_succ != current, "invariant");
-<<<<<<< HEAD
   assert(owner_raw() != owner_for(current), "invariant");
-  assert(_Responsible != current, "invariant");
-=======
-  assert(owner_raw() != current, "invariant");
->>>>>>> f1bf469b
 
   // Enqueue "current" on ObjectMonitor's _cxq.
   //
@@ -915,12 +868,7 @@
     // As an optional optimization we retry the lock.
     if (TryLock(current) == TryLockResult::Success) {
       assert(_succ != current, "invariant");
-<<<<<<< HEAD
       assert(owner_raw() == owner_for(current), "invariant");
-      assert(_Responsible != current, "invariant");
-=======
-      assert(owner_raw() == current, "invariant");
->>>>>>> f1bf469b
       return;
     }
   }
@@ -936,17 +884,16 @@
   // to defer the state transitions until absolutely necessary,
   // and in doing so avoid some transitions ...
 
-<<<<<<< HEAD
-  int recheckInterval = 1;
+  // For virtual threads that are pinned, do a timed-park instead to
+  // alleviate some deadlocks cases where succesor cannot run.
+  static int MAX_RECHECK_INTERVAL = 1000;
+  int recheck_interval = 1;
   bool do_timed_parked = false;
-
   ContinuationEntry* ce = current->last_continuation();
   if (ce != nullptr && ce->is_virtual_thread()) {
     do_timed_parked = true;
   }
 
-=======
->>>>>>> f1bf469b
   for (;;) {
 
     if (TryLock(current) == TryLockResult::Success) {
@@ -955,20 +902,16 @@
     assert(owner_raw() != owner_for(current), "invariant");
 
     // park self
-<<<<<<< HEAD
-    if (_Responsible == current || do_timed_parked) {
-      current->_ParkEvent->park((jlong) recheckInterval);
-      // Increase the recheckInterval, but clamp the value.
-      recheckInterval *= 8;
-      if (recheckInterval > MAX_RECHECK_INTERVAL) {
-        recheckInterval = MAX_RECHECK_INTERVAL;
+    if (do_timed_parked) {
+      current->_ParkEvent->park((jlong) recheck_interval);
+      // Increase the recheck_interval, but clamp the value.
+      recheck_interval *= 8;
+      if (recheck_interval > MAX_RECHECK_INTERVAL) {
+        recheck_interval = MAX_RECHECK_INTERVAL;
       }
     } else {
       current->_ParkEvent->park();
     }
-=======
-    current->_ParkEvent->park();
->>>>>>> f1bf469b
 
     if (TryLock(current) == TryLockResult::Success) {
       break;
@@ -1141,26 +1084,6 @@
   if (TryLock(current) == TryLockResult::Success) {
     assert(owner_raw() == owner_for(current), "invariant");
     assert(_succ != current, "invariant");
-    assert(_Responsible != current, "invariant");
-    return true;
-  }
-
-  if (try_set_owner_from(DEFLATER_MARKER, current) == DEFLATER_MARKER) {
-    // Cancelled the in-progress async deflation by changing owner from
-    // DEFLATER_MARKER to current. As part of the contended enter protocol,
-    // contentions was incremented to a positive value before EnterI()
-    // was called and that prevents the deflater thread from winning the
-    // last part of the 2-part async deflation protocol. After EnterI()
-    // returns to enter(), contentions is decremented because the caller
-    // now owns the monitor. We bump contentions an extra time here to
-    // prevent the deflater thread from winning the last part of the
-    // 2-part async deflation protocol after the regular decrement
-    // occurs in enter(). The deflater thread will decrement contentions
-    // after it recognizes that the async deflation was cancelled.
-    add_to_contentions(1);
-    assert(_succ != current, "invariant");
-    assert(_Responsible != current, "invariant");
-    assert(waiter == nullptr, "monitor currently in use marked for deflation??");
     return true;
   }
 
@@ -1180,7 +1103,6 @@
     if (TryLock(current) == TryLockResult::Success) {
       assert(owner_raw() == owner_for(current), "invariant");
       assert(_succ != current, "invariant");
-      assert(_Responsible != current, "invariant");
       if (waiter == nullptr) delete node;  // for Object.wait() don't delete yet
       return true;
     }
@@ -1190,22 +1112,10 @@
   // _cxq before we added the node to the queue.
   if (TryLock(current) == TryLockResult::Success) {
     assert(owner_raw() == owner_for(current), "invariant");
-    assert(_Responsible != current, "invariant");
     UnlinkAfterAcquire(current, node);
     if (_succ == (JavaThread*)java_lang_Thread::thread_id(vthread)) _succ = nullptr;
     if (waiter == nullptr) delete node;  // for Object.wait() don't delete yet
     return true;
-  }
-
-  if (nxt == nullptr && _EntryList == nullptr) {
-    // The C2 unlock() fast path first checks if _cxq and _EntryList are empty and
-    // if they are it just clears the _owner field. Since we always run the risk of
-    // having that check happening before we added the node to _cxq and the release
-    // of the monitor happening after the last TryLock attempt we need to do something
-    // to avoid stranding. We set the _Responsible field which results in a timed-wait.
-    if (Atomic::replace_if_null(&_Responsible, (JavaThread*)java_lang_Thread::thread_id(vthread))) {
-      java_lang_VirtualThread::set_recheckInterval(vthread, 1);
-    }
   }
 
   assert(java_lang_VirtualThread::state(vthread) == java_lang_VirtualThread::RUNNING, "wrong state for vthread");
@@ -1249,19 +1159,6 @@
     return true;
   }
 
-  // Update recheck interval in case we are the _Responsible.
-  if (_Responsible == (JavaThread*)java_lang_Thread::thread_id(vthread)) {
-    int recheckInterval = java_lang_VirtualThread::recheckInterval(vthread);
-    assert(recheckInterval >= 1 && recheckInterval <= 6, "invariant");
-    if (recheckInterval < 6) {
-      recheckInterval++;
-      java_lang_VirtualThread::set_recheckInterval(vthread, recheckInterval);
-    }
-  } else if (java_lang_VirtualThread::recheckInterval(vthread) > 0) {
-    // No need to do timed park anymore
-    java_lang_VirtualThread::set_recheckInterval(vthread, 0);
-  }
-
   // The JT will read this variable on return to the resume_monitor_operation stub
   // and will unmount (enterSpecial frame removed and return to Continuation.run()).
   java_lang_VirtualThread::set_state(vthread, java_lang_VirtualThread::BLOCKING);
@@ -1274,15 +1171,8 @@
   add_to_contentions(-1);
 
   oop vthread = current->vthread();
-  if (java_lang_VirtualThread::recheckInterval(vthread) > 0) {
-    java_lang_VirtualThread::set_recheckInterval(vthread, 0);
-  }
   int64_t threadid = java_lang_Thread::thread_id(vthread);
   if (_succ == (JavaThread*)threadid) _succ = nullptr;
-  if (_Responsible == (JavaThread*)threadid) {
-    _Responsible = nullptr;
-    OrderAccess::fence(); // Dekker pivot-point
-  }
 
   guarantee(_recursions == 0, "invariant");
 
@@ -2113,8 +2003,6 @@
   Thread::SpinAcquire(&_WaitSetLock, "WaitSet - add");
   AddWaiter(node);
   Thread::SpinRelease(&_WaitSetLock);
-
-  _Responsible = nullptr;
 
   node->_recursions = _recursions;   // record the old recursion count
   _recursions = 0;                   // set the recursion level to be 1
