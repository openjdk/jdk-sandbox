--- conflicted
+++ resolved
@@ -1087,21 +1087,18 @@
   friend class ThreadWaitTransition;
   friend class VM_Exit;
 
-<<<<<<< HEAD
-public:
-
+  // Stack watermark barriers.
+  StackWatermarks _stack_watermarks;
+
+ public:
+  inline StackWatermarks* stack_watermarks() { return &_stack_watermarks; }
+
+ public:
   oop _mounted_vthread;
   jlong _scoped_hash_table_shift;
-
+    
   void allocate_scoped_hash_table(int count);
-=======
-  // Stack watermark barriers.
-  StackWatermarks _stack_watermarks;
-
- public:
-  inline StackWatermarks* stack_watermarks() { return &_stack_watermarks; }
->>>>>>> e7e20d4e
-
+    
  public:
   // Constructor
   JavaThread();                            // delegating constructor
