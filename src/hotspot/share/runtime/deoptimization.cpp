/*
 * Copyright (c) 1997, 2019, Oracle and/or its affiliates. All rights reserved.
 * DO NOT ALTER OR REMOVE COPYRIGHT NOTICES OR THIS FILE HEADER.
 *
 * This code is free software; you can redistribute it and/or modify it
 * under the terms of the GNU General Public License version 2 only, as
 * published by the Free Software Foundation.
 *
 * This code is distributed in the hope that it will be useful, but WITHOUT
 * ANY WARRANTY; without even the implied warranty of MERCHANTABILITY or
 * FITNESS FOR A PARTICULAR PURPOSE.  See the GNU General Public License
 * version 2 for more details (a copy is included in the LICENSE file that
 * accompanied this code).
 *
 * You should have received a copy of the GNU General Public License version
 * 2 along with this work; if not, write to the Free Software Foundation,
 * Inc., 51 Franklin St, Fifth Floor, Boston, MA 02110-1301 USA.
 *
 * Please contact Oracle, 500 Oracle Parkway, Redwood Shores, CA 94065 USA
 * or visit www.oracle.com if you need additional information or have any
 * questions.
 *
 */

#include "precompiled.hpp"
#include "jvm.h"
#include "classfile/symbolTable.hpp"
#include "classfile/systemDictionary.hpp"
#include "code/codeCache.hpp"
#include "code/debugInfoRec.hpp"
#include "code/nmethod.hpp"
#include "code/pcDesc.hpp"
#include "code/scopeDesc.hpp"
#include "interpreter/bytecode.hpp"
#include "interpreter/interpreter.hpp"
#include "interpreter/oopMapCache.hpp"
#include "memory/allocation.inline.hpp"
#include "memory/oopFactory.hpp"
#include "memory/resourceArea.hpp"
#include "memory/universe.hpp"
#include "oops/constantPool.hpp"
#include "oops/method.hpp"
#include "oops/objArrayKlass.hpp"
#include "oops/objArrayOop.inline.hpp"
#include "oops/oop.inline.hpp"
#include "oops/fieldStreams.hpp"
#include "oops/typeArrayOop.inline.hpp"
#include "oops/verifyOopClosure.hpp"
#include "prims/jvmtiThreadState.hpp"
#include "runtime/biasedLocking.hpp"
#include "runtime/compilationPolicy.hpp"
#include "runtime/continuation.hpp"
#include "runtime/deoptimization.hpp"
#include "runtime/fieldDescriptor.hpp"
#include "runtime/fieldDescriptor.inline.hpp"
#include "runtime/frame.inline.hpp"
#include "runtime/jniHandles.inline.hpp"
#include "runtime/handles.inline.hpp"
#include "runtime/interfaceSupport.inline.hpp"
#include "runtime/safepointVerifiers.hpp"
#include "runtime/sharedRuntime.hpp"
#include "runtime/signature.hpp"
#include "runtime/stubRoutines.hpp"
#include "runtime/thread.hpp"
#include "runtime/threadSMR.hpp"
#include "runtime/vframe.hpp"
#include "runtime/vframeArray.hpp"
#include "runtime/vframe_hp.hpp"
#include "utilities/events.hpp"
#include "utilities/preserveException.hpp"
#include "utilities/xmlstream.hpp"


bool DeoptimizationMarker::_is_active = false;

Deoptimization::UnrollBlock::UnrollBlock(int  size_of_deoptimized_frame,
                                         int  caller_adjustment,
                                         int  caller_actual_parameters,
                                         int  number_of_frames,
                                         intptr_t* frame_sizes,
                                         address* frame_pcs,
                                         BasicType return_type,
                                         int exec_mode) {
  _size_of_deoptimized_frame = size_of_deoptimized_frame;
  _caller_adjustment         = caller_adjustment;
  _caller_actual_parameters  = caller_actual_parameters;
  _number_of_frames          = number_of_frames;
  _frame_sizes               = frame_sizes;
  _frame_pcs                 = frame_pcs;
  _register_block            = NEW_C_HEAP_ARRAY(intptr_t, RegisterMap::reg_count * 2, mtCompiler);
  _return_type               = return_type;
  _initial_info              = 0;
  // PD (x86 only)
  _counter_temp              = 0;
  _unpack_kind               = exec_mode;
  _sender_sp_temp            = 0;

  _total_frame_sizes         = size_of_frames();
  assert(exec_mode >= 0 && exec_mode < Unpack_LIMIT, "Unexpected exec_mode");
}


Deoptimization::UnrollBlock::~UnrollBlock() {
  FREE_C_HEAP_ARRAY(intptr_t, _frame_sizes);
  FREE_C_HEAP_ARRAY(intptr_t, _frame_pcs);
  FREE_C_HEAP_ARRAY(intptr_t, _register_block);
}


intptr_t* Deoptimization::UnrollBlock::value_addr_at(int register_number) const {
  assert(register_number < RegisterMap::reg_count, "checking register number");
  return &_register_block[register_number * 2];
}



int Deoptimization::UnrollBlock::size_of_frames() const {
  // Acount first for the adjustment of the initial frame
  int result = _caller_adjustment;
  for (int index = 0; index < number_of_frames(); index++) {
    result += frame_sizes()[index];
  }
  return result;
}


void Deoptimization::UnrollBlock::print() {
  ttyLocker ttyl;
  tty->print_cr("UnrollBlock");
  tty->print_cr("  size_of_deoptimized_frame = %d", _size_of_deoptimized_frame);
  tty->print(   "  frame_sizes: ");
  for (int index = 0; index < number_of_frames(); index++) {
    tty->print(INTX_FORMAT " ", frame_sizes()[index]);
  }
  tty->cr();
}


// In order to make fetch_unroll_info work properly with escape
// analysis, The method was changed from JRT_LEAF to JRT_BLOCK_ENTRY and
// ResetNoHandleMark and HandleMark were removed from it. The actual reallocation
// of previously eliminated objects occurs in realloc_objects, which is
// called from the method fetch_unroll_info_helper below.
JRT_BLOCK_ENTRY(Deoptimization::UnrollBlock*, Deoptimization::fetch_unroll_info(JavaThread* thread, int exec_mode))
  // It is actually ok to allocate handles in a leaf method. It causes no safepoints,
  // but makes the entry a little slower. There is however a little dance we have to
  // do in debug mode to get around the NoHandleMark code in the JRT_LEAF macro

  // fetch_unroll_info() is called at the beginning of the deoptimization
  // handler. Note this fact before we start generating temporary frames
  // that can confuse an asynchronous stack walker. This counter is
  // decremented at the end of unpack_frames().
  if (TraceDeoptimization) {
    tty->print_cr("Deoptimizing thread " INTPTR_FORMAT, p2i(thread));
  }
  thread->inc_in_deopt_handler();

  return fetch_unroll_info_helper(thread, exec_mode);
JRT_END

<<<<<<< HEAD
extern "C" void pfl();
=======
#if COMPILER2_OR_JVMCI
static bool eliminate_allocations(JavaThread* thread, int exec_mode, CompiledMethod* compiled_method,
                                  frame& deoptee, RegisterMap& map, GrowableArray<compiledVFrame*>* chunk) {
  bool realloc_failures = false;
  assert (chunk->at(0)->scope() != NULL,"expect only compiled java frames");

  GrowableArray<ScopeValue*>* objects = chunk->at(0)->scope()->objects();

  // The flag return_oop() indicates call sites which return oop
  // in compiled code. Such sites include java method calls,
  // runtime calls (for example, used to allocate new objects/arrays
  // on slow code path) and any other calls generated in compiled code.
  // It is not guaranteed that we can get such information here only
  // by analyzing bytecode in deoptimized frames. This is why this flag
  // is set during method compilation (see Compile::Process_OopMap_Node()).
  // If the previous frame was popped or if we are dispatching an exception,
  // we don't have an oop result.
  bool save_oop_result = chunk->at(0)->scope()->return_oop() && !thread->popframe_forcing_deopt_reexecution() && (exec_mode == Deoptimization::Unpack_deopt);
  Handle return_value;
  if (save_oop_result) {
    // Reallocation may trigger GC. If deoptimization happened on return from
    // call which returns oop we need to save it since it is not in oopmap.
    oop result = deoptee.saved_oop_result(&map);
    assert(oopDesc::is_oop_or_null(result), "must be oop");
    return_value = Handle(thread, result);
    assert(Universe::heap()->is_in_or_null(result), "must be heap pointer");
    if (TraceDeoptimization) {
      ttyLocker ttyl;
      tty->print_cr("SAVED OOP RESULT " INTPTR_FORMAT " in thread " INTPTR_FORMAT, p2i(result), p2i(thread));
    }
  }
  if (objects != NULL) {
    JRT_BLOCK
      realloc_failures = Deoptimization::realloc_objects(thread, &deoptee, &map, objects, THREAD);
    JRT_END
    bool skip_internal = (compiled_method != NULL) && !compiled_method->is_compiled_by_jvmci();
    Deoptimization::reassign_fields(&deoptee, &map, objects, realloc_failures, skip_internal);
#ifndef PRODUCT
    if (TraceDeoptimization) {
      ttyLocker ttyl;
      tty->print_cr("REALLOC OBJECTS in thread " INTPTR_FORMAT, p2i(thread));
      Deoptimization::print_objects(objects, realloc_failures);
    }
#endif
  }
  if (save_oop_result) {
    // Restore result.
    deoptee.set_saved_oop_result(&map, return_value());
  }
  return realloc_failures;
}

static void eliminate_locks(JavaThread* thread, GrowableArray<compiledVFrame*>* chunk, bool realloc_failures) {
#ifndef PRODUCT
  bool first = true;
#endif
  for (int i = 0; i < chunk->length(); i++) {
    compiledVFrame* cvf = chunk->at(i);
    assert (cvf->scope() != NULL,"expect only compiled java frames");
    GrowableArray<MonitorInfo*>* monitors = cvf->monitors();
    if (monitors->is_nonempty()) {
      Deoptimization::relock_objects(monitors, thread, realloc_failures);
#ifndef PRODUCT
      if (PrintDeoptimizationDetails) {
        ttyLocker ttyl;
        for (int j = 0; j < monitors->length(); j++) {
          MonitorInfo* mi = monitors->at(j);
          if (mi->eliminated()) {
            if (first) {
              first = false;
              tty->print_cr("RELOCK OBJECTS in thread " INTPTR_FORMAT, p2i(thread));
            }
            if (mi->owner_is_scalar_replaced()) {
              Klass* k = java_lang_Class::as_Klass(mi->owner_klass());
              tty->print_cr("     failed reallocation for klass %s", k->external_name());
            } else {
              tty->print_cr("     object <" INTPTR_FORMAT "> locked", p2i(mi->owner()));
            }
          }
        }
      }
#endif // !PRODUCT
    }
  }
}
#endif // COMPILER2_OR_JVMCI
>>>>>>> a36b2af5

// This is factored, since it is both called from a JRT_LEAF (deoptimization) and a JRT_ENTRY (uncommon_trap)
Deoptimization::UnrollBlock* Deoptimization::fetch_unroll_info_helper(JavaThread* thread, int exec_mode) {

  // Note: there is a safepoint safety issue here. No matter whether we enter
  // via vanilla deopt or uncommon trap we MUST NOT stop at a safepoint once
  // the vframeArray is created.
  //

  // Allocate our special deoptimization ResourceMark
  DeoptResourceMark* dmark = new DeoptResourceMark(thread);
  assert(thread->deopt_mark() == NULL, "Pending deopt!");
  thread->set_deopt_mark(dmark);

  frame stub_frame = thread->last_frame(); // Makes stack walkable as side effect
  RegisterMap map(thread, true);
  RegisterMap dummy_map(thread, false);
  // Now get the deoptee with a valid map
  frame deoptee = stub_frame.sender(&map);
  // Set the deoptee nmethod
  assert(thread->deopt_compiled_method() == NULL, "Pending deopt!");
  CompiledMethod* cm = deoptee.cb()->as_compiled_method_or_null();
  thread->set_deopt_compiled_method(cm);

  if (VerifyStack) {
    thread->validate_frame_layout();
  }

  // Create a growable array of VFrames where each VFrame represents an inlined
  // Java frame.  This storage is allocated with the usual system arena.
  assert(deoptee.is_compiled_frame(), "Wrong frame type");
  GrowableArray<compiledVFrame*>* chunk = new GrowableArray<compiledVFrame*>(10);
  vframe* vf = vframe::new_vframe(&deoptee, &map, thread);
  while (!vf->is_top()) {
    assert(vf->is_compiled_frame(), "Wrong frame type");
    chunk->push(compiledVFrame::cast(vf));
    vf = vf->sender();
  }
  assert(vf->is_compiled_frame(), "Wrong frame type");
  chunk->push(compiledVFrame::cast(vf));

  bool realloc_failures = false;

#if COMPILER2_OR_JVMCI
#if INCLUDE_JVMCI
  bool jvmci_enabled = true;
#else
  bool jvmci_enabled = false;
#endif

  // Reallocate the non-escaping objects and restore their fields. Then
  // relock objects if synchronization on them was eliminated.
  if (jvmci_enabled || ((DoEscapeAnalysis || EliminateNestedLocks) && EliminateAllocations)) {
    realloc_failures = eliminate_allocations(thread, exec_mode, cm, deoptee, map, chunk);
  }
#endif // COMPILER2_OR_JVMCI

  // Revoke biases, done with in java state.
  // No safepoints allowed after this
  revoke_from_deopt_handler(thread, deoptee, &map);

  // Ensure that no safepoint is taken after pointers have been stored
  // in fields of rematerialized objects.  If a safepoint occurs from here on
  // out the java state residing in the vframeArray will be missed.
  // Locks may be rebaised in a safepoint.
  NoSafepointVerifier no_safepoint;

#if COMPILER2_OR_JVMCI
  if (jvmci_enabled || ((DoEscapeAnalysis || EliminateNestedLocks) && EliminateLocks)) {
    eliminate_locks(thread, chunk, realloc_failures);
  }
#endif // COMPILER2_OR_JVMCI

  ScopeDesc* trap_scope = chunk->at(0)->scope();
  Handle exceptionObject;
  if (trap_scope->rethrow_exception()) {
    if (PrintDeoptimizationDetails) {
      tty->print_cr("Exception to be rethrown in the interpreter for method %s::%s at bci %d", trap_scope->method()->method_holder()->name()->as_C_string(), trap_scope->method()->name()->as_C_string(), trap_scope->bci());
    }
    GrowableArray<ScopeValue*>* expressions = trap_scope->expressions();
    guarantee(expressions != NULL && expressions->length() > 0, "must have exception to throw");
    ScopeValue* topOfStack = expressions->top();
    exceptionObject = StackValue::create_stack_value(&deoptee, &map, topOfStack)->get_obj();
    guarantee(exceptionObject() != NULL, "exception oop can not be null");
  }

  vframeArray* array = create_vframeArray(thread, deoptee, &map, chunk, realloc_failures);
#if COMPILER2_OR_JVMCI
  if (realloc_failures) {
    pop_frames_failed_reallocs(thread, array);
  }
#endif

  assert(thread->vframe_array_head() == NULL, "Pending deopt!");
  thread->set_vframe_array_head(array);

  // Now that the vframeArray has been created if we have any deferred local writes
  // added by jvmti then we can free up that structure as the data is now in the
  // vframeArray

  if (thread->deferred_locals() != NULL) {
    GrowableArray<jvmtiDeferredLocalVariableSet*>* list = thread->deferred_locals();
    int i = 0;
    do {
      // Because of inlining we could have multiple vframes for a single frame
      // and several of the vframes could have deferred writes. Find them all.
      if (list->at(i)->id() == array->original().id()) {
        jvmtiDeferredLocalVariableSet* dlv = list->at(i);
        list->remove_at(i);
        // individual jvmtiDeferredLocalVariableSet are CHeapObj's
        delete dlv;
      } else {
        i++;
      }
    } while ( i < list->length() );
    if (list->length() == 0) {
      thread->set_deferred_locals(NULL);
      // free the list and elements back to C heap.
      delete list;
    }

  }

  // Compute the caller frame based on the sender sp of stub_frame and stored frame sizes info.
  CodeBlob* cb = stub_frame.cb();
  // Verify we have the right vframeArray
  assert(cb->frame_size() >= 0, "Unexpected frame size");
  intptr_t* unpack_sp = stub_frame.sp() + cb->frame_size();

  // If the deopt call site is a MethodHandle invoke call site we have
  // to adjust the unpack_sp.
  nmethod* deoptee_nm = deoptee.cb()->as_nmethod_or_null();
  if (deoptee_nm != NULL && deoptee_nm->is_method_handle_return(deoptee.pc()))
    unpack_sp = deoptee.unextended_sp();

#ifdef ASSERT
  assert(cb->is_deoptimization_stub() ||
         cb->is_uncommon_trap_stub() ||
         strcmp("Stub<DeoptimizationStub.deoptimizationHandler>", cb->name()) == 0 ||
         strcmp("Stub<UncommonTrapStub.uncommonTrapHandler>", cb->name()) == 0,
         "unexpected code blob: %s", cb->name());
#endif

  // This is a guarantee instead of an assert because if vframe doesn't match
  // we will unpack the wrong deoptimized frame and wind up in strange places
  // where it will be very difficult to figure out what went wrong. Better
  // to die an early death here than some very obscure death later when the
  // trail is cold.
  // Note: on ia64 this guarantee can be fooled by frames with no memory stack
  // in that it will fail to detect a problem when there is one. This needs
  // more work in tiger timeframe.
  guarantee(array->unextended_sp() == unpack_sp, "vframe_array_head must contain the vframeArray to unpack");

  int number_of_frames = array->frames();

  // Compute the vframes' sizes.  Note that frame_sizes[] entries are ordered from outermost to innermost
  // virtual activation, which is the reverse of the elements in the vframes array.
  intptr_t* frame_sizes = NEW_C_HEAP_ARRAY(intptr_t, number_of_frames, mtCompiler);
  // +1 because we always have an interpreter return address for the final slot.
  address* frame_pcs = NEW_C_HEAP_ARRAY(address, number_of_frames + 1, mtCompiler);
  int popframe_extra_args = 0;
  // Create an interpreter return address for the stub to use as its return
  // address so the skeletal frames are perfectly walkable
  frame_pcs[number_of_frames] = Interpreter::deopt_entry(vtos, 0);

  // PopFrame requires that the preserved incoming arguments from the recently-popped topmost
  // activation be put back on the expression stack of the caller for reexecution
  if (JvmtiExport::can_pop_frame() && thread->popframe_forcing_deopt_reexecution()) {
    popframe_extra_args = in_words(thread->popframe_preserved_args_size_in_words());
  }

  // Find the current pc for sender of the deoptee. Since the sender may have been deoptimized
  // itself since the deoptee vframeArray was created we must get a fresh value of the pc rather
  // than simply use array->sender.pc(). This requires us to walk the current set of frames
  //
  frame deopt_sender = stub_frame.sender(&dummy_map); // First is the deoptee frame
  deopt_sender = deopt_sender.sender(&dummy_map);     // Now deoptee caller

  // It's possible that the number of parameters at the call site is
  // different than number of arguments in the callee when method
  // handles are used.  If the caller is interpreted get the real
  // value so that the proper amount of space can be added to it's
  // frame.
  bool caller_was_method_handle = false;
  if (deopt_sender.is_interpreted_frame()) {
    methodHandle method = deopt_sender.interpreter_frame_method();
    Bytecode_invoke cur = Bytecode_invoke_check(method, deopt_sender.interpreter_frame_bci());
    if (cur.is_invokedynamic() || cur.is_invokehandle()) {
      // Method handle invokes may involve fairly arbitrary chains of
      // calls so it's impossible to know how much actual space the
      // caller has for locals.
      caller_was_method_handle = true;
    }
  }

  // If the caller is a continuation entry and the callee has a return barrier
  // then we cannot use the parameters in the caller.
  bool caller_was_continuation_entry = Continuation::is_cont_post_barrier_entry_frame(deopt_sender);

  //
  // frame_sizes/frame_pcs[0] oldest frame (int or c2i)
  // frame_sizes/frame_pcs[1] next oldest frame (int)
  // frame_sizes/frame_pcs[n] youngest frame (int)
  //
  // Now a pc in frame_pcs is actually the return address to the frame's caller (a frame
  // owns the space for the return address to it's caller).  Confusing ain't it.
  //
  // The vframe array can address vframes with indices running from
  // 0.._frames-1. Index  0 is the youngest frame and _frame - 1 is the oldest (root) frame.
  // When we create the skeletal frames we need the oldest frame to be in the zero slot
  // in the frame_sizes/frame_pcs so the assembly code can do a trivial walk.
  // so things look a little strange in this loop.
  //
  int callee_parameters = 0;
  int callee_locals = 0;
  for (int index = 0; index < array->frames(); index++ ) {
    // frame[number_of_frames - 1 ] = on_stack_size(youngest)
    // frame[number_of_frames - 2 ] = on_stack_size(sender(youngest))
    // frame[number_of_frames - 3 ] = on_stack_size(sender(sender(youngest)))
    frame_sizes[number_of_frames - 1 - index] = BytesPerWord * array->element(index)->on_stack_size(callee_parameters,
                                                                                                    callee_locals,
                                                                                                    index == 0,
                                                                                                    popframe_extra_args);
    // This pc doesn't have to be perfect just good enough to identify the frame
    // as interpreted so the skeleton frame will be walkable
    // The correct pc will be set when the skeleton frame is completely filled out
    // The final pc we store in the loop is wrong and will be overwritten below
    frame_pcs[number_of_frames - 1 - index ] = Interpreter::deopt_entry(vtos, 0) - frame::pc_return_offset;

    callee_parameters = array->element(index)->method()->size_of_parameters();
    callee_locals = array->element(index)->method()->max_locals();
    popframe_extra_args = 0;
  }

  // Compute whether the root vframe returns a float or double value.
  BasicType return_type;
  {
    methodHandle method(thread, array->element(0)->method());
    Bytecode_invoke invoke = Bytecode_invoke_check(method, array->element(0)->bci());
    return_type = invoke.is_valid() ? invoke.result_type() : T_ILLEGAL;
  }

  // Compute information for handling adapters and adjusting the frame size of the caller.
  int caller_adjustment = 0;

  // Compute the amount the oldest interpreter frame will have to adjust
  // its caller's stack by. If the caller is a compiled frame then
  // we pretend that the callee has no parameters so that the
  // extension counts for the full amount of locals and not just
  // locals-parms. This is because without a c2i adapter the parm
  // area as created by the compiled frame will not be usable by
  // the interpreter. (Depending on the calling convention there
  // may not even be enough space).

  // QQQ I'd rather see this pushed down into last_frame_adjust
  // and have it take the sender (aka caller).

  // TODO LOOM: consider *always* adjusting instead of the conditionals below. 
  // That would simplify the alignment code in continuation freeze and particularly thaw, but it makes hotspot/jtreg/vmTestbase/nsk/jvmti/PopFrame/popframe005 fail.
  // caller_adjustment = last_frame_adjust(0, callee_locals);
  if (deopt_sender.is_compiled_frame() || caller_was_method_handle || caller_was_continuation_entry) {
    caller_adjustment = last_frame_adjust(0, callee_locals);
  } else if (callee_locals > callee_parameters) {
    // The caller frame may need extending to accommodate non-parameter locals of the first unpacked interpreted frame.
    caller_adjustment = last_frame_adjust(callee_parameters, callee_locals);
  }

  // If the sender is deoptimized the we must retrieve the address of the handler
  // since the frame will "magically" show the original pc before the deopt
  // and we'd undo the deopt.

  frame_pcs[0] = Continuation::is_cont_barrier_frame(deoptee) ? StubRoutines::cont_returnBarrier() : deopt_sender.raw_pc();
  // if (Continuation::is_cont_barrier_frame(deoptee)) tty->print_cr("WOWEE Continuation::is_cont_barrier_frame(deoptee)");

  assert(CodeCache::find_blob_unsafe(frame_pcs[0]) != NULL, "bad pc");

#if INCLUDE_JVMCI
  if (exceptionObject() != NULL) {
    thread->set_exception_oop(exceptionObject());
    exec_mode = Unpack_exception;
  }
#endif

  if (thread->frames_to_pop_failed_realloc() > 0 && exec_mode != Unpack_uncommon_trap) {
    assert(thread->has_pending_exception(), "should have thrown OOME");
    thread->set_exception_oop(thread->pending_exception());
    thread->clear_pending_exception();
    exec_mode = Unpack_exception;
  }

#if INCLUDE_JVMCI
  if (thread->frames_to_pop_failed_realloc() > 0) {
    thread->set_pending_monitorenter(false);
  }
#endif

  UnrollBlock* info = new UnrollBlock(array->frame_size() * BytesPerWord,
                                      caller_adjustment * BytesPerWord,
                                      caller_was_method_handle ? 0 : callee_parameters,
                                      number_of_frames,
                                      frame_sizes,
                                      frame_pcs,
                                      return_type,
                                      exec_mode);
  // On some platforms, we need a way to pass some platform dependent
  // information to the unpacking code so the skeletal frames come out
  // correct (initial fp value, unextended sp, ...)
  info->set_initial_info((intptr_t) array->sender().initial_deoptimization_info());

  if (array->frames() > 1) {
    if (VerifyStack && TraceDeoptimization) {
      ttyLocker ttyl;
      tty->print_cr("Deoptimizing method containing inlining");
    }
  }

  array->set_unroll_block(info);
  return info;
}

// Called to cleanup deoptimization data structures in normal case
// after unpacking to stack and when stack overflow error occurs
void Deoptimization::cleanup_deopt_info(JavaThread *thread,
                                        vframeArray *array) {

  // Get array if coming from exception
  if (array == NULL) {
    array = thread->vframe_array_head();
  }
  thread->set_vframe_array_head(NULL);

  // Free the previous UnrollBlock
  vframeArray* old_array = thread->vframe_array_last();
  thread->set_vframe_array_last(array);

  if (old_array != NULL) {
    UnrollBlock* old_info = old_array->unroll_block();
    old_array->set_unroll_block(NULL);
    delete old_info;
    delete old_array;
  }

  // Deallocate any resource creating in this routine and any ResourceObjs allocated
  // inside the vframeArray (StackValueCollections)

  delete thread->deopt_mark();
  thread->set_deopt_mark(NULL);
  thread->set_deopt_compiled_method(NULL);


  if (JvmtiExport::can_pop_frame()) {
#ifndef CC_INTERP
    // Regardless of whether we entered this routine with the pending
    // popframe condition bit set, we should always clear it now
    thread->clear_popframe_condition();
#else
    // C++ interpreter will clear has_pending_popframe when it enters
    // with method_resume. For deopt_resume2 we clear it now.
    if (thread->popframe_forcing_deopt_reexecution())
        thread->clear_popframe_condition();
#endif /* CC_INTERP */
  }

  // unpack_frames() is called at the end of the deoptimization handler
  // and (in C2) at the end of the uncommon trap handler. Note this fact
  // so that an asynchronous stack walker can work again. This counter is
  // incremented at the beginning of fetch_unroll_info() and (in C2) at
  // the beginning of uncommon_trap().
  thread->dec_in_deopt_handler();
}

// Moved from cpu directories because none of the cpus has callee save values.
// If a cpu implements callee save values, move this to deoptimization_<cpu>.cpp.
void Deoptimization::unwind_callee_save_values(frame* f, vframeArray* vframe_array) {

  // This code is sort of the equivalent of C2IAdapter::setup_stack_frame back in
  // the days we had adapter frames. When we deoptimize a situation where a
  // compiled caller calls a compiled caller will have registers it expects
  // to survive the call to the callee. If we deoptimize the callee the only
  // way we can restore these registers is to have the oldest interpreter
  // frame that we create restore these values. That is what this routine
  // will accomplish.

  // At the moment we have modified c2 to not have any callee save registers
  // so this problem does not exist and this routine is just a place holder.

  assert(f->is_interpreted_frame(), "must be interpreted");
}

// Return BasicType of value being returned
JRT_LEAF(BasicType, Deoptimization::unpack_frames(JavaThread* thread, int exec_mode))

  // We are already active in the special DeoptResourceMark any ResourceObj's we
  // allocate will be freed at the end of the routine.

  // It is actually ok to allocate handles in a leaf method. It causes no safepoints,
  // but makes the entry a little slower. There is however a little dance we have to
  // do in debug mode to get around the NoHandleMark code in the JRT_LEAF macro
  ResetNoHandleMark rnhm; // No-op in release/product versions
  HandleMark hm;

  thread->set_cont_fastpath(false);
  frame stub_frame = thread->last_frame();

  // Since the frame to unpack is the top frame of this thread, the vframe_array_head
  // must point to the vframeArray for the unpack frame.
  vframeArray* array = thread->vframe_array_head();

#ifndef PRODUCT
  if (TraceDeoptimization) {
    ttyLocker ttyl;
    tty->print_cr("DEOPT UNPACKING thread " INTPTR_FORMAT " vframeArray " INTPTR_FORMAT " mode %d",
                  p2i(thread), p2i(array), exec_mode);
  }
#endif
  Events::log_deopt_message(thread, "DEOPT UNPACKING pc=" INTPTR_FORMAT " sp=" INTPTR_FORMAT " mode %d",
              p2i(stub_frame.pc()), p2i(stub_frame.sp()), exec_mode);

  UnrollBlock* info = array->unroll_block();

  // Unpack the interpreter frames and any adapter frame (c2 only) we might create.
  array->unpack_to_stack(stub_frame, exec_mode, info->caller_actual_parameters());

  BasicType bt = info->return_type();

  // If we have an exception pending, claim that the return type is an oop
  // so the deopt_blob does not overwrite the exception_oop.

  if (exec_mode == Unpack_exception)
    bt = T_OBJECT;

  // Cleanup thread deopt data
  cleanup_deopt_info(thread, array);

#ifndef PRODUCT
  if (VerifyStack) {
    ResourceMark res_mark;
    // Clear pending exception to not break verification code (restored afterwards)
    PRESERVE_EXCEPTION_MARK;

    thread->validate_frame_layout();

    // Verify that the just-unpacked frames match the interpreter's
    // notions of expression stack and locals
    vframeArray* cur_array = thread->vframe_array_last();
    RegisterMap rm(thread, false);
    rm.set_include_argument_oops(false);
    bool is_top_frame = true;
    int callee_size_of_parameters = 0;
    int callee_max_locals = 0;
    for (int i = 0; i < cur_array->frames(); i++) {
      vframeArrayElement* el = cur_array->element(i);
      frame* iframe = el->iframe();
      guarantee(iframe->is_interpreted_frame(), "Wrong frame type");

      // Get the oop map for this bci
      InterpreterOopMap mask;
      int cur_invoke_parameter_size = 0;
      bool try_next_mask = false;
      int next_mask_expression_stack_size = -1;
      int top_frame_expression_stack_adjustment = 0;
      methodHandle mh(thread, iframe->interpreter_frame_method());
      OopMapCache::compute_one_oop_map(mh, iframe->interpreter_frame_bci(), &mask);
      BytecodeStream str(mh, iframe->interpreter_frame_bci());
      int max_bci = mh->code_size();
      // Get to the next bytecode if possible
      assert(str.bci() < max_bci, "bci in interpreter frame out of bounds");
      // Check to see if we can grab the number of outgoing arguments
      // at an uncommon trap for an invoke (where the compiler
      // generates debug info before the invoke has executed)
      Bytecodes::Code cur_code = str.next();
      if (Bytecodes::is_invoke(cur_code)) {
        Bytecode_invoke invoke(mh, iframe->interpreter_frame_bci());
        cur_invoke_parameter_size = invoke.size_of_parameters();
        if (i != 0 && !invoke.is_invokedynamic() && MethodHandles::has_member_arg(invoke.klass(), invoke.name())) {
          callee_size_of_parameters++;
        }
      }
      if (str.bci() < max_bci) {
        Bytecodes::Code next_code = str.next();
        if (next_code >= 0) {
          // The interpreter oop map generator reports results before
          // the current bytecode has executed except in the case of
          // calls. It seems to be hard to tell whether the compiler
          // has emitted debug information matching the "state before"
          // a given bytecode or the state after, so we try both
          if (!Bytecodes::is_invoke(cur_code) && cur_code != Bytecodes::_athrow) {
            // Get expression stack size for the next bytecode
            InterpreterOopMap next_mask;
            OopMapCache::compute_one_oop_map(mh, str.bci(), &next_mask);
            next_mask_expression_stack_size = next_mask.expression_stack_size();
            if (Bytecodes::is_invoke(next_code)) {
              Bytecode_invoke invoke(mh, str.bci());
              next_mask_expression_stack_size += invoke.size_of_parameters();
            }
            // Need to subtract off the size of the result type of
            // the bytecode because this is not described in the
            // debug info but returned to the interpreter in the TOS
            // caching register
            BasicType bytecode_result_type = Bytecodes::result_type(cur_code);
            if (bytecode_result_type != T_ILLEGAL) {
              top_frame_expression_stack_adjustment = type2size[bytecode_result_type];
            }
            assert(top_frame_expression_stack_adjustment >= 0, "stack adjustment must be positive");
            try_next_mask = true;
          }
        }
      }

      // Verify stack depth and oops in frame
      // This assertion may be dependent on the platform we're running on and may need modification (tested on x86 and sparc)
      if (!(
            /* SPARC */
            (iframe->interpreter_frame_expression_stack_size() == mask.expression_stack_size() + callee_size_of_parameters) ||
            /* x86 */
            (iframe->interpreter_frame_expression_stack_size() == mask.expression_stack_size() + callee_max_locals) ||
            (try_next_mask &&
             (iframe->interpreter_frame_expression_stack_size() == (next_mask_expression_stack_size -
                                                                    top_frame_expression_stack_adjustment))) ||
            (is_top_frame && (exec_mode == Unpack_exception) && iframe->interpreter_frame_expression_stack_size() == 0) ||
            (is_top_frame && (exec_mode == Unpack_uncommon_trap || exec_mode == Unpack_reexecute || el->should_reexecute()) &&
             (iframe->interpreter_frame_expression_stack_size() == mask.expression_stack_size() + cur_invoke_parameter_size))
            )) {
        {
          ttyLocker ttyl;

          // Print out some information that will help us debug the problem
          tty->print_cr("Wrong number of expression stack elements during deoptimization");
          tty->print_cr("  Error occurred while verifying frame %d (0..%d, 0 is topmost)", i, cur_array->frames() - 1);
          tty->print_cr("  Fabricated interpreter frame had %d expression stack elements",
                        iframe->interpreter_frame_expression_stack_size());
          tty->print_cr("  Interpreter oop map had %d expression stack elements", mask.expression_stack_size());
          tty->print_cr("  try_next_mask = %d", try_next_mask);
          tty->print_cr("  next_mask_expression_stack_size = %d", next_mask_expression_stack_size);
          tty->print_cr("  callee_size_of_parameters = %d", callee_size_of_parameters);
          tty->print_cr("  callee_max_locals = %d", callee_max_locals);
          tty->print_cr("  top_frame_expression_stack_adjustment = %d", top_frame_expression_stack_adjustment);
          tty->print_cr("  exec_mode = %d", exec_mode);
          tty->print_cr("  cur_invoke_parameter_size = %d", cur_invoke_parameter_size);
          tty->print_cr("  Thread = " INTPTR_FORMAT ", thread ID = %d", p2i(thread), thread->osthread()->thread_id());
          tty->print_cr("  Interpreted frames:");
          for (int k = 0; k < cur_array->frames(); k++) {
            vframeArrayElement* el = cur_array->element(k);
            tty->print_cr("    %s (bci %d)", el->method()->name_and_sig_as_C_string(), el->bci());
          }
          cur_array->print_on_2(tty);
        } // release tty lock before calling guarantee
        guarantee(false, "wrong number of expression stack elements during deopt");
      }
      VerifyOopClosure verify;
      iframe->oops_interpreted_do(&verify, &rm, false);
      callee_size_of_parameters = mh->size_of_parameters();
      callee_max_locals = mh->max_locals();
      is_top_frame = false;
    }
  }
#endif /* !PRODUCT */


  return bt;
JRT_END

class DeoptimizeMarkedTC : public ThreadClosure {
 public:
  virtual void do_thread(Thread* thread) {
    assert(thread->is_Java_thread(), "must be");
    JavaThread* jt = (JavaThread*)thread;
    jt->deoptimize_marked_methods();
  }
};

void Deoptimization::deoptimize_all_marked() {
  ResourceMark rm;
  DeoptimizationMarker dm;

  if (SafepointSynchronize::is_at_safepoint()) {
    DeoptimizeMarkedTC deopt;
    // Make the dependent methods not entrant
    CodeCache::make_marked_nmethods_not_entrant();
    Threads::java_threads_do(&deopt);
  } else {
    // Make the dependent methods not entrant
    {
      MutexLocker mu(CodeCache_lock, Mutex::_no_safepoint_check_flag);
      CodeCache::make_marked_nmethods_not_entrant();
    }
    DeoptimizeMarkedTC deopt;
    Handshake::execute(&deopt);
  }
}

Deoptimization::DeoptAction Deoptimization::_unloaded_action
  = Deoptimization::Action_reinterpret;



#if INCLUDE_JVMCI || INCLUDE_AOT
template<typename CacheType>
class BoxCacheBase : public CHeapObj<mtCompiler> {
protected:
  static InstanceKlass* find_cache_klass(Symbol* klass_name, TRAPS) {
    ResourceMark rm;
    char* klass_name_str = klass_name->as_C_string();
    Klass* k = SystemDictionary::find(klass_name, Handle(), Handle(), THREAD);
    guarantee(k != NULL, "%s must be loaded", klass_name_str);
    InstanceKlass* ik = InstanceKlass::cast(k);
    guarantee(ik->is_initialized(), "%s must be initialized", klass_name_str);
    CacheType::compute_offsets(ik);
    return ik;
  }
};

template<typename PrimitiveType, typename CacheType, typename BoxType> class BoxCache  : public BoxCacheBase<CacheType> {
  PrimitiveType _low;
  PrimitiveType _high;
  jobject _cache;
protected:
  static BoxCache<PrimitiveType, CacheType, BoxType> *_singleton;
  BoxCache(Thread* thread) {
    InstanceKlass* ik = BoxCacheBase<CacheType>::find_cache_klass(CacheType::symbol(), thread);
    objArrayOop cache = CacheType::cache(ik);
    assert(cache->length() > 0, "Empty cache");
    _low = BoxType::value(cache->obj_at(0));
    _high = _low + cache->length() - 1;
    _cache = JNIHandles::make_global(Handle(thread, cache));
  }
  ~BoxCache() {
    JNIHandles::destroy_global(_cache);
  }
public:
  static BoxCache<PrimitiveType, CacheType, BoxType>* singleton(Thread* thread) {
    if (_singleton == NULL) {
      BoxCache<PrimitiveType, CacheType, BoxType>* s = new BoxCache<PrimitiveType, CacheType, BoxType>(thread);
      if (!Atomic::replace_if_null(s, &_singleton)) {
        delete s;
      }
    }
    return _singleton;
  }
  oop lookup(PrimitiveType value) {
    if (_low <= value && value <= _high) {
      int offset = value - _low;
      return objArrayOop(JNIHandles::resolve_non_null(_cache))->obj_at(offset);
    }
    return NULL;
  }
  oop lookup_raw(intptr_t raw_value) {
    // Have to cast to avoid little/big-endian problems.
    if (sizeof(PrimitiveType) > sizeof(jint)) {
      jlong value = (jlong)raw_value;
      return lookup(value);
    }
    PrimitiveType value = (PrimitiveType)*((jint*)&raw_value);
    return lookup(value);
  }
};

typedef BoxCache<jint, java_lang_Integer_IntegerCache, java_lang_Integer> IntegerBoxCache;
typedef BoxCache<jlong, java_lang_Long_LongCache, java_lang_Long> LongBoxCache;
typedef BoxCache<jchar, java_lang_Character_CharacterCache, java_lang_Character> CharacterBoxCache;
typedef BoxCache<jshort, java_lang_Short_ShortCache, java_lang_Short> ShortBoxCache;
typedef BoxCache<jbyte, java_lang_Byte_ByteCache, java_lang_Byte> ByteBoxCache;

template<> BoxCache<jint, java_lang_Integer_IntegerCache, java_lang_Integer>* BoxCache<jint, java_lang_Integer_IntegerCache, java_lang_Integer>::_singleton = NULL;
template<> BoxCache<jlong, java_lang_Long_LongCache, java_lang_Long>* BoxCache<jlong, java_lang_Long_LongCache, java_lang_Long>::_singleton = NULL;
template<> BoxCache<jchar, java_lang_Character_CharacterCache, java_lang_Character>* BoxCache<jchar, java_lang_Character_CharacterCache, java_lang_Character>::_singleton = NULL;
template<> BoxCache<jshort, java_lang_Short_ShortCache, java_lang_Short>* BoxCache<jshort, java_lang_Short_ShortCache, java_lang_Short>::_singleton = NULL;
template<> BoxCache<jbyte, java_lang_Byte_ByteCache, java_lang_Byte>* BoxCache<jbyte, java_lang_Byte_ByteCache, java_lang_Byte>::_singleton = NULL;

class BooleanBoxCache : public BoxCacheBase<java_lang_Boolean> {
  jobject _true_cache;
  jobject _false_cache;
protected:
  static BooleanBoxCache *_singleton;
  BooleanBoxCache(Thread *thread) {
    InstanceKlass* ik = find_cache_klass(java_lang_Boolean::symbol(), thread);
    _true_cache = JNIHandles::make_global(Handle(thread, java_lang_Boolean::get_TRUE(ik)));
    _false_cache = JNIHandles::make_global(Handle(thread, java_lang_Boolean::get_FALSE(ik)));
  }
  ~BooleanBoxCache() {
    JNIHandles::destroy_global(_true_cache);
    JNIHandles::destroy_global(_false_cache);
  }
public:
  static BooleanBoxCache* singleton(Thread* thread) {
    if (_singleton == NULL) {
      BooleanBoxCache* s = new BooleanBoxCache(thread);
      if (!Atomic::replace_if_null(s, &_singleton)) {
        delete s;
      }
    }
    return _singleton;
  }
  oop lookup_raw(intptr_t raw_value) {
    // Have to cast to avoid little/big-endian problems.
    jboolean value = (jboolean)*((jint*)&raw_value);
    return lookup(value);
  }
  oop lookup(jboolean value) {
    if (value != 0) {
      return JNIHandles::resolve_non_null(_true_cache);
    }
    return JNIHandles::resolve_non_null(_false_cache);
  }
};

BooleanBoxCache* BooleanBoxCache::_singleton = NULL;

oop Deoptimization::get_cached_box(AutoBoxObjectValue* bv, frame* fr, RegisterMap* reg_map, TRAPS) {
   Klass* k = java_lang_Class::as_Klass(bv->klass()->as_ConstantOopReadValue()->value()());
   BasicType box_type = SystemDictionary::box_klass_type(k);
   if (box_type != T_OBJECT) {
     StackValue* value = StackValue::create_stack_value(fr, reg_map, bv->field_at(box_type == T_LONG ? 1 : 0));
     switch(box_type) {
       case T_INT:     return IntegerBoxCache::singleton(THREAD)->lookup_raw(value->get_int());
       case T_CHAR:    return CharacterBoxCache::singleton(THREAD)->lookup_raw(value->get_int());
       case T_SHORT:   return ShortBoxCache::singleton(THREAD)->lookup_raw(value->get_int());
       case T_BYTE:    return ByteBoxCache::singleton(THREAD)->lookup_raw(value->get_int());
       case T_BOOLEAN: return BooleanBoxCache::singleton(THREAD)->lookup_raw(value->get_int());
       case T_LONG:    return LongBoxCache::singleton(THREAD)->lookup_raw(value->get_int());
       default:;
     }
   }
   return NULL;
}
#endif // INCLUDE_JVMCI || INCLUDE_AOT

#if COMPILER2_OR_JVMCI
bool Deoptimization::realloc_objects(JavaThread* thread, frame* fr, RegisterMap* reg_map, GrowableArray<ScopeValue*>* objects, TRAPS) {
  Handle pending_exception(THREAD, thread->pending_exception());
  const char* exception_file = thread->exception_file();
  int exception_line = thread->exception_line();
  thread->clear_pending_exception();

  bool failures = false;

  for (int i = 0; i < objects->length(); i++) {
    assert(objects->at(i)->is_object(), "invalid debug information");
    ObjectValue* sv = (ObjectValue*) objects->at(i);

    Klass* k = java_lang_Class::as_Klass(sv->klass()->as_ConstantOopReadValue()->value()());
    oop obj = NULL;

    if (k->is_instance_klass()) {
#if INCLUDE_JVMCI || INCLUDE_AOT
      CompiledMethod* cm = fr->cb()->as_compiled_method_or_null();
      if (cm->is_compiled_by_jvmci() && sv->is_auto_box()) {
        AutoBoxObjectValue* abv = (AutoBoxObjectValue*) sv;
        obj = get_cached_box(abv, fr, reg_map, THREAD);
        if (obj != NULL) {
          // Set the flag to indicate the box came from a cache, so that we can skip the field reassignment for it.
          abv->set_cached(true);
        }
      }
#endif // INCLUDE_JVMCI || INCLUDE_AOT
      InstanceKlass* ik = InstanceKlass::cast(k);
      if (obj == NULL) {
        obj = ik->allocate_instance(THREAD);
      }
    } else if (k->is_typeArray_klass()) {
      TypeArrayKlass* ak = TypeArrayKlass::cast(k);
      assert(sv->field_size() % type2size[ak->element_type()] == 0, "non-integral array length");
      int len = sv->field_size() / type2size[ak->element_type()];
      obj = ak->allocate(len, THREAD);
    } else if (k->is_objArray_klass()) {
      ObjArrayKlass* ak = ObjArrayKlass::cast(k);
      obj = ak->allocate(sv->field_size(), THREAD);
    }

    if (obj == NULL) {
      failures = true;
    }

    assert(sv->value().is_null(), "redundant reallocation");
    assert(obj != NULL || HAS_PENDING_EXCEPTION, "allocation should succeed or we should get an exception");
    CLEAR_PENDING_EXCEPTION;
    sv->set_value(obj);
  }

  if (failures) {
    THROW_OOP_(Universe::out_of_memory_error_realloc_objects(), failures);
  } else if (pending_exception.not_null()) {
    thread->set_pending_exception(pending_exception(), exception_file, exception_line);
  }

  return failures;
}

// restore elements of an eliminated type array
void Deoptimization::reassign_type_array_elements(frame* fr, RegisterMap* reg_map, ObjectValue* sv, typeArrayOop obj, BasicType type) {
  int index = 0;
  intptr_t val;

  for (int i = 0; i < sv->field_size(); i++) {
    StackValue* value = StackValue::create_stack_value(fr, reg_map, sv->field_at(i));
    switch(type) {
    case T_LONG: case T_DOUBLE: {
      assert(value->type() == T_INT, "Agreement.");
      StackValue* low =
        StackValue::create_stack_value(fr, reg_map, sv->field_at(++i));
#ifdef _LP64
      jlong res = (jlong)low->get_int();
#else
#ifdef SPARC
      // For SPARC we have to swap high and low words.
      jlong res = jlong_from((jint)low->get_int(), (jint)value->get_int());
#else
      jlong res = jlong_from((jint)value->get_int(), (jint)low->get_int());
#endif //SPARC
#endif
      obj->long_at_put(index, res);
      break;
    }

    // Have to cast to INT (32 bits) pointer to avoid little/big-endian problem.
    case T_INT: case T_FLOAT: { // 4 bytes.
      assert(value->type() == T_INT, "Agreement.");
      bool big_value = false;
      if (i + 1 < sv->field_size() && type == T_INT) {
        if (sv->field_at(i)->is_location()) {
          Location::Type type = ((LocationValue*) sv->field_at(i))->location().type();
          if (type == Location::dbl || type == Location::lng) {
            big_value = true;
          }
        } else if (sv->field_at(i)->is_constant_int()) {
          ScopeValue* next_scope_field = sv->field_at(i + 1);
          if (next_scope_field->is_constant_long() || next_scope_field->is_constant_double()) {
            big_value = true;
          }
        }
      }

      if (big_value) {
        StackValue* low = StackValue::create_stack_value(fr, reg_map, sv->field_at(++i));
  #ifdef _LP64
        jlong res = (jlong)low->get_int();
  #else
  #ifdef SPARC
        // For SPARC we have to swap high and low words.
        jlong res = jlong_from((jint)low->get_int(), (jint)value->get_int());
  #else
        jlong res = jlong_from((jint)value->get_int(), (jint)low->get_int());
  #endif //SPARC
  #endif
        obj->int_at_put(index, (jint)*((jint*)&res));
        obj->int_at_put(++index, (jint)*(((jint*)&res) + 1));
      } else {
        val = value->get_int();
        obj->int_at_put(index, (jint)*((jint*)&val));
      }
      break;
    }

    case T_SHORT:
      assert(value->type() == T_INT, "Agreement.");
      val = value->get_int();
      obj->short_at_put(index, (jshort)*((jint*)&val));
      break;

    case T_CHAR:
      assert(value->type() == T_INT, "Agreement.");
      val = value->get_int();
      obj->char_at_put(index, (jchar)*((jint*)&val));
      break;

    case T_BYTE:
      assert(value->type() == T_INT, "Agreement.");
      val = value->get_int();
      obj->byte_at_put(index, (jbyte)*((jint*)&val));
      break;

    case T_BOOLEAN:
      assert(value->type() == T_INT, "Agreement.");
      val = value->get_int();
      obj->bool_at_put(index, (jboolean)*((jint*)&val));
      break;

      default:
        ShouldNotReachHere();
    }
    index++;
  }
}


// restore fields of an eliminated object array
void Deoptimization::reassign_object_array_elements(frame* fr, RegisterMap* reg_map, ObjectValue* sv, objArrayOop obj) {
  for (int i = 0; i < sv->field_size(); i++) {
    StackValue* value = StackValue::create_stack_value(fr, reg_map, sv->field_at(i));
    assert(value->type() == T_OBJECT, "object element expected");
    obj->obj_at_put(i, value->get_obj()());
  }
}

class ReassignedField {
public:
  int _offset;
  BasicType _type;
public:
  ReassignedField() {
    _offset = 0;
    _type = T_ILLEGAL;
  }
};

int compare(ReassignedField* left, ReassignedField* right) {
  return left->_offset - right->_offset;
}

// Restore fields of an eliminated instance object using the same field order
// returned by HotSpotResolvedObjectTypeImpl.getInstanceFields(true)
static int reassign_fields_by_klass(InstanceKlass* klass, frame* fr, RegisterMap* reg_map, ObjectValue* sv, int svIndex, oop obj, bool skip_internal) {
  if (klass->superklass() != NULL) {
    svIndex = reassign_fields_by_klass(klass->superklass(), fr, reg_map, sv, svIndex, obj, skip_internal);
  }

  GrowableArray<ReassignedField>* fields = new GrowableArray<ReassignedField>();
  for (AllFieldStream fs(klass); !fs.done(); fs.next()) {
    if (!fs.access_flags().is_static() && (!skip_internal || !fs.access_flags().is_internal())) {
      ReassignedField field;
      field._offset = fs.offset();
      field._type = FieldType::basic_type(fs.signature());
      fields->append(field);
    }
  }
  fields->sort(compare);
  for (int i = 0; i < fields->length(); i++) {
    intptr_t val;
    ScopeValue* scope_field = sv->field_at(svIndex);
    StackValue* value = StackValue::create_stack_value(fr, reg_map, scope_field);
    int offset = fields->at(i)._offset;
    BasicType type = fields->at(i)._type;
    switch (type) {
      case T_OBJECT: case T_ARRAY:
        assert(value->type() == T_OBJECT, "Agreement.");
        obj->obj_field_put(offset, value->get_obj()());
        break;

      // Have to cast to INT (32 bits) pointer to avoid little/big-endian problem.
      case T_INT: case T_FLOAT: { // 4 bytes.
        assert(value->type() == T_INT, "Agreement.");
        bool big_value = false;
        if (i+1 < fields->length() && fields->at(i+1)._type == T_INT) {
          if (scope_field->is_location()) {
            Location::Type type = ((LocationValue*) scope_field)->location().type();
            if (type == Location::dbl || type == Location::lng) {
              big_value = true;
            }
          }
          if (scope_field->is_constant_int()) {
            ScopeValue* next_scope_field = sv->field_at(svIndex + 1);
            if (next_scope_field->is_constant_long() || next_scope_field->is_constant_double()) {
              big_value = true;
            }
          }
        }

        if (big_value) {
          i++;
          assert(i < fields->length(), "second T_INT field needed");
          assert(fields->at(i)._type == T_INT, "T_INT field needed");
        } else {
          val = value->get_int();
          obj->int_field_put(offset, (jint)*((jint*)&val));
          break;
        }
      }
        /* no break */

      case T_LONG: case T_DOUBLE: {
        assert(value->type() == T_INT, "Agreement.");
        StackValue* low = StackValue::create_stack_value(fr, reg_map, sv->field_at(++svIndex));
#ifdef _LP64
        jlong res = (jlong)low->get_int();
#else
#ifdef SPARC
        // For SPARC we have to swap high and low words.
        jlong res = jlong_from((jint)low->get_int(), (jint)value->get_int());
#else
        jlong res = jlong_from((jint)value->get_int(), (jint)low->get_int());
#endif //SPARC
#endif
        obj->long_field_put(offset, res);
        break;
      }

      case T_SHORT:
        assert(value->type() == T_INT, "Agreement.");
        val = value->get_int();
        obj->short_field_put(offset, (jshort)*((jint*)&val));
        break;

      case T_CHAR:
        assert(value->type() == T_INT, "Agreement.");
        val = value->get_int();
        obj->char_field_put(offset, (jchar)*((jint*)&val));
        break;

      case T_BYTE:
        assert(value->type() == T_INT, "Agreement.");
        val = value->get_int();
        obj->byte_field_put(offset, (jbyte)*((jint*)&val));
        break;

      case T_BOOLEAN:
        assert(value->type() == T_INT, "Agreement.");
        val = value->get_int();
        obj->bool_field_put(offset, (jboolean)*((jint*)&val));
        break;

      default:
        ShouldNotReachHere();
    }
    svIndex++;
  }
  return svIndex;
}

// restore fields of all eliminated objects and arrays
void Deoptimization::reassign_fields(frame* fr, RegisterMap* reg_map, GrowableArray<ScopeValue*>* objects, bool realloc_failures, bool skip_internal) {
  for (int i = 0; i < objects->length(); i++) {
    ObjectValue* sv = (ObjectValue*) objects->at(i);
    Klass* k = java_lang_Class::as_Klass(sv->klass()->as_ConstantOopReadValue()->value()());
    Handle obj = sv->value();
    assert(obj.not_null() || realloc_failures, "reallocation was missed");
    if (PrintDeoptimizationDetails) {
      tty->print_cr("reassign fields for object of type %s!", k->name()->as_C_string());
    }
    if (obj.is_null()) {
      continue;
    }
#if INCLUDE_JVMCI || INCLUDE_AOT
    // Don't reassign fields of boxes that came from a cache. Caches may be in CDS.
    if (sv->is_auto_box() && ((AutoBoxObjectValue*) sv)->is_cached()) {
      continue;
    }
#endif // INCLUDE_JVMCI || INCLUDE_AOT
    if (k->is_instance_klass()) {
      InstanceKlass* ik = InstanceKlass::cast(k);
      reassign_fields_by_klass(ik, fr, reg_map, sv, 0, obj(), skip_internal);
    } else if (k->is_typeArray_klass()) {
      TypeArrayKlass* ak = TypeArrayKlass::cast(k);
      reassign_type_array_elements(fr, reg_map, sv, (typeArrayOop) obj(), ak->element_type());
    } else if (k->is_objArray_klass()) {
      reassign_object_array_elements(fr, reg_map, sv, (objArrayOop) obj());
    }
  }
}


// relock objects for which synchronization was eliminated
void Deoptimization::relock_objects(GrowableArray<MonitorInfo*>* monitors, JavaThread* thread, bool realloc_failures) {
  for (int i = 0; i < monitors->length(); i++) {
    MonitorInfo* mon_info = monitors->at(i);
    if (mon_info->eliminated()) {
      assert(!mon_info->owner_is_scalar_replaced() || realloc_failures, "reallocation was missed");
      if (!mon_info->owner_is_scalar_replaced()) {
        Handle obj(thread, mon_info->owner());
        markWord mark = obj->mark();
        if (UseBiasedLocking && mark.has_bias_pattern()) {
          // New allocated objects may have the mark set to anonymously biased.
          // Also the deoptimized method may called methods with synchronization
          // where the thread-local object is bias locked to the current thread.
          assert(mark.is_biased_anonymously() ||
                 mark.biased_locker() == thread, "should be locked to current thread");
          // Reset mark word to unbiased prototype.
          markWord unbiased_prototype = markWord::prototype().set_age(mark.age());
          obj->set_mark(unbiased_prototype);
        }
        BasicLock* lock = mon_info->lock();
        ObjectSynchronizer::enter(obj, lock, thread);
        assert(mon_info->owner()->is_locked(), "object must be locked now");
      }
    }
  }
}


#ifndef PRODUCT
// print information about reallocated objects
void Deoptimization::print_objects(GrowableArray<ScopeValue*>* objects, bool realloc_failures) {
  fieldDescriptor fd;

  for (int i = 0; i < objects->length(); i++) {
    ObjectValue* sv = (ObjectValue*) objects->at(i);
    Klass* k = java_lang_Class::as_Klass(sv->klass()->as_ConstantOopReadValue()->value()());
    Handle obj = sv->value();

    tty->print("     object <" INTPTR_FORMAT "> of type ", p2i(sv->value()()));
    k->print_value();
    assert(obj.not_null() || realloc_failures, "reallocation was missed");
    if (obj.is_null()) {
      tty->print(" allocation failed");
    } else {
      tty->print(" allocated (%d bytes)", obj->size() * HeapWordSize);
    }
    tty->cr();

    if (Verbose && !obj.is_null()) {
      k->oop_print_on(obj(), tty);
    }
  }
}
#endif
#endif // COMPILER2_OR_JVMCI

vframeArray* Deoptimization::create_vframeArray(JavaThread* thread, frame fr, RegisterMap *reg_map, GrowableArray<compiledVFrame*>* chunk, bool realloc_failures) {
  Events::log_deopt_message(thread, "DEOPT PACKING pc=" INTPTR_FORMAT " sp=" INTPTR_FORMAT, p2i(fr.pc()), p2i(fr.sp()));

#ifndef PRODUCT
  if (PrintDeoptimizationDetails) {
    ttyLocker ttyl;
    tty->print("DEOPT PACKING thread " INTPTR_FORMAT " ", p2i(thread));
    fr.print_on(tty);
    tty->print_cr("     Virtual frames (innermost first):");
    for (int index = 0; index < chunk->length(); index++) {
      compiledVFrame* vf = chunk->at(index);
      tty->print("       %2d - ", index);
      vf->print_value();
      int bci = chunk->at(index)->raw_bci();
      const char* code_name;
      if (bci == SynchronizationEntryBCI) {
        code_name = "sync entry";
      } else {
        Bytecodes::Code code = vf->method()->code_at(bci);
        code_name = Bytecodes::name(code);
      }
      tty->print(" - %s", code_name);
      tty->print_cr(" @ bci %d ", bci);
      if (Verbose) {
        vf->print();
        tty->cr();
      }
    }
  }
#endif

  // Register map for next frame (used for stack crawl).  We capture
  // the state of the deopt'ing frame's caller.  Thus if we need to
  // stuff a C2I adapter we can properly fill in the callee-save
  // register locations.
  frame caller = fr.sender(reg_map);
  int frame_size = caller.sp() - fr.sp();

  frame sender = caller;

  // Since the Java thread being deoptimized will eventually adjust it's own stack,
  // the vframeArray containing the unpacking information is allocated in the C heap.
  // For Compiler1, the caller of the deoptimized frame is saved for use by unpack_frames().
  vframeArray* array = vframeArray::allocate(thread, frame_size, chunk, reg_map, sender, caller, fr, realloc_failures);

  // Compare the vframeArray to the collected vframes
  assert(array->structural_compare(thread, chunk), "just checking");

#ifndef PRODUCT
  if (PrintDeoptimizationDetails) {
    ttyLocker ttyl;
    tty->print_cr("     Created vframeArray " INTPTR_FORMAT, p2i(array));
  }
#endif // PRODUCT

  return array;
}

#if COMPILER2_OR_JVMCI
void Deoptimization::pop_frames_failed_reallocs(JavaThread* thread, vframeArray* array) {
  // Reallocation of some scalar replaced objects failed. Record
  // that we need to pop all the interpreter frames for the
  // deoptimized compiled frame.
  assert(thread->frames_to_pop_failed_realloc() == 0, "missed frames to pop?");
  thread->set_frames_to_pop_failed_realloc(array->frames());
  // Unlock all monitors here otherwise the interpreter will see a
  // mix of locked and unlocked monitors (because of failed
  // reallocations of synchronized objects) and be confused.
  for (int i = 0; i < array->frames(); i++) {
    MonitorChunk* monitors = array->element(i)->monitors();
    if (monitors != NULL) {
      for (int j = 0; j < monitors->number_of_monitors(); j++) {
        BasicObjectLock* src = monitors->at(j);
        if (src->obj() != NULL) {
          ObjectSynchronizer::exit(src->obj(), src->lock(), thread);
        }
      }
      array->element(i)->free_monitors(thread);
#ifdef ASSERT
      array->element(i)->set_removed_monitors();
#endif
    }
  }
}
#endif

static void collect_monitors(compiledVFrame* cvf, GrowableArray<Handle>* objects_to_revoke) {
  GrowableArray<MonitorInfo*>* monitors = cvf->monitors();
  Thread* thread = Thread::current();
  for (int i = 0; i < monitors->length(); i++) {
    MonitorInfo* mon_info = monitors->at(i);
    if (!mon_info->eliminated() && mon_info->owner() != NULL) {
      objects_to_revoke->append(Handle(thread, mon_info->owner()));
    }
  }
}

static void get_monitors_from_stack(GrowableArray<Handle>* objects_to_revoke, JavaThread* thread, frame fr, RegisterMap* map) {
  // Unfortunately we don't have a RegisterMap available in most of
  // the places we want to call this routine so we need to walk the
  // stack again to update the register map.
  if (map == NULL || !map->update_map()) {
    StackFrameStream sfs(thread, true);
    bool found = false;
    for (; !found && !sfs.is_done(); sfs.next()) {
      frame* cur = sfs.current();
      found = cur->id() == fr.id();
      if (found) break; // we must not call sfs.next
    }
    assert(found, "frame to be deoptimized not found on target thread's stack");
    map = sfs.register_map();
  }

  vframe* vf = vframe::new_vframe(&fr, map, thread);
  compiledVFrame* cvf = compiledVFrame::cast(vf);
  // Revoke monitors' biases in all scopes
  while (!cvf->is_top()) {
    collect_monitors(cvf, objects_to_revoke);
    cvf = compiledVFrame::cast(cvf->sender());
  }
  collect_monitors(cvf, objects_to_revoke);
}

void Deoptimization::revoke_from_deopt_handler(JavaThread* thread, frame fr, RegisterMap* map) {
  if (!UseBiasedLocking) {
    return;
  }
  GrowableArray<Handle>* objects_to_revoke = new GrowableArray<Handle>();
  get_monitors_from_stack(objects_to_revoke, thread, fr, map);

  int len = objects_to_revoke->length();
  for (int i = 0; i < len; i++) {
    oop obj = (objects_to_revoke->at(i))();
    BiasedLocking::revoke_own_lock(objects_to_revoke->at(i), thread);
    assert(!obj->mark().has_bias_pattern(), "biases should be revoked by now");
  }
}


void Deoptimization::deoptimize_single_frame(JavaThread* thread, frame fr, Deoptimization::DeoptReason reason) {
  assert(fr.can_be_deoptimized(), "checking frame type");

  gather_statistics(reason, Action_none, Bytecodes::_illegal);

  if (LogCompilation && xtty != NULL) {
    CompiledMethod* cm = fr.cb()->as_compiled_method_or_null();
    assert(cm != NULL, "only compiled methods can deopt");

    ttyLocker ttyl;
    xtty->begin_head("deoptimized thread='" UINTX_FORMAT "' reason='%s' pc='" INTPTR_FORMAT "'",(uintx)thread->osthread()->thread_id(), trap_reason_name(reason), p2i(fr.pc()));
    cm->log_identity(xtty);
    xtty->end_head();
    for (ScopeDesc* sd = cm->scope_desc_at(fr.pc()); ; sd = sd->sender()) {
      xtty->begin_elem("jvms bci='%d'", sd->bci());
      xtty->method(sd->method());
      xtty->end_elem();
      if (sd->is_top())  break;
    }
    xtty->tail("deoptimized");
  }

  // For simplicity, we currently clear the fast path if the frame is on _any_ continuation
  if (Continuation::is_frame_in_continuation(thread, fr)) thread->set_cont_fastpath(false);

  // Patch the compiled method so that when execution returns to it we will
  // deopt the execution state and return to the interpreter.
  fr.deoptimize(thread);
}

void Deoptimization::deoptimize(JavaThread* thread, frame fr, RegisterMap *map, DeoptReason reason) {
  // Deoptimize only if the frame comes from compile code.
  // Do not deoptimize the frame which is already patched
  // during the execution of the loops below.
  if (!fr.is_compiled_frame() || fr.is_deoptimized_frame()) {
    return;
  }
  ResourceMark rm;
  DeoptimizationMarker dm;
  deoptimize_single_frame(thread, fr, reason);
}

#if INCLUDE_JVMCI
address Deoptimization::deoptimize_for_missing_exception_handler(CompiledMethod* cm) {
  // there is no exception handler for this pc => deoptimize
  cm->make_not_entrant();

  // Use Deoptimization::deoptimize for all of its side-effects:
  // revoking biases of monitors, gathering traps statistics, logging...
  // it also patches the return pc but we do not care about that
  // since we return a continuation to the deopt_blob below.
  JavaThread* thread = JavaThread::current();
  RegisterMap reg_map(thread, UseBiasedLocking);
  frame runtime_frame = thread->last_frame();
  frame caller_frame = runtime_frame.sender(&reg_map);
  assert(caller_frame.cb()->as_compiled_method_or_null() == cm, "expect top frame compiled method");
  Deoptimization::deoptimize(thread, caller_frame, &reg_map, Deoptimization::Reason_not_compiled_exception_handler);

  MethodData* trap_mdo = get_method_data(thread, cm->method(), true);
  if (trap_mdo != NULL) {
    trap_mdo->inc_trap_count(Deoptimization::Reason_not_compiled_exception_handler);
  }

  return SharedRuntime::deopt_blob()->unpack_with_exception_in_tls();
}
#endif

void Deoptimization::deoptimize_frame_internal(JavaThread* thread, intptr_t* id, DeoptReason reason) {
  assert(thread == Thread::current() || SafepointSynchronize::is_at_safepoint(),
         "can only deoptimize other thread at a safepoint");
  // Compute frame and register map based on thread and sp.
  RegisterMap reg_map(thread, UseBiasedLocking);
  frame fr = thread->last_frame();
  while (fr.id() != id) {
    fr = fr.sender(&reg_map);
  }
  deoptimize(thread, fr, &reg_map, reason);
}


void Deoptimization::deoptimize_frame(JavaThread* thread, intptr_t* id, DeoptReason reason) {
  if (thread == Thread::current()) {
    Deoptimization::deoptimize_frame_internal(thread, id, reason);
  } else {
    VM_DeoptimizeFrame deopt(thread, id, reason);
    VMThread::execute(&deopt);
  }
}

void Deoptimization::deoptimize_frame(JavaThread* thread, intptr_t* id) {
  deoptimize_frame(thread, id, Reason_constraint);
}

// JVMTI PopFrame support
JRT_LEAF(void, Deoptimization::popframe_preserve_args(JavaThread* thread, int bytes_to_save, void* start_address))
{
  thread->popframe_preserve_args(in_ByteSize(bytes_to_save), start_address);
}
JRT_END

MethodData*
Deoptimization::get_method_data(JavaThread* thread, const methodHandle& m,
                                bool create_if_missing) {
  Thread* THREAD = thread;
  MethodData* mdo = m()->method_data();
  if (mdo == NULL && create_if_missing && !HAS_PENDING_EXCEPTION) {
    // Build an MDO.  Ignore errors like OutOfMemory;
    // that simply means we won't have an MDO to update.
    Method::build_interpreter_method_data(m, THREAD);
    if (HAS_PENDING_EXCEPTION) {
      assert((PENDING_EXCEPTION->is_a(SystemDictionary::OutOfMemoryError_klass())), "we expect only an OOM error here");
      CLEAR_PENDING_EXCEPTION;
    }
    mdo = m()->method_data();
  }
  return mdo;
}

#if COMPILER2_OR_JVMCI
void Deoptimization::load_class_by_index(const constantPoolHandle& constant_pool, int index, TRAPS) {
  // in case of an unresolved klass entry, load the class.
  if (constant_pool->tag_at(index).is_unresolved_klass()) {
    Klass* tk = constant_pool->klass_at_ignore_error(index, CHECK);
    return;
  }

  if (!constant_pool->tag_at(index).is_symbol()) return;

  Handle class_loader (THREAD, constant_pool->pool_holder()->class_loader());
  Symbol*  symbol  = constant_pool->symbol_at(index);

  // class name?
  if (symbol->char_at(0) != '(') {
    Handle protection_domain (THREAD, constant_pool->pool_holder()->protection_domain());
    SystemDictionary::resolve_or_null(symbol, class_loader, protection_domain, CHECK);
    return;
  }

  // then it must be a signature!
  ResourceMark rm(THREAD);
  for (SignatureStream ss(symbol); !ss.is_done(); ss.next()) {
    if (ss.is_object()) {
      Symbol* class_name = ss.as_symbol();
      Handle protection_domain (THREAD, constant_pool->pool_holder()->protection_domain());
      SystemDictionary::resolve_or_null(class_name, class_loader, protection_domain, CHECK);
    }
  }
}


void Deoptimization::load_class_by_index(const constantPoolHandle& constant_pool, int index) {
  EXCEPTION_MARK;
  load_class_by_index(constant_pool, index, THREAD);
  if (HAS_PENDING_EXCEPTION) {
    // Exception happened during classloading. We ignore the exception here, since it
    // is going to be rethrown since the current activation is going to be deoptimized and
    // the interpreter will re-execute the bytecode.
    CLEAR_PENDING_EXCEPTION;
    // Class loading called java code which may have caused a stack
    // overflow. If the exception was thrown right before the return
    // to the runtime the stack is no longer guarded. Reguard the
    // stack otherwise if we return to the uncommon trap blob and the
    // stack bang causes a stack overflow we crash.
    assert(THREAD->is_Java_thread(), "only a java thread can be here");
    JavaThread* thread = (JavaThread*)THREAD;
    bool guard_pages_enabled = thread->stack_guards_enabled();
    if (!guard_pages_enabled) guard_pages_enabled = thread->reguard_stack();
    assert(guard_pages_enabled, "stack banging in uncommon trap blob may cause crash");
  }
}

JRT_ENTRY(void, Deoptimization::uncommon_trap_inner(JavaThread* thread, jint trap_request)) {
  HandleMark hm;

  // uncommon_trap() is called at the beginning of the uncommon trap
  // handler. Note this fact before we start generating temporary frames
  // that can confuse an asynchronous stack walker. This counter is
  // decremented at the end of unpack_frames().
  thread->inc_in_deopt_handler();

  // We need to update the map if we have biased locking.
#if INCLUDE_JVMCI
  // JVMCI might need to get an exception from the stack, which in turn requires the register map to be valid
  RegisterMap reg_map(thread, true);
#else
  RegisterMap reg_map(thread, UseBiasedLocking);
#endif
  frame stub_frame = thread->last_frame();
  frame fr = stub_frame.sender(&reg_map);
  // Make sure the calling nmethod is not getting deoptimized and removed
  // before we are done with it.
  nmethodLocker nl(fr.pc());

  // Log a message
  Events::log_deopt_message(thread, "Uncommon trap: trap_request=" PTR32_FORMAT " fr.pc=" INTPTR_FORMAT " relative=" INTPTR_FORMAT,
              trap_request, p2i(fr.pc()), fr.pc() - fr.cb()->code_begin());

  {
    ResourceMark rm;

    DeoptReason reason = trap_request_reason(trap_request);
    DeoptAction action = trap_request_action(trap_request);
#if INCLUDE_JVMCI
    int debug_id = trap_request_debug_id(trap_request);
#endif
    jint unloaded_class_index = trap_request_index(trap_request); // CP idx or -1

    vframe*  vf  = vframe::new_vframe(&fr, &reg_map, thread);
    compiledVFrame* cvf = compiledVFrame::cast(vf);

    CompiledMethod* nm = cvf->code();

    ScopeDesc*      trap_scope  = cvf->scope();

    if (TraceDeoptimization) {
      ttyLocker ttyl;
      tty->print_cr("  bci=%d pc=" INTPTR_FORMAT ", relative_pc=" INTPTR_FORMAT ", method=%s" JVMCI_ONLY(", debug_id=%d"), trap_scope->bci(), p2i(fr.pc()), fr.pc() - nm->code_begin(), trap_scope->method()->name_and_sig_as_C_string()
#if INCLUDE_JVMCI
          , debug_id
#endif
          );
    }

    methodHandle    trap_method = trap_scope->method();
    int             trap_bci    = trap_scope->bci();
#if INCLUDE_JVMCI
    jlong           speculation = thread->pending_failed_speculation();
    if (nm->is_compiled_by_jvmci() && nm->is_nmethod()) { // Exclude AOTed methods
      nm->as_nmethod()->update_speculation(thread);
    } else {
      assert(speculation == 0, "There should not be a speculation for methods compiled by non-JVMCI compilers");
    }

    if (trap_bci == SynchronizationEntryBCI) {
      trap_bci = 0;
      thread->set_pending_monitorenter(true);
    }

    if (reason == Deoptimization::Reason_transfer_to_interpreter) {
      thread->set_pending_transfer_to_interpreter(true);
    }
#endif

    Bytecodes::Code trap_bc     = trap_method->java_code_at(trap_bci);
    // Record this event in the histogram.
    gather_statistics(reason, action, trap_bc);

    // Ensure that we can record deopt. history:
    // Need MDO to record RTM code generation state.
    bool create_if_missing = ProfileTraps || UseCodeAging RTM_OPT_ONLY( || UseRTMLocking );

    methodHandle profiled_method;
#if INCLUDE_JVMCI
    if (nm->is_compiled_by_jvmci()) {
      profiled_method = nm->method();
    } else {
      profiled_method = trap_method;
    }
#else
    profiled_method = trap_method;
#endif

    MethodData* trap_mdo =
      get_method_data(thread, profiled_method, create_if_missing);

    // Log a message
    Events::log_deopt_message(thread, "Uncommon trap: reason=%s action=%s pc=" INTPTR_FORMAT " method=%s @ %d %s",
                              trap_reason_name(reason), trap_action_name(action), p2i(fr.pc()),
                              trap_method->name_and_sig_as_C_string(), trap_bci, nm->compiler_name());

    // Print a bunch of diagnostics, if requested.
    if (TraceDeoptimization || LogCompilation) {
      ResourceMark rm;
      ttyLocker ttyl;
      char buf[100];
      if (xtty != NULL) {
        xtty->begin_head("uncommon_trap thread='" UINTX_FORMAT "' %s",
                         os::current_thread_id(),
                         format_trap_request(buf, sizeof(buf), trap_request));
#if INCLUDE_JVMCI
        if (speculation != 0) {
          xtty->print(" speculation='" JLONG_FORMAT "'", speculation);
        }
#endif
        nm->log_identity(xtty);
      }
      Symbol* class_name = NULL;
      bool unresolved = false;
      if (unloaded_class_index >= 0) {
        constantPoolHandle constants (THREAD, trap_method->constants());
        if (constants->tag_at(unloaded_class_index).is_unresolved_klass()) {
          class_name = constants->klass_name_at(unloaded_class_index);
          unresolved = true;
          if (xtty != NULL)
            xtty->print(" unresolved='1'");
        } else if (constants->tag_at(unloaded_class_index).is_symbol()) {
          class_name = constants->symbol_at(unloaded_class_index);
        }
        if (xtty != NULL)
          xtty->name(class_name);
      }
      if (xtty != NULL && trap_mdo != NULL && (int)reason < (int)MethodData::_trap_hist_limit) {
        // Dump the relevant MDO state.
        // This is the deopt count for the current reason, any previous
        // reasons or recompiles seen at this point.
        int dcnt = trap_mdo->trap_count(reason);
        if (dcnt != 0)
          xtty->print(" count='%d'", dcnt);
        ProfileData* pdata = trap_mdo->bci_to_data(trap_bci);
        int dos = (pdata == NULL)? 0: pdata->trap_state();
        if (dos != 0) {
          xtty->print(" state='%s'", format_trap_state(buf, sizeof(buf), dos));
          if (trap_state_is_recompiled(dos)) {
            int recnt2 = trap_mdo->overflow_recompile_count();
            if (recnt2 != 0)
              xtty->print(" recompiles2='%d'", recnt2);
          }
        }
      }
      if (xtty != NULL) {
        xtty->stamp();
        xtty->end_head();
      }
      if (TraceDeoptimization) {  // make noise on the tty
        tty->print("Uncommon trap occurred in");
        nm->method()->print_short_name(tty);
        // nm->method()->print_codes_on(tty);
        tty->print(" compiler=%s compile_id=%d", nm->compiler_name(), nm->compile_id());
#if INCLUDE_JVMCI
        if (nm->is_nmethod()) {
          const char* installed_code_name = nm->as_nmethod()->jvmci_name();
          if (installed_code_name != NULL) {
            tty->print(" (JVMCI: installed code name=%s) ", installed_code_name);
          }
        }
#endif
        tty->print(" (@" INTPTR_FORMAT ") thread=" UINTX_FORMAT " reason=%s action=%s unloaded_class_index=%d" JVMCI_ONLY(" debug_id=%d"),
                   p2i(fr.pc()),
                   os::current_thread_id(),
                   trap_reason_name(reason),
                   trap_action_name(action),
                   unloaded_class_index
#if INCLUDE_JVMCI
                   , debug_id
#endif
                   );
        if (class_name != NULL) {
          tty->print(unresolved ? " unresolved class: " : " symbol: ");
          class_name->print_symbol_on(tty);
        }
        tty->cr();
      }
      if (xtty != NULL) {
        // Log the precise location of the trap.
        for (ScopeDesc* sd = trap_scope; ; sd = sd->sender()) {
          xtty->begin_elem("jvms bci='%d'", sd->bci());
          xtty->method(sd->method());
          xtty->end_elem();
          if (sd->is_top())  break;
        }
        xtty->tail("uncommon_trap");
      }
    }
    // (End diagnostic printout.)

    // Load class if necessary
    if (unloaded_class_index >= 0) {
      constantPoolHandle constants(THREAD, trap_method->constants());
      load_class_by_index(constants, unloaded_class_index);
    }

    // Flush the nmethod if necessary and desirable.
    //
    // We need to avoid situations where we are re-flushing the nmethod
    // because of a hot deoptimization site.  Repeated flushes at the same
    // point need to be detected by the compiler and avoided.  If the compiler
    // cannot avoid them (or has a bug and "refuses" to avoid them), this
    // module must take measures to avoid an infinite cycle of recompilation
    // and deoptimization.  There are several such measures:
    //
    //   1. If a recompilation is ordered a second time at some site X
    //   and for the same reason R, the action is adjusted to 'reinterpret',
    //   to give the interpreter time to exercise the method more thoroughly.
    //   If this happens, the method's overflow_recompile_count is incremented.
    //
    //   2. If the compiler fails to reduce the deoptimization rate, then
    //   the method's overflow_recompile_count will begin to exceed the set
    //   limit PerBytecodeRecompilationCutoff.  If this happens, the action
    //   is adjusted to 'make_not_compilable', and the method is abandoned
    //   to the interpreter.  This is a performance hit for hot methods,
    //   but is better than a disastrous infinite cycle of recompilations.
    //   (Actually, only the method containing the site X is abandoned.)
    //
    //   3. In parallel with the previous measures, if the total number of
    //   recompilations of a method exceeds the much larger set limit
    //   PerMethodRecompilationCutoff, the method is abandoned.
    //   This should only happen if the method is very large and has
    //   many "lukewarm" deoptimizations.  The code which enforces this
    //   limit is elsewhere (class nmethod, class Method).
    //
    // Note that the per-BCI 'is_recompiled' bit gives the compiler one chance
    // to recompile at each bytecode independently of the per-BCI cutoff.
    //
    // The decision to update code is up to the compiler, and is encoded
    // in the Action_xxx code.  If the compiler requests Action_none
    // no trap state is changed, no compiled code is changed, and the
    // computation suffers along in the interpreter.
    //
    // The other action codes specify various tactics for decompilation
    // and recompilation.  Action_maybe_recompile is the loosest, and
    // allows the compiled code to stay around until enough traps are seen,
    // and until the compiler gets around to recompiling the trapping method.
    //
    // The other actions cause immediate removal of the present code.

    // Traps caused by injected profile shouldn't pollute trap counts.
    bool injected_profile_trap = trap_method->has_injected_profile() &&
                                 (reason == Reason_intrinsic || reason == Reason_unreached);

    bool update_trap_state = (reason != Reason_tenured) && !injected_profile_trap;
    bool make_not_entrant = false;
    bool make_not_compilable = false;
    bool reprofile = false;
    switch (action) {
    case Action_none:
      // Keep the old code.
      update_trap_state = false;
      break;
    case Action_maybe_recompile:
      // Do not need to invalidate the present code, but we can
      // initiate another
      // Start compiler without (necessarily) invalidating the nmethod.
      // The system will tolerate the old code, but new code should be
      // generated when possible.
      break;
    case Action_reinterpret:
      // Go back into the interpreter for a while, and then consider
      // recompiling form scratch.
      make_not_entrant = true;
      // Reset invocation counter for outer most method.
      // This will allow the interpreter to exercise the bytecodes
      // for a while before recompiling.
      // By contrast, Action_make_not_entrant is immediate.
      //
      // Note that the compiler will track null_check, null_assert,
      // range_check, and class_check events and log them as if they
      // had been traps taken from compiled code.  This will update
      // the MDO trap history so that the next compilation will
      // properly detect hot trap sites.
      reprofile = true;
      break;
    case Action_make_not_entrant:
      // Request immediate recompilation, and get rid of the old code.
      // Make them not entrant, so next time they are called they get
      // recompiled.  Unloaded classes are loaded now so recompile before next
      // time they are called.  Same for uninitialized.  The interpreter will
      // link the missing class, if any.
      make_not_entrant = true;
      break;
    case Action_make_not_compilable:
      // Give up on compiling this method at all.
      make_not_entrant = true;
      make_not_compilable = true;
      break;
    default:
      ShouldNotReachHere();
    }

    // Setting +ProfileTraps fixes the following, on all platforms:
    // 4852688: ProfileInterpreter is off by default for ia64.  The result is
    // infinite heroic-opt-uncommon-trap/deopt/recompile cycles, since the
    // recompile relies on a MethodData* to record heroic opt failures.

    // Whether the interpreter is producing MDO data or not, we also need
    // to use the MDO to detect hot deoptimization points and control
    // aggressive optimization.
    bool inc_recompile_count = false;
    ProfileData* pdata = NULL;
    if (ProfileTraps && !is_client_compilation_mode_vm() && update_trap_state && trap_mdo != NULL) {
      assert(trap_mdo == get_method_data(thread, profiled_method, false), "sanity");
      uint this_trap_count = 0;
      bool maybe_prior_trap = false;
      bool maybe_prior_recompile = false;
      pdata = query_update_method_data(trap_mdo, trap_bci, reason, true,
#if INCLUDE_JVMCI
                                   nm->is_compiled_by_jvmci() && nm->is_osr_method(),
#endif
                                   nm->method(),
                                   //outputs:
                                   this_trap_count,
                                   maybe_prior_trap,
                                   maybe_prior_recompile);
      // Because the interpreter also counts null, div0, range, and class
      // checks, these traps from compiled code are double-counted.
      // This is harmless; it just means that the PerXTrapLimit values
      // are in effect a little smaller than they look.

      DeoptReason per_bc_reason = reason_recorded_per_bytecode_if_any(reason);
      if (per_bc_reason != Reason_none) {
        // Now take action based on the partially known per-BCI history.
        if (maybe_prior_trap
            && this_trap_count >= (uint)PerBytecodeTrapLimit) {
          // If there are too many traps at this BCI, force a recompile.
          // This will allow the compiler to see the limit overflow, and
          // take corrective action, if possible.  The compiler generally
          // does not use the exact PerBytecodeTrapLimit value, but instead
          // changes its tactics if it sees any traps at all.  This provides
          // a little hysteresis, delaying a recompile until a trap happens
          // several times.
          //
          // Actually, since there is only one bit of counter per BCI,
          // the possible per-BCI counts are {0,1,(per-method count)}.
          // This produces accurate results if in fact there is only
          // one hot trap site, but begins to get fuzzy if there are
          // many sites.  For example, if there are ten sites each
          // trapping two or more times, they each get the blame for
          // all of their traps.
          make_not_entrant = true;
        }

        // Detect repeated recompilation at the same BCI, and enforce a limit.
        if (make_not_entrant && maybe_prior_recompile) {
          // More than one recompile at this point.
          inc_recompile_count = maybe_prior_trap;
        }
      } else {
        // For reasons which are not recorded per-bytecode, we simply
        // force recompiles unconditionally.
        // (Note that PerMethodRecompilationCutoff is enforced elsewhere.)
        make_not_entrant = true;
      }

      // Go back to the compiler if there are too many traps in this method.
      if (this_trap_count >= per_method_trap_limit(reason)) {
        // If there are too many traps in this method, force a recompile.
        // This will allow the compiler to see the limit overflow, and
        // take corrective action, if possible.
        // (This condition is an unlikely backstop only, because the
        // PerBytecodeTrapLimit is more likely to take effect first,
        // if it is applicable.)
        make_not_entrant = true;
      }

      // Here's more hysteresis:  If there has been a recompile at
      // this trap point already, run the method in the interpreter
      // for a while to exercise it more thoroughly.
      if (make_not_entrant && maybe_prior_recompile && maybe_prior_trap) {
        reprofile = true;
      }
    }

    // Take requested actions on the method:

    // Recompile
    if (make_not_entrant) {
      if (!nm->make_not_entrant()) {
        return; // the call did not change nmethod's state
      }

      if (pdata != NULL) {
        // Record the recompilation event, if any.
        int tstate0 = pdata->trap_state();
        int tstate1 = trap_state_set_recompiled(tstate0, true);
        if (tstate1 != tstate0)
          pdata->set_trap_state(tstate1);
      }

#if INCLUDE_RTM_OPT
      // Restart collecting RTM locking abort statistic if the method
      // is recompiled for a reason other than RTM state change.
      // Assume that in new recompiled code the statistic could be different,
      // for example, due to different inlining.
      if ((reason != Reason_rtm_state_change) && (trap_mdo != NULL) &&
          UseRTMDeopt && (nm->as_nmethod()->rtm_state() != ProfileRTM)) {
        trap_mdo->atomic_set_rtm_state(ProfileRTM);
      }
#endif
      // For code aging we count traps separately here, using make_not_entrant()
      // as a guard against simultaneous deopts in multiple threads.
      if (reason == Reason_tenured && trap_mdo != NULL) {
        trap_mdo->inc_tenure_traps();
      }
    }

    if (inc_recompile_count) {
      trap_mdo->inc_overflow_recompile_count();
      if ((uint)trap_mdo->overflow_recompile_count() >
          (uint)PerBytecodeRecompilationCutoff) {
        // Give up on the method containing the bad BCI.
        if (trap_method() == nm->method()) {
          make_not_compilable = true;
        } else {
          trap_method->set_not_compilable("overflow_recompile_count > PerBytecodeRecompilationCutoff", CompLevel_full_optimization);
          // But give grace to the enclosing nm->method().
        }
      }
    }

    // Reprofile
    if (reprofile) {
      CompilationPolicy::policy()->reprofile(trap_scope, nm->is_osr_method());
    }

    // Give up compiling
    if (make_not_compilable && !nm->method()->is_not_compilable(CompLevel_full_optimization)) {
      assert(make_not_entrant, "consistent");
      nm->method()->set_not_compilable("give up compiling", CompLevel_full_optimization);
    }

  } // Free marked resources

}
JRT_END

ProfileData*
Deoptimization::query_update_method_data(MethodData* trap_mdo,
                                         int trap_bci,
                                         Deoptimization::DeoptReason reason,
                                         bool update_total_trap_count,
#if INCLUDE_JVMCI
                                         bool is_osr,
#endif
                                         Method* compiled_method,
                                         //outputs:
                                         uint& ret_this_trap_count,
                                         bool& ret_maybe_prior_trap,
                                         bool& ret_maybe_prior_recompile) {
  bool maybe_prior_trap = false;
  bool maybe_prior_recompile = false;
  uint this_trap_count = 0;
  if (update_total_trap_count) {
    uint idx = reason;
#if INCLUDE_JVMCI
    if (is_osr) {
      idx += Reason_LIMIT;
    }
#endif
    uint prior_trap_count = trap_mdo->trap_count(idx);
    this_trap_count  = trap_mdo->inc_trap_count(idx);

    // If the runtime cannot find a place to store trap history,
    // it is estimated based on the general condition of the method.
    // If the method has ever been recompiled, or has ever incurred
    // a trap with the present reason , then this BCI is assumed
    // (pessimistically) to be the culprit.
    maybe_prior_trap      = (prior_trap_count != 0);
    maybe_prior_recompile = (trap_mdo->decompile_count() != 0);
  }
  ProfileData* pdata = NULL;


  // For reasons which are recorded per bytecode, we check per-BCI data.
  DeoptReason per_bc_reason = reason_recorded_per_bytecode_if_any(reason);
  assert(per_bc_reason != Reason_none || update_total_trap_count, "must be");
  if (per_bc_reason != Reason_none) {
    // Find the profile data for this BCI.  If there isn't one,
    // try to allocate one from the MDO's set of spares.
    // This will let us detect a repeated trap at this point.
    pdata = trap_mdo->allocate_bci_to_data(trap_bci, reason_is_speculate(reason) ? compiled_method : NULL);

    if (pdata != NULL) {
      if (reason_is_speculate(reason) && !pdata->is_SpeculativeTrapData()) {
        if (LogCompilation && xtty != NULL) {
          ttyLocker ttyl;
          // no more room for speculative traps in this MDO
          xtty->elem("speculative_traps_oom");
        }
      }
      // Query the trap state of this profile datum.
      int tstate0 = pdata->trap_state();
      if (!trap_state_has_reason(tstate0, per_bc_reason))
        maybe_prior_trap = false;
      if (!trap_state_is_recompiled(tstate0))
        maybe_prior_recompile = false;

      // Update the trap state of this profile datum.
      int tstate1 = tstate0;
      // Record the reason.
      tstate1 = trap_state_add_reason(tstate1, per_bc_reason);
      // Store the updated state on the MDO, for next time.
      if (tstate1 != tstate0)
        pdata->set_trap_state(tstate1);
    } else {
      if (LogCompilation && xtty != NULL) {
        ttyLocker ttyl;
        // Missing MDP?  Leave a small complaint in the log.
        xtty->elem("missing_mdp bci='%d'", trap_bci);
      }
    }
  }

  // Return results:
  ret_this_trap_count = this_trap_count;
  ret_maybe_prior_trap = maybe_prior_trap;
  ret_maybe_prior_recompile = maybe_prior_recompile;
  return pdata;
}

void
Deoptimization::update_method_data_from_interpreter(MethodData* trap_mdo, int trap_bci, int reason) {
  ResourceMark rm;
  // Ignored outputs:
  uint ignore_this_trap_count;
  bool ignore_maybe_prior_trap;
  bool ignore_maybe_prior_recompile;
  assert(!reason_is_speculate(reason), "reason speculate only used by compiler");
  // JVMCI uses the total counts to determine if deoptimizations are happening too frequently -> do not adjust total counts
  bool update_total_counts = true JVMCI_ONLY( && !UseJVMCICompiler);
  query_update_method_data(trap_mdo, trap_bci,
                           (DeoptReason)reason,
                           update_total_counts,
#if INCLUDE_JVMCI
                           false,
#endif
                           NULL,
                           ignore_this_trap_count,
                           ignore_maybe_prior_trap,
                           ignore_maybe_prior_recompile);
}

Deoptimization::UnrollBlock* Deoptimization::uncommon_trap(JavaThread* thread, jint trap_request, jint exec_mode) {
  if (TraceDeoptimization) {
    tty->print("Uncommon trap ");
  }
  // Still in Java no safepoints
  {
    // This enters VM and may safepoint
    uncommon_trap_inner(thread, trap_request);
  }
  return fetch_unroll_info_helper(thread, exec_mode);
}

// Local derived constants.
// Further breakdown of DataLayout::trap_state, as promised by DataLayout.
const int DS_REASON_MASK   = ((uint)DataLayout::trap_mask) >> 1;
const int DS_RECOMPILE_BIT = DataLayout::trap_mask - DS_REASON_MASK;

//---------------------------trap_state_reason---------------------------------
Deoptimization::DeoptReason
Deoptimization::trap_state_reason(int trap_state) {
  // This assert provides the link between the width of DataLayout::trap_bits
  // and the encoding of "recorded" reasons.  It ensures there are enough
  // bits to store all needed reasons in the per-BCI MDO profile.
  assert(DS_REASON_MASK >= Reason_RECORDED_LIMIT, "enough bits");
  int recompile_bit = (trap_state & DS_RECOMPILE_BIT);
  trap_state -= recompile_bit;
  if (trap_state == DS_REASON_MASK) {
    return Reason_many;
  } else {
    assert((int)Reason_none == 0, "state=0 => Reason_none");
    return (DeoptReason)trap_state;
  }
}
//-------------------------trap_state_has_reason-------------------------------
int Deoptimization::trap_state_has_reason(int trap_state, int reason) {
  assert(reason_is_recorded_per_bytecode((DeoptReason)reason), "valid reason");
  assert(DS_REASON_MASK >= Reason_RECORDED_LIMIT, "enough bits");
  int recompile_bit = (trap_state & DS_RECOMPILE_BIT);
  trap_state -= recompile_bit;
  if (trap_state == DS_REASON_MASK) {
    return -1;  // true, unspecifically (bottom of state lattice)
  } else if (trap_state == reason) {
    return 1;   // true, definitely
  } else if (trap_state == 0) {
    return 0;   // false, definitely (top of state lattice)
  } else {
    return 0;   // false, definitely
  }
}
//-------------------------trap_state_add_reason-------------------------------
int Deoptimization::trap_state_add_reason(int trap_state, int reason) {
  assert(reason_is_recorded_per_bytecode((DeoptReason)reason) || reason == Reason_many, "valid reason");
  int recompile_bit = (trap_state & DS_RECOMPILE_BIT);
  trap_state -= recompile_bit;
  if (trap_state == DS_REASON_MASK) {
    return trap_state + recompile_bit;     // already at state lattice bottom
  } else if (trap_state == reason) {
    return trap_state + recompile_bit;     // the condition is already true
  } else if (trap_state == 0) {
    return reason + recompile_bit;          // no condition has yet been true
  } else {
    return DS_REASON_MASK + recompile_bit;  // fall to state lattice bottom
  }
}
//-----------------------trap_state_is_recompiled------------------------------
bool Deoptimization::trap_state_is_recompiled(int trap_state) {
  return (trap_state & DS_RECOMPILE_BIT) != 0;
}
//-----------------------trap_state_set_recompiled-----------------------------
int Deoptimization::trap_state_set_recompiled(int trap_state, bool z) {
  if (z)  return trap_state |  DS_RECOMPILE_BIT;
  else    return trap_state & ~DS_RECOMPILE_BIT;
}
//---------------------------format_trap_state---------------------------------
// This is used for debugging and diagnostics, including LogFile output.
const char* Deoptimization::format_trap_state(char* buf, size_t buflen,
                                              int trap_state) {
  assert(buflen > 0, "sanity");
  DeoptReason reason      = trap_state_reason(trap_state);
  bool        recomp_flag = trap_state_is_recompiled(trap_state);
  // Re-encode the state from its decoded components.
  int decoded_state = 0;
  if (reason_is_recorded_per_bytecode(reason) || reason == Reason_many)
    decoded_state = trap_state_add_reason(decoded_state, reason);
  if (recomp_flag)
    decoded_state = trap_state_set_recompiled(decoded_state, recomp_flag);
  // If the state re-encodes properly, format it symbolically.
  // Because this routine is used for debugging and diagnostics,
  // be robust even if the state is a strange value.
  size_t len;
  if (decoded_state != trap_state) {
    // Random buggy state that doesn't decode??
    len = jio_snprintf(buf, buflen, "#%d", trap_state);
  } else {
    len = jio_snprintf(buf, buflen, "%s%s",
                       trap_reason_name(reason),
                       recomp_flag ? " recompiled" : "");
  }
  return buf;
}


//--------------------------------statics--------------------------------------
const char* Deoptimization::_trap_reason_name[] = {
  // Note:  Keep this in sync. with enum DeoptReason.
  "none",
  "null_check",
  "null_assert" JVMCI_ONLY("_or_unreached0"),
  "range_check",
  "class_check",
  "array_check",
  "intrinsic" JVMCI_ONLY("_or_type_checked_inlining"),
  "bimorphic" JVMCI_ONLY("_or_optimized_type_check"),
  "profile_predicate",
  "unloaded",
  "uninitialized",
  "initialized",
  "unreached",
  "unhandled",
  "constraint",
  "div0_check",
  "age",
  "predicate",
  "loop_limit_check",
  "speculate_class_check",
  "speculate_null_check",
  "speculate_null_assert",
  "rtm_state_change",
  "unstable_if",
  "unstable_fused_if",
#if INCLUDE_JVMCI
  "aliasing",
  "transfer_to_interpreter",
  "not_compiled_exception_handler",
  "unresolved",
  "jsr_mismatch",
#endif
  "tenured"
};
const char* Deoptimization::_trap_action_name[] = {
  // Note:  Keep this in sync. with enum DeoptAction.
  "none",
  "maybe_recompile",
  "reinterpret",
  "make_not_entrant",
  "make_not_compilable"
};

const char* Deoptimization::trap_reason_name(int reason) {
  // Check that every reason has a name
  STATIC_ASSERT(sizeof(_trap_reason_name)/sizeof(const char*) == Reason_LIMIT);

  if (reason == Reason_many)  return "many";
  if ((uint)reason < Reason_LIMIT)
    return _trap_reason_name[reason];
  static char buf[20];
  sprintf(buf, "reason%d", reason);
  return buf;
}
const char* Deoptimization::trap_action_name(int action) {
  // Check that every action has a name
  STATIC_ASSERT(sizeof(_trap_action_name)/sizeof(const char*) == Action_LIMIT);

  if ((uint)action < Action_LIMIT)
    return _trap_action_name[action];
  static char buf[20];
  sprintf(buf, "action%d", action);
  return buf;
}

// This is used for debugging and diagnostics, including LogFile output.
const char* Deoptimization::format_trap_request(char* buf, size_t buflen,
                                                int trap_request) {
  jint unloaded_class_index = trap_request_index(trap_request);
  const char* reason = trap_reason_name(trap_request_reason(trap_request));
  const char* action = trap_action_name(trap_request_action(trap_request));
#if INCLUDE_JVMCI
  int debug_id = trap_request_debug_id(trap_request);
#endif
  size_t len;
  if (unloaded_class_index < 0) {
    len = jio_snprintf(buf, buflen, "reason='%s' action='%s'" JVMCI_ONLY(" debug_id='%d'"),
                       reason, action
#if INCLUDE_JVMCI
                       ,debug_id
#endif
                       );
  } else {
    len = jio_snprintf(buf, buflen, "reason='%s' action='%s' index='%d'" JVMCI_ONLY(" debug_id='%d'"),
                       reason, action, unloaded_class_index
#if INCLUDE_JVMCI
                       ,debug_id
#endif
                       );
  }
  return buf;
}

juint Deoptimization::_deoptimization_hist
        [Deoptimization::Reason_LIMIT]
    [1 + Deoptimization::Action_LIMIT]
        [Deoptimization::BC_CASE_LIMIT]
  = {0};

enum {
  LSB_BITS = 8,
  LSB_MASK = right_n_bits(LSB_BITS)
};

void Deoptimization::gather_statistics(DeoptReason reason, DeoptAction action,
                                       Bytecodes::Code bc) {
  assert(reason >= 0 && reason < Reason_LIMIT, "oob");
  assert(action >= 0 && action < Action_LIMIT, "oob");
  _deoptimization_hist[Reason_none][0][0] += 1;  // total
  _deoptimization_hist[reason][0][0]      += 1;  // per-reason total
  juint* cases = _deoptimization_hist[reason][1+action];
  juint* bc_counter_addr = NULL;
  juint  bc_counter      = 0;
  // Look for an unused counter, or an exact match to this BC.
  if (bc != Bytecodes::_illegal) {
    for (int bc_case = 0; bc_case < BC_CASE_LIMIT; bc_case++) {
      juint* counter_addr = &cases[bc_case];
      juint  counter = *counter_addr;
      if ((counter == 0 && bc_counter_addr == NULL)
          || (Bytecodes::Code)(counter & LSB_MASK) == bc) {
        // this counter is either free or is already devoted to this BC
        bc_counter_addr = counter_addr;
        bc_counter = counter | bc;
      }
    }
  }
  if (bc_counter_addr == NULL) {
    // Overflow, or no given bytecode.
    bc_counter_addr = &cases[BC_CASE_LIMIT-1];
    bc_counter = (*bc_counter_addr & ~LSB_MASK);  // clear LSB
  }
  *bc_counter_addr = bc_counter + (1 << LSB_BITS);
}

jint Deoptimization::total_deoptimization_count() {
  return _deoptimization_hist[Reason_none][0][0];
}

void Deoptimization::print_statistics() {
  juint total = total_deoptimization_count();
  juint account = total;
  if (total != 0) {
    ttyLocker ttyl;
    if (xtty != NULL)  xtty->head("statistics type='deoptimization'");
    tty->print_cr("Deoptimization traps recorded:");
    #define PRINT_STAT_LINE(name, r) \
      tty->print_cr("  %4d (%4.1f%%) %s", (int)(r), ((r) * 100.0) / total, name);
    PRINT_STAT_LINE("total", total);
    // For each non-zero entry in the histogram, print the reason,
    // the action, and (if specifically known) the type of bytecode.
    for (int reason = 0; reason < Reason_LIMIT; reason++) {
      for (int action = 0; action < Action_LIMIT; action++) {
        juint* cases = _deoptimization_hist[reason][1+action];
        for (int bc_case = 0; bc_case < BC_CASE_LIMIT; bc_case++) {
          juint counter = cases[bc_case];
          if (counter != 0) {
            char name[1*K];
            Bytecodes::Code bc = (Bytecodes::Code)(counter & LSB_MASK);
            if (bc_case == BC_CASE_LIMIT && (int)bc == 0)
              bc = Bytecodes::_illegal;
            sprintf(name, "%s/%s/%s",
                    trap_reason_name(reason),
                    trap_action_name(action),
                    Bytecodes::is_defined(bc)? Bytecodes::name(bc): "other");
            juint r = counter >> LSB_BITS;
            tty->print_cr("  %40s: " UINT32_FORMAT " (%.1f%%)", name, r, (r * 100.0) / total);
            account -= r;
          }
        }
      }
    }
    if (account != 0) {
      PRINT_STAT_LINE("unaccounted", account);
    }
    #undef PRINT_STAT_LINE
    if (xtty != NULL)  xtty->tail("statistics");
  }
}
#else // COMPILER2_OR_JVMCI


// Stubs for C1 only system.
bool Deoptimization::trap_state_is_recompiled(int trap_state) {
  return false;
}

const char* Deoptimization::trap_reason_name(int reason) {
  return "unknown";
}

void Deoptimization::print_statistics() {
  // no output
}

void
Deoptimization::update_method_data_from_interpreter(MethodData* trap_mdo, int trap_bci, int reason) {
  // no udpate
}

int Deoptimization::trap_state_has_reason(int trap_state, int reason) {
  return 0;
}

void Deoptimization::gather_statistics(DeoptReason reason, DeoptAction action,
                                       Bytecodes::Code bc) {
  // no update
}

const char* Deoptimization::format_trap_state(char* buf, size_t buflen,
                                              int trap_state) {
  jio_snprintf(buf, buflen, "#%d", trap_state);
  return buf;
}

#endif // COMPILER2_OR_JVMCI<|MERGE_RESOLUTION|>--- conflicted
+++ resolved
@@ -158,9 +158,6 @@
   return fetch_unroll_info_helper(thread, exec_mode);
 JRT_END
 
-<<<<<<< HEAD
-extern "C" void pfl();
-=======
 #if COMPILER2_OR_JVMCI
 static bool eliminate_allocations(JavaThread* thread, int exec_mode, CompiledMethod* compiled_method,
                                   frame& deoptee, RegisterMap& map, GrowableArray<compiledVFrame*>* chunk) {
@@ -247,7 +244,8 @@
   }
 }
 #endif // COMPILER2_OR_JVMCI
->>>>>>> a36b2af5
+
+extern "C" void pfl();
 
 // This is factored, since it is both called from a JRT_LEAF (deoptimization) and a JRT_ENTRY (uncommon_trap)
 Deoptimization::UnrollBlock* Deoptimization::fetch_unroll_info_helper(JavaThread* thread, int exec_mode) {
