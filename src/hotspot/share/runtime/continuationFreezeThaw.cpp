--- conflicted
+++ resolved
@@ -703,11 +703,7 @@
   DEBUG_ONLY(_fast_freeze_size = size_if_fast_freeze_available();)
   assert(_fast_freeze_size == 0, "");
 
-<<<<<<< HEAD
-  stackChunkOop chunk = allocate_chunk(cont_size() + frame::metadata_words + _monitors_in_lockstack);
-=======
-  stackChunkOop chunk = allocate_chunk(cont_size() + frame::metadata_words, _cont.argsize() + frame::metadata_words_at_top);
->>>>>>> f78fa055
+  stackChunkOop chunk = allocate_chunk(cont_size() + frame::metadata_words + _monitors_in_lockstack, _cont.argsize() + frame::metadata_words_at_top);
   if (freeze_fast_new_chunk(chunk)) {
     return freeze_ok;
   }
@@ -1616,11 +1612,7 @@
   // instrumentation have been deferred. This property is important for
   // some GCs, as this ensures that the allocated object is in the young
   // generation / newly allocated memory.
-<<<<<<< HEAD
-  StackChunkAllocator allocator(klass, size_in_words, current, stack_size, _cont, _jvmti_event_collector, _thread);
-=======
-  StackChunkAllocator allocator(klass, size_in_words, current, stack_size, argsize_md, _cont, _jvmti_event_collector);
->>>>>>> f78fa055
+  StackChunkAllocator allocator(klass, size_in_words, current, stack_size, argsize_md, _cont, _jvmti_event_collector, _thread);
   stackChunkOop chunk = allocator.allocate();
 
   if (chunk == nullptr) {
