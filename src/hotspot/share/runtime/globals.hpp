/*
 * Copyright (c) 1997, 2020, Oracle and/or its affiliates. All rights reserved.
 * DO NOT ALTER OR REMOVE COPYRIGHT NOTICES OR THIS FILE HEADER.
 *
 * This code is free software; you can redistribute it and/or modify it
 * under the terms of the GNU General Public License version 2 only, as
 * published by the Free Software Foundation.
 *
 * This code is distributed in the hope that it will be useful, but WITHOUT
 * ANY WARRANTY; without even the implied warranty of MERCHANTABILITY or
 * FITNESS FOR A PARTICULAR PURPOSE.  See the GNU General Public License
 * version 2 for more details (a copy is included in the LICENSE file that
 * accompanied this code).
 *
 * You should have received a copy of the GNU General Public License version
 * 2 along with this work; if not, write to the Free Software Foundation,
 * Inc., 51 Franklin St, Fifth Floor, Boston, MA 02110-1301 USA.
 *
 * Please contact Oracle, 500 Oracle Parkway, Redwood Shores, CA 94065 USA
 * or visit www.oracle.com if you need additional information or have any
 * questions.
 *
 */

#ifndef SHARE_RUNTIME_GLOBALS_HPP
#define SHARE_RUNTIME_GLOBALS_HPP

#include "compiler/compiler_globals.hpp"
#include "gc/shared/gc_globals.hpp"
#include "runtime/globals_shared.hpp"
#include "utilities/align.hpp"
#include "utilities/globalDefinitions.hpp"
#include "utilities/macros.hpp"
#include CPU_HEADER(globals)
#include OS_HEADER(globals)
#include OS_CPU_HEADER(globals)

// develop flags are settable / visible only during development and are constant in the PRODUCT version
// product flags are always settable / visible
// notproduct flags are settable / visible only during development and are not declared in the PRODUCT version
// develop_pd/product_pd flags are the same as develop/product, except that their default values
// are specified in platform-dependent header files.

// Flags must be declared with the following number of parameters:
// non-pd flags:
//    (type, name, default_value, doc), or
//    (type, name, default_value, extra_attrs, doc)
// pd flags:
//    (type, name, doc), or
//    (type, name, extra_attrs, doc)

// A flag must be declared with one of the following types:
// bool, int, uint, intx, uintx, size_t, ccstr, ccstrlist, double, or uint64_t.
// The type "ccstr" and "ccstrlist" are an alias for "const char*" and is used
// only in this file, because the macrology requires single-token type names.

// The optional extra_attrs parameter may have one of the following values:
// DIAGNOSTIC, EXPERIMENTAL, or MANAGEABLE. Currently extra_attrs can be used
// only with product/product_pd flags.
//
// DIAGNOSTIC options are not meant for VM tuning or for product modes.
//    They are to be used for VM quality assurance or field diagnosis
//    of VM bugs.  They are hidden so that users will not be encouraged to
//    try them as if they were VM ordinary execution options.  However, they
//    are available in the product version of the VM.  Under instruction
//    from support engineers, VM customers can turn them on to collect
//    diagnostic information about VM problems.  To use a VM diagnostic
//    option, you must first specify +UnlockDiagnosticVMOptions.
//    (This master switch also affects the behavior of -Xprintflags.)
//
// EXPERIMENTAL flags are in support of features that are not
//    part of the officially supported product, but are available
//    for experimenting with. They could, for example, be performance
//    features that may not have undergone full or rigorous QA, but which may
//    help performance in some cases and released for experimentation
//    by the community of users and developers. This flag also allows one to
//    be able to build a fully supported product that nonetheless also
//    ships with some unsupported, lightly tested, experimental features.
//    Like the UnlockDiagnosticVMOptions flag above, there is a corresponding
//    UnlockExperimentalVMOptions flag, which allows the control and
//    modification of the experimental flags.
//
// Nota bene: neither diagnostic nor experimental options should be used casually,
//    and they are not supported on production loads, except under explicit
//    direction from support engineers.
//
// MANAGEABLE flags are writeable external product flags.
//    They are dynamically writeable through the JDK management interface
//    (com.sun.management.HotSpotDiagnosticMXBean API) and also through JConsole.
//    These flags are external exported interface (see CCC).  The list of
//    manageable flags can be queried programmatically through the management
//    interface.
//
//    A flag can be made as "manageable" only if
//    - the flag is defined in a CCC as an external exported interface.
//    - the VM implementation supports dynamic setting of the flag.
//      This implies that the VM must *always* query the flag variable
//      and not reuse state related to the flag state at any given time.
//    - you want the flag to be queried programmatically by the customers.
//

//
// range is a macro that will expand to min and max arguments for range
//    checking code if provided - see jvmFlagLimit.hpp
//
// constraint is a macro that will expand to custom function call
//    for constraint checking if provided - see jvmFlagLimit.hpp

// Default and minimum StringTable and SymbolTable size values
// Must be powers of 2
const size_t defaultStringTableSize = NOT_LP64(1024) LP64_ONLY(65536);
const size_t minimumStringTableSize = 128;
const size_t defaultSymbolTableSize = 32768; // 2^15
const size_t minimumSymbolTableSize = 1024;

#ifdef _LP64
#define LP64_RUNTIME_FLAGS(develop,                                         \
                           develop_pd,                                      \
                           product,                                         \
                           product_pd,                                      \
                           notproduct,                                      \
                           range,                                           \
                           constraint)                                      \
                                                                            \
  product(bool, UseCompressedOops, false,                                   \
          "Use 32-bit object references in 64-bit VM. "                     \
          "lp64_product means flag is always constant in 32 bit VM")        \
                                                                            \
  product(bool, UseCompressedClassPointers, false,                          \
          "Use 32-bit class pointers in 64-bit VM. "                        \
          "lp64_product means flag is always constant in 32 bit VM")        \
                                                                            \
  product(intx, ObjectAlignmentInBytes, 8,                                  \
          "Default object alignment in bytes, 8 is minimum")                \
          range(8, 256)                                                     \
          constraint(ObjectAlignmentInBytesConstraintFunc, AtParse)

#else
// !_LP64

#define LP64_RUNTIME_FLAGS(develop,                                         \
                           develop_pd,                                      \
                           product,                                         \
                           product_pd,                                      \
                           notproduct,                                      \
                           range,                                           \
                           constraint)
const bool UseCompressedOops = false;
const bool UseCompressedClassPointers = false;
const intx ObjectAlignmentInBytes = 8;

#endif // _LP64

#define RUNTIME_FLAGS(develop,                                              \
                      develop_pd,                                           \
                      product,                                              \
                      product_pd,                                           \
                      notproduct,                                           \
                      range,                                                \
                      constraint)                                           \
                                                                            \
  notproduct(bool, CheckCompressedOops, true,                               \
          "Generate checks in encoding/decoding code in debug VM")          \
                                                                            \
  product(uintx, HeapSearchSteps, 3 PPC64_ONLY(+17),                        \
          "Heap allocation steps through preferred address regions to find" \
          " where it can allocate the heap. Number of steps to take per "   \
          "region.")                                                        \
          range(1, max_uintx)                                               \
                                                                            \
  develop(bool, CleanChunkPoolAsync, true,                                  \
          "Clean the chunk pool asynchronously")                            \
                                                                            \
  product(uint, HandshakeTimeout, 0, DIAGNOSTIC,                            \
          "If nonzero set a timeout in milliseconds for handshakes")        \
                                                                            \
  product(bool, AlwaysSafeConstructors, false, EXPERIMENTAL,                \
          "Force safe construction, as if all fields are final.")           \
                                                                            \
  product(bool, UnlockDiagnosticVMOptions, trueInDebug, DIAGNOSTIC,         \
          "Enable normal processing of flags relating to field diagnostics")\
                                                                            \
  product(bool, UnlockExperimentalVMOptions, false, EXPERIMENTAL,           \
          "Enable normal processing of flags relating to experimental "     \
          "features")                                                       \
                                                                            \
  product(bool, JavaMonitorsInStackTrace, true,                             \
          "Print information about Java monitor locks when the stacks are " \
          "dumped")                                                         \
                                                                            \
  product_pd(bool, UseLargePages,                                           \
          "Use large page memory")                                          \
                                                                            \
  product_pd(bool, UseLargePagesIndividualAllocation,                       \
          "Allocate large pages individually for better affinity")          \
                                                                            \
  develop(bool, LargePagesIndividualAllocationInjectError, false,           \
          "Fail large pages individual allocation")                         \
                                                                            \
  product(bool, UseLargePagesInMetaspace, false,                            \
          "(Deprecated) Use large page memory in metaspace. "               \
          "Only used if UseLargePages is enabled.")                         \
                                                                            \
  product(bool, UseNUMA, false,                                             \
          "Use NUMA if available")                                          \
                                                                            \
  product(bool, UseNUMAInterleaving, false,                                 \
          "Interleave memory across NUMA nodes if available")               \
                                                                            \
  product(size_t, NUMAInterleaveGranularity, 2*M,                           \
          "Granularity to use for NUMA interleaving on Windows OS")         \
          constraint(NUMAInterleaveGranularityConstraintFunc, AtParse)      \
                                                                            \
  product(uintx, NUMAChunkResizeWeight, 20,                                 \
          "Percentage (0-100) used to weight the current sample when "      \
          "computing exponentially decaying average for "                   \
          "AdaptiveNUMAChunkSizing")                                        \
          range(0, 100)                                                     \
                                                                            \
  product(size_t, NUMASpaceResizeRate, 1*G,                                 \
          "Do not reallocate more than this amount per collection")         \
          range(0, max_uintx)                                               \
                                                                            \
  product(bool, UseAdaptiveNUMAChunkSizing, true,                           \
          "Enable adaptive chunk sizing for NUMA")                          \
                                                                            \
  product(bool, NUMAStats, false,                                           \
          "Print NUMA stats in detailed heap information")                  \
                                                                            \
  product(uintx, NUMAPageScanRate, 256,                                     \
          "Maximum number of pages to include in the page scan procedure")  \
          range(0, max_uintx)                                               \
                                                                            \
  product(bool, UseAES, false,                                              \
          "Control whether AES instructions are used when available")       \
                                                                            \
  product(bool, UseFMA, false,                                              \
          "Control whether FMA instructions are used when available")       \
                                                                            \
  product(bool, UseSHA, false,                                              \
          "Control whether SHA instructions are used when available")       \
                                                                            \
  product(bool, UseGHASHIntrinsics, false, DIAGNOSTIC,                      \
          "Use intrinsics for GHASH versions of crypto")                    \
                                                                            \
  product(bool, UseBASE64Intrinsics, false,                                 \
          "Use intrinsics for java.util.Base64")                            \
                                                                            \
  product(size_t, LargePageSizeInBytes, 0,                                  \
          "Large page size (0 to let VM choose the page size)")             \
          range(0, max_uintx)                                               \
                                                                            \
  product(size_t, LargePageHeapSizeThreshold, 128*M,                        \
          "Use large pages if maximum heap is at least this big")           \
          range(0, max_uintx)                                               \
                                                                            \
  product(bool, ForceTimeHighResolution, false,                             \
          "Using high time resolution (for Win32 only)")                    \
                                                                            \
  develop(bool, TracePcPatching, false,                                     \
          "Trace usage of frame::patch_pc")                                 \
                                                                            \
  develop(bool, TraceRelocator, false,                                      \
          "Trace the bytecode relocator")                                   \
                                                                            \
                                                                            \
  product(bool, SafepointALot, false, DIAGNOSTIC,                           \
          "Generate a lot of safepoints. This works with "                  \
          "GuaranteedSafepointInterval")                                    \
                                                                            \
  product(bool, HandshakeALot, false, DIAGNOSTIC,                           \
          "Generate a lot of handshakes. This works with "                  \
          "GuaranteedSafepointInterval")                                    \
                                                                            \
  product_pd(bool, BackgroundCompilation,                                   \
          "A thread requesting compilation is not blocked during "          \
          "compilation")                                                    \
                                                                            \
  product(bool, MethodFlushing, true,                                       \
          "Reclamation of zombie and not-entrant methods")                  \
                                                                            \
  develop(bool, VerifyStack, false,                                         \
          "Verify stack of each thread when it is entering a runtime call") \
                                                                            \
  product(bool, ForceUnreachable, false, DIAGNOSTIC,                        \
          "Make all non code cache addresses to be unreachable by "         \
          "forcing use of 64bit literal fixups")                            \
                                                                            \
  develop(bool, TraceDerivedPointers, false,                                \
          "Trace traversal of derived pointers on stack")                   \
                                                                            \
  notproduct(bool, TraceCodeBlobStacks, false,                              \
          "Trace stack-walk of codeblobs")                                  \
                                                                            \
  notproduct(bool, PrintRewrites, false,                                    \
          "Print methods that are being rewritten")                         \
                                                                            \
  product(bool, UseInlineCaches, true,                                      \
          "Use Inline Caches for virtual calls ")                           \
                                                                            \
  product(bool, InlineArrayCopy, true, DIAGNOSTIC,                          \
          "Inline arraycopy native that is known to be part of "            \
          "base library DLL")                                               \
                                                                            \
  product(bool, InlineObjectHash, true, DIAGNOSTIC,                         \
          "Inline Object::hashCode() native that is known to be part "      \
          "of base library DLL")                                            \
                                                                            \
  product(bool, InlineNatives, true, DIAGNOSTIC,                            \
          "Inline natives that are known to be part of base library DLL")   \
                                                                            \
  product(bool, InlineMathNatives, true, DIAGNOSTIC,                        \
          "Inline SinD, CosD, etc.")                                        \
                                                                            \
  product(bool, InlineClassNatives, true, DIAGNOSTIC,                       \
          "Inline Class.isInstance, etc")                                   \
                                                                            \
  product(bool, InlineThreadNatives, true, DIAGNOSTIC,                      \
          "Inline Thread.currentThread, etc")                               \
                                                                            \
  product(bool, InlineUnsafeOps, true, DIAGNOSTIC,                          \
          "Inline memory ops (native methods) from Unsafe")                 \
                                                                            \
  product(bool, CriticalJNINatives, false,                                  \
          "(Deprecated) Check for critical JNI entry points")               \
                                                                            \
  product(bool, UseAESIntrinsics, false, DIAGNOSTIC,                        \
          "Use intrinsics for AES versions of crypto")                      \
                                                                            \
  product(bool, UseAESCTRIntrinsics, false, DIAGNOSTIC,                     \
          "Use intrinsics for the paralleled version of AES/CTR crypto")    \
                                                                            \
  product(bool, UseMD5Intrinsics, false, DIAGNOSTIC,                        \
          "Use intrinsics for MD5 crypto hash function")                    \
                                                                            \
  product(bool, UseSHA1Intrinsics, false, DIAGNOSTIC,                       \
          "Use intrinsics for SHA-1 crypto hash function. "                 \
          "Requires that UseSHA is enabled.")                               \
                                                                            \
  product(bool, UseSHA256Intrinsics, false, DIAGNOSTIC,                     \
          "Use intrinsics for SHA-224 and SHA-256 crypto hash functions. "  \
          "Requires that UseSHA is enabled.")                               \
                                                                            \
  product(bool, UseSHA512Intrinsics, false, DIAGNOSTIC,                     \
          "Use intrinsics for SHA-384 and SHA-512 crypto hash functions. "  \
          "Requires that UseSHA is enabled.")                               \
                                                                            \
  product(bool, UseSHA3Intrinsics, false, DIAGNOSTIC,                       \
          "Use intrinsics for SHA3 crypto hash function. "                  \
          "Requires that UseSHA is enabled.")                               \
                                                                            \
  product(bool, UseCRC32Intrinsics, false, DIAGNOSTIC,                      \
          "use intrinsics for java.util.zip.CRC32")                         \
                                                                            \
  product(bool, UseCRC32CIntrinsics, false, DIAGNOSTIC,                     \
          "use intrinsics for java.util.zip.CRC32C")                        \
                                                                            \
  product(bool, UseAdler32Intrinsics, false, DIAGNOSTIC,                    \
          "use intrinsics for java.util.zip.Adler32")                       \
                                                                            \
  product(bool, UseVectorizedMismatchIntrinsic, false, DIAGNOSTIC,          \
          "Enables intrinsification of ArraysSupport.vectorizedMismatch()") \
                                                                            \
  product(bool, UseCopySignIntrinsic, false, DIAGNOSTIC,                    \
          "Enables intrinsification of Math.copySign")                      \
                                                                            \
  product(bool, UseSignumIntrinsic, false, DIAGNOSTIC,                      \
          "Enables intrinsification of Math.signum")                        \
                                                                            \
  product(ccstrlist, DisableIntrinsic, "", DIAGNOSTIC,                      \
         "do not expand intrinsics whose (internal) names appear here")     \
                                                                            \
  product(ccstrlist, ControlIntrinsic, "", DIAGNOSTIC,                      \
         "Control intrinsics using a list of +/- (internal) names, "        \
         "separated by commas")                                             \
                                                                            \
  develop(bool, TraceCallFixup, false,                                      \
          "Trace all call fixups")                                          \
                                                                            \
  develop(bool, DeoptimizeALot, false,                                      \
          "Deoptimize at every exit from the runtime system")               \
                                                                            \
  notproduct(ccstrlist, DeoptimizeOnlyAt, "",                               \
          "A comma separated list of bcis to deoptimize at")                \
                                                                            \
  develop(bool, DeoptimizeRandom, false,                                    \
          "Deoptimize random frames on random exit from the runtime system")\
                                                                            \
  notproduct(bool, ZombieALot, false,                                       \
          "Create zombies (non-entrant) at exit from the runtime system")   \
                                                                            \
  notproduct(bool, WalkStackALot, false,                                    \
          "Trace stack (no print) at every exit from the runtime system")   \
                                                                            \
  develop(bool, DeoptimizeObjectsALot, false,                               \
          "For testing purposes concurrent threads revert optimizations "   \
          "based on escape analysis at intervals given with "               \
          "DeoptimizeObjectsALotInterval=n. The thread count is given "     \
          "with DeoptimizeObjectsALotThreadCountSingle and "                \
          "DeoptimizeObjectsALotThreadCountAll.")                           \
                                                                            \
  develop(uint64_t, DeoptimizeObjectsALotInterval, 5,                       \
          "Interval for DeoptimizeObjectsALot.")                            \
          range(0, max_jlong)                                               \
                                                                            \
  develop(int, DeoptimizeObjectsALotThreadCountSingle, 1,                   \
          "The number of threads that revert optimizations based on "       \
          "escape analysis for a single thread if DeoptimizeObjectsALot "   \
          "is enabled. The target thread is selected round robin." )        \
          range(0, max_jint)                                                \
                                                                            \
  develop(int, DeoptimizeObjectsALotThreadCountAll, 1,                      \
          "The number of threads that revert optimizations based on "       \
          "escape analysis for all threads if DeoptimizeObjectsALot "       \
          "is enabled." )                                                   \
          range(0, max_jint)                                                \
                                                                            \
  notproduct(bool, VerifyLastFrame, false,                                  \
          "Verify oops on last frame on entry to VM")                       \
                                                                            \
  product(bool, SafepointTimeout, false,                                    \
          "Time out and warn or fail after SafepointTimeoutDelay "          \
          "milliseconds if failed to reach safepoint")                      \
                                                                            \
  product(bool, AbortVMOnSafepointTimeout, false, DIAGNOSTIC,               \
          "Abort upon failure to reach safepoint (see SafepointTimeout)")   \
                                                                            \
  product(bool, AbortVMOnVMOperationTimeout, false, DIAGNOSTIC,             \
          "Abort upon failure to complete VM operation promptly")           \
                                                                            \
  product(intx, AbortVMOnVMOperationTimeoutDelay, 1000, DIAGNOSTIC,         \
          "Delay in milliseconds for option AbortVMOnVMOperationTimeout")   \
          range(0, max_intx)                                                \
                                                                            \
  /* 50 retries * (5 * current_retry_count) millis = ~6.375 seconds */      \
  /* typically, at most a few retries are needed                    */      \
  product(intx, SuspendRetryCount, 50,                                      \
          "Maximum retry count for an external suspend request")            \
          range(0, max_intx)                                                \
                                                                            \
  product(intx, SuspendRetryDelay, 5,                                       \
          "Milliseconds to delay per retry (* current_retry_count)")        \
          range(0, max_intx)                                                \
                                                                            \
  product(bool, AssertOnSuspendWaitFailure, false,                          \
          "Assert/Guarantee on external suspend wait failure")              \
                                                                            \
  product(bool, TraceSuspendWaitFailures, false,                            \
          "Trace external suspend wait failures")                           \
                                                                            \
  product(bool, MaxFDLimit, true,                                           \
          "Bump the number of file descriptors to maximum (Unix only)")     \
                                                                            \
  product(bool, LogEvents, true, DIAGNOSTIC,                                \
          "Enable the various ring buffer event logs")                      \
                                                                            \
  product(uintx, LogEventsBufferEntries, 20, DIAGNOSTIC,                    \
          "Number of ring buffer event logs")                               \
          range(1, NOT_LP64(1*K) LP64_ONLY(1*M))                            \
                                                                            \
  product(bool, BytecodeVerificationRemote, true, DIAGNOSTIC,               \
          "Enable the Java bytecode verifier for remote classes")           \
                                                                            \
  product(bool, BytecodeVerificationLocal, false, DIAGNOSTIC,               \
          "Enable the Java bytecode verifier for local classes")            \
                                                                            \
  develop(bool, ForceFloatExceptions, trueInDebug,                          \
          "Force exceptions on FP stack under/overflow")                    \
                                                                            \
  develop(bool, VerifyStackAtCalls, false,                                  \
          "Verify that the stack pointer is unchanged after calls")         \
                                                                            \
  develop(bool, TraceJavaAssertions, false,                                 \
          "Trace java language assertions")                                 \
                                                                            \
  notproduct(bool, VerifyCodeCache, false,                                  \
          "Verify code cache on memory allocation/deallocation")            \
                                                                            \
  develop(bool, UseMallocOnly, false,                                       \
          "Use only malloc/free for allocation (no resource area/arena)")   \
                                                                            \
  develop(bool, ZapResourceArea, trueInDebug,                               \
          "Zap freed resource/arena space with 0xABABABAB")                 \
                                                                            \
  notproduct(bool, ZapVMHandleArea, trueInDebug,                            \
          "Zap freed VM handle space with 0xBCBCBCBC")                      \
                                                                            \
  notproduct(bool, ZapStackSegments, trueInDebug,                           \
          "Zap allocated/freed stack segments with 0xFADFADED")             \
                                                                            \
  develop(bool, ZapUnusedHeapArea, trueInDebug,                             \
          "Zap unused heap space with 0xBAADBABE")                          \
                                                                            \
  develop(bool, CheckZapUnusedHeapArea, false,                              \
          "Check zapping of unused heap space")                             \
                                                                            \
  develop(bool, ZapFillerObjects, trueInDebug,                              \
          "Zap filler objects with 0xDEAFBABE")                             \
                                                                            \
  notproduct(uintx, ErrorHandlerTest, 0,                                    \
          "If > 0, provokes an error after VM initialization; the value "   \
          "determines which error to provoke. See test_error_handler() "    \
          "in vmError.cpp.")                                                \
                                                                            \
  notproduct(uintx, TestCrashInErrorHandler, 0,                             \
          "If > 0, provokes an error inside VM error handler (a secondary " \
          "crash). see test_error_handler() in vmError.cpp")                \
                                                                            \
  notproduct(bool, TestSafeFetchInErrorHandler, false,                      \
          "If true, tests SafeFetch inside error handler.")                 \
                                                                            \
  notproduct(bool, TestUnresponsiveErrorHandler, false,                     \
          "If true, simulates an unresponsive error handler.")              \
                                                                            \
  develop(bool, Verbose, false,                                             \
          "Print additional debugging information from other modes")        \
                                                                            \
  develop(bool, PrintMiscellaneous, false,                                  \
          "Print uncategorized debugging information (requires +Verbose)")  \
                                                                            \
  develop(bool, WizardMode, false,                                          \
          "Print much more debugging information")                          \
                                                                            \
  product(bool, ShowMessageBoxOnError, false,                               \
          "Keep process alive on VM fatal error")                           \
                                                                            \
  product(bool, CreateCoredumpOnCrash, true,                                \
          "Create core/mini dump on VM fatal error")                        \
                                                                            \
  product(uint64_t, ErrorLogTimeout, 2 * 60,                                \
          "Timeout, in seconds, to limit the time spent on writing an "     \
          "error log in case of a crash.")                                  \
          range(0, (uint64_t)max_jlong/1000)                                \
                                                                            \
  product_pd(bool, UseOSErrorReporting,                                     \
          "Let VM fatal error propagate to the OS (ie. WER on Windows)")    \
                                                                            \
  product(bool, SuppressFatalErrorMessage, false,                           \
          "Report NO fatal error message (avoid deadlock)")                 \
                                                                            \
  product(ccstrlist, OnError, "",                                           \
          "Run user-defined commands on fatal error; see VMError.cpp "      \
          "for examples")                                                   \
                                                                            \
  product(ccstrlist, OnOutOfMemoryError, "",                                \
          "Run user-defined commands on first java.lang.OutOfMemoryError")  \
                                                                            \
  product(bool, HeapDumpBeforeFullGC, false, MANAGEABLE,                    \
          "Dump heap to file before any major stop-the-world GC")           \
                                                                            \
  product(bool, HeapDumpAfterFullGC, false, MANAGEABLE,                     \
          "Dump heap to file after any major stop-the-world GC")            \
                                                                            \
  product(bool, HeapDumpOnOutOfMemoryError, false, MANAGEABLE,              \
          "Dump heap to file when java.lang.OutOfMemoryError is thrown")    \
                                                                            \
  product(ccstr, HeapDumpPath, NULL, MANAGEABLE,                            \
          "When HeapDumpOnOutOfMemoryError is on, the path (filename or "   \
          "directory) of the dump file (defaults to java_pid<pid>.hprof "   \
          "in the working directory)")                                      \
                                                                            \
  develop(bool, BreakAtWarning, false,                                      \
          "Execute breakpoint upon encountering VM warning")                \
                                                                            \
  product(ccstr, NativeMemoryTracking, "off",                               \
          "Native memory tracking options")                                 \
                                                                            \
  product(bool, PrintNMTStatistics, false, DIAGNOSTIC,                      \
          "Print native memory tracking summary data if it is on")          \
                                                                            \
  product(bool, LogCompilation, false, DIAGNOSTIC,                          \
          "Log compilation activity in detail to LogFile")                  \
                                                                            \
  product(bool, PrintCompilation, false,                                    \
          "Print compilations")                                             \
                                                                            \
  product(intx, RepeatCompilation, 0, DIAGNOSTIC,                           \
          "Repeat compilation without installing code (number of times)")   \
          range(0, max_jint)                                                \
                                                                            \
  product(bool, PrintExtendedThreadInfo, false,                             \
          "Print more information in thread dump")                          \
                                                                            \
  product(intx, ScavengeRootsInCode, 2, DIAGNOSTIC,                         \
          "0: do not allow scavengable oops in the code cache; "            \
          "1: allow scavenging from the code cache; "                       \
          "2: emit as many constants as the compiler can see")              \
          range(0, 2)                                                       \
                                                                            \
  product(bool, AlwaysRestoreFPU, false,                                    \
          "Restore the FPU control word after every JNI call (expensive)")  \
                                                                            \
  product(bool, PrintCompilation2, false, DIAGNOSTIC,                       \
          "Print additional statistics per compilation")                    \
                                                                            \
  product(bool, PrintAdapterHandlers, false, DIAGNOSTIC,                    \
          "Print code generated for i2c/c2i adapters")                      \
                                                                            \
  product(bool, VerifyAdapterCalls, trueInDebug, DIAGNOSTIC,                \
          "Verify that i2c/c2i adapters are called properly")               \
                                                                            \
  develop(bool, VerifyAdapterSharing, false,                                \
          "Verify that the code for shared adapters is the equivalent")     \
                                                                            \
  product(bool, PrintAssembly, false, DIAGNOSTIC,                           \
          "Print assembly code (using external disassembler.so)")           \
                                                                            \
  product(ccstr, PrintAssemblyOptions, NULL, DIAGNOSTIC,                    \
          "Print options string passed to disassembler.so")                 \
                                                                            \
  notproduct(bool, PrintNMethodStatistics, false,                           \
          "Print a summary statistic for the generated nmethods")           \
                                                                            \
  product(bool, PrintNMethods, false, DIAGNOSTIC,                           \
          "Print assembly code for nmethods when generated")                \
                                                                            \
  product(bool, PrintNativeNMethods, false, DIAGNOSTIC,                     \
          "Print assembly code for native nmethods when generated")         \
                                                                            \
  develop(bool, PrintDebugInfo, false,                                      \
          "Print debug information for all nmethods when generated")        \
                                                                            \
  develop(bool, PrintRelocations, false,                                    \
          "Print relocation information for all nmethods when generated")   \
                                                                            \
  develop(bool, PrintDependencies, false,                                   \
          "Print dependency information for all nmethods when generated")   \
                                                                            \
  develop(bool, PrintExceptionHandlers, false,                              \
          "Print exception handler tables for all nmethods when generated") \
                                                                            \
  develop(bool, StressCompiledExceptionHandlers, false,                     \
          "Exercise compiled exception handlers")                           \
                                                                            \
  develop(bool, InterceptOSException, false,                                \
          "Start debugger when an implicit OS (e.g. NULL) "                 \
          "exception happens")                                              \
                                                                            \
  product(bool, PrintCodeCache, false,                                      \
          "Print the code cache memory usage when exiting")                 \
                                                                            \
  develop(bool, PrintCodeCache2, false,                                     \
          "Print detailed usage information on the code cache when exiting")\
                                                                            \
  product(bool, PrintCodeCacheOnCompilation, false,                         \
          "Print the code cache memory usage each time a method is "        \
          "compiled")                                                       \
                                                                            \
  product(bool, PrintCodeHeapAnalytics, false, DIAGNOSTIC,                  \
          "Print code heap usage statistics on exit and on full condition") \
                                                                            \
  product(bool, PrintStubCode, false, DIAGNOSTIC,                           \
          "Print generated stub code")                                      \
                                                                            \
  product(bool, StackTraceInThrowable, true,                                \
          "Collect backtrace in throwable when exception happens")          \
                                                                            \
  product(bool, OmitStackTraceInFastThrow, true,                            \
          "Omit backtraces for some 'hot' exceptions in optimized code")    \
                                                                            \
  product(bool, ShowCodeDetailsInExceptionMessages, true, MANAGEABLE,       \
          "Show exception messages from RuntimeExceptions that contain "    \
          "snippets of the failing code. Disable this to improve privacy.") \
                                                                            \
  product(bool, PrintWarnings, true,                                        \
          "Print JVM warnings to output stream")                            \
                                                                            \
  notproduct(uintx, WarnOnStalledSpinLock, 0,                               \
          "Print warnings for stalled SpinLocks")                           \
                                                                            \
  product(bool, RegisterFinalizersAtInit, true,                             \
          "Register finalizable objects at end of Object.<init> or "        \
          "after allocation")                                               \
                                                                            \
  develop(bool, RegisterReferences, true,                                   \
          "Tell whether the VM should register soft/weak/final/phantom "    \
          "references")                                                     \
                                                                            \
  develop(bool, IgnoreRewrites, false,                                      \
          "Suppress rewrites of bytecodes in the oopmap generator. "        \
          "This is unsafe!")                                                \
                                                                            \
  develop(bool, PrintCodeCacheExtension, false,                             \
          "Print extension of code cache")                                  \
                                                                            \
  develop(bool, UsePrivilegedStack, true,                                   \
          "Enable the security JVM functions")                              \
                                                                            \
  develop(bool, ProtectionDomainVerification, true,                         \
          "Verify protection domain before resolution in system dictionary")\
                                                                            \
  product(bool, ClassUnloading, true,                                       \
          "Do unloading of classes")                                        \
                                                                            \
  product(bool, ClassUnloadingWithConcurrentMark, true,                     \
          "Do unloading of classes with a concurrent marking cycle")        \
                                                                            \
  develop(bool, DisableStartThread, false,                                  \
          "Disable starting of additional Java threads "                    \
          "(for debugging only)")                                           \
                                                                            \
  develop(bool, MemProfiling, false,                                        \
          "Write memory usage profiling to log file")                       \
                                                                            \
  notproduct(bool, PrintSystemDictionaryAtExit, false,                      \
          "Print the system dictionary at exit")                            \
                                                                            \
  product(bool, DynamicallyResizeSystemDictionaries, true, DIAGNOSTIC,      \
          "Dynamically resize system dictionaries as needed")               \
                                                                            \
  product(bool, AlwaysLockClassLoader, false,                               \
          "Require the VM to acquire the class loader lock before calling " \
          "loadClass() even for class loaders registering "                 \
          "as parallel capable")                                            \
                                                                            \
  product(bool, AllowParallelDefineClass, false,                            \
          "Allow parallel defineClass requests for class loaders "          \
          "registering as parallel capable")                                \
                                                                            \
  product_pd(bool, DontYieldALot,                                           \
          "Throw away obvious excess yield calls")                          \
                                                                            \
  product(bool, DisablePrimordialThreadGuardPages, false, EXPERIMENTAL,     \
               "Disable the use of stack guard pages if the JVM is loaded " \
               "on the primordial process thread")                          \
                                                                            \
  /* notice: the max range value here is max_jint, not max_intx  */         \
  /* because of overflow issue                                   */         \
  product(intx, AsyncDeflationInterval, 250, DIAGNOSTIC,                    \
          "Async deflate idle monitors every so many milliseconds when "    \
          "MonitorUsedDeflationThreshold is exceeded (0 is off).")          \
          range(0, max_jint)                                                \
                                                                            \
  product(intx, MonitorUsedDeflationThreshold, 90, EXPERIMENTAL,            \
          "Percentage of used monitors before triggering deflation (0 is "  \
          "off). The check is performed on GuaranteedSafepointInterval "    \
          "or AsyncDeflationInterval.")                                     \
          range(0, 100)                                                     \
                                                                            \
  product(intx, hashCode, 5, EXPERIMENTAL,                                  \
               "(Unstable) select hashCode generation algorithm")           \
                                                                            \
  product(bool, FilterSpuriousWakeups, true,                                \
          "When true prevents OS-level spurious, or premature, wakeups "    \
          "from Object.wait (Ignored for Windows)")                         \
                                                                            \
  product(bool, ReduceSignalUsage, false,                                   \
          "Reduce the use of OS signals in Java and/or the VM")             \
                                                                            \
  develop(bool, LoadLineNumberTables, true,                                 \
          "Tell whether the class file parser loads line number tables")    \
                                                                            \
  develop(bool, LoadLocalVariableTables, true,                              \
          "Tell whether the class file parser loads local variable tables") \
                                                                            \
  develop(bool, LoadLocalVariableTypeTables, true,                          \
          "Tell whether the class file parser loads local variable type"    \
          "tables")                                                         \
                                                                            \
  product(bool, AllowUserSignalHandlers, false,                             \
          "Do not complain if the application installs signal handlers "    \
          "(Unix only)")                                                    \
                                                                            \
  product(bool, UseSignalChaining, true,                                    \
          "Use signal-chaining to invoke signal handlers installed "        \
          "by the application (Unix only)")                                 \
                                                                            \
  product(bool, RestoreMXCSROnJNICalls, false,                              \
          "Restore MXCSR when returning from JNI calls")                    \
                                                                            \
  product(bool, CheckJNICalls, false,                                       \
          "Verify all arguments to JNI calls")                              \
                                                                            \
  product(bool, UseFastJNIAccessors, true,                                  \
          "Use optimized versions of Get<Primitive>Field")                  \
                                                                            \
  product(intx, MaxJNILocalCapacity, 65536,                                 \
          "Maximum allowable local JNI handle capacity to "                 \
          "EnsureLocalCapacity() and PushLocalFrame(), "                    \
          "where <= 0 is unlimited, default: 65536")                        \
          range(min_intx, max_intx)                                         \
                                                                            \
  product(bool, EagerXrunInit, false,                                       \
          "Eagerly initialize -Xrun libraries; allows startup profiling, "  \
          "but not all -Xrun libraries may support the state of the VM "    \
          "at this time")                                                   \
                                                                            \
  product(bool, PreserveAllAnnotations, false,                              \
          "Preserve RuntimeInvisibleAnnotations as well "                   \
          "as RuntimeVisibleAnnotations")                                   \
                                                                            \
  develop(uintx, PreallocatedOutOfMemoryErrorCount, 4,                      \
          "Number of OutOfMemoryErrors preallocated with backtrace")        \
                                                                            \
  product(bool, UseXMMForArrayCopy, false,                                  \
          "Use SSE2 MOVQ instruction for Arraycopy")                        \
                                                                            \
  notproduct(bool, PrintFieldLayout, false,                                 \
          "Print field layout for each class")                              \
                                                                            \
  /* Need to limit the extent of the padding to reasonable size.          */\
  /* 8K is well beyond the reasonable HW cache line size, even with       */\
  /* aggressive prefetching, while still leaving the room for segregating */\
  /* among the distinct pages.                                            */\
  product(intx, ContendedPaddingWidth, 128,                                 \
          "How many bytes to pad the fields/classes marked @Contended with")\
          range(0, 8192)                                                    \
          constraint(ContendedPaddingWidthConstraintFunc,AfterErgo)         \
                                                                            \
  product(bool, EnableContended, true,                                      \
          "Enable @Contended annotation support")                           \
                                                                            \
  product(bool, RestrictContended, true,                                    \
          "Restrict @Contended to trusted classes")                         \
                                                                            \
  product(bool, UseBiasedLocking, false,                                    \
          "(Deprecated) Enable biased locking in JVM")                      \
                                                                            \
  product(intx, BiasedLockingStartupDelay, 0,                               \
          "(Deprecated) Number of milliseconds to wait before enabling "    \
          "biased locking")                                                 \
          range(0, (intx)(max_jint-(max_jint%PeriodicTask::interval_gran))) \
          constraint(BiasedLockingStartupDelayFunc,AfterErgo)               \
                                                                            \
  product(bool, PrintBiasedLockingStatistics, false, DIAGNOSTIC,            \
          "(Deprecated) Print statistics of biased locking in JVM")         \
                                                                            \
  product(intx, BiasedLockingBulkRebiasThreshold, 20,                       \
          "(Deprecated) Threshold of number of revocations per type to "    \
          "try to rebias all objects in the heap of that type")             \
          range(0, max_intx)                                                \
          constraint(BiasedLockingBulkRebiasThresholdFunc,AfterErgo)        \
                                                                            \
  product(intx, BiasedLockingBulkRevokeThreshold, 40,                       \
          "(Deprecated) Threshold of number of revocations per type to "    \
          "permanently revoke biases of all objects in the heap of that "   \
          "type")                                                           \
          range(0, max_intx)                                                \
          constraint(BiasedLockingBulkRevokeThresholdFunc,AfterErgo)        \
                                                                            \
  product(intx, BiasedLockingDecayTime, 25000,                              \
          "(Deprecated) Decay time (in milliseconds) to re-enable bulk "    \
          "rebiasing of a type after previous bulk rebias")                 \
          range(500, max_intx)                                              \
          constraint(BiasedLockingDecayTimeFunc,AfterErgo)                  \
                                                                            \
  product(intx, DiagnoseSyncOnPrimitiveWrappers, 0, DIAGNOSTIC,             \
             "Detect and take action upon identifying synchronization on "  \
             "primitive wrappers. Modes: "                                  \
             "0: off; "                                                     \
             "1: exit with fatal error; "                                   \
             "2: log message to stdout. Output file can be specified with " \
             "   -Xlog:primitivewrappers. If JFR is running it will "       \
             "   also generate JFR events.")                                \
             range(0, 2)                                                    \
                                                                            \
  product(bool, ExitOnOutOfMemoryError, false,                              \
          "JVM exits on the first occurrence of an out-of-memory error")    \
                                                                            \
  product(bool, CrashOnOutOfMemoryError, false,                             \
          "JVM aborts, producing an error log and core/mini dump, on the "  \
          "first occurrence of an out-of-memory error")                     \
                                                                            \
  product(bool, DetectLocksInCompiledFrames, true,                          \
          "Detect monitors in continuation compiled frames")                \
                                                                            \
  /* tracing */                                                             \
                                                                            \
  develop(bool, StressRewriter, false,                                      \
          "Stress linktime bytecode rewriting")                             \
                                                                            \
  product(ccstr, TraceJVMTI, NULL,                                          \
          "Trace flags for JVMTI functions and events")                     \
                                                                            \
  /* This option can change an EMCP method into an obsolete method. */      \
  /* This can affect tests that except specific methods to be EMCP. */      \
  /* This option should be used with caution.                       */      \
  product(bool, StressLdcRewrite, false,                                    \
          "Force ldc -> ldc_w rewrite during RedefineClasses")              \
                                                                            \
  /* change to false by default sometime after Mustang */                   \
  product(bool, VerifyMergedCPBytecodes, true,                              \
          "Verify bytecodes after RedefineClasses constant pool merging")   \
                                                                            \
  product(bool, AllowRedefinitionToAddDeleteMethods, false,                 \
          "(Deprecated) Allow redefinition to add and delete private "      \
          "static or final methods for compatibility with old releases")    \
                                                                            \
  develop(bool, TraceBytecodes, false,                                      \
          "Trace bytecode execution")                                       \
                                                                            \
  develop(bool, TraceICs, false,                                            \
          "Trace inline cache changes")                                     \
                                                                            \
  notproduct(bool, TraceInvocationCounterOverflow, false,                   \
          "Trace method invocation counter overflow")                       \
                                                                            \
  develop(bool, TraceInlineCacheClearing, false,                            \
          "Trace clearing of inline caches in nmethods")                    \
                                                                            \
  develop(bool, TraceDependencies, false,                                   \
          "Trace dependencies")                                             \
                                                                            \
  develop(bool, VerifyDependencies, trueInDebug,                            \
          "Exercise and verify the compilation dependency mechanism")       \
                                                                            \
  develop(bool, TraceNewOopMapGeneration, false,                            \
          "Trace OopMapGeneration")                                         \
                                                                            \
  develop(bool, TraceNewOopMapGenerationDetailed, false,                    \
          "Trace OopMapGeneration: print detailed cell states")             \
                                                                            \
  develop(bool, TimeOopMap, false,                                          \
          "Time calls to GenerateOopMap::compute_map() in sum")             \
                                                                            \
  develop(bool, TimeOopMap2, false,                                         \
          "Time calls to GenerateOopMap::compute_map() individually")       \
                                                                            \
  develop(bool, TraceOopMapRewrites, false,                                 \
          "Trace rewriting of methods during oop map generation")           \
                                                                            \
  develop(bool, TraceICBuffer, false,                                       \
          "Trace usage of IC buffer")                                       \
                                                                            \
  develop(bool, TraceCompiledIC, false,                                     \
          "Trace changes of compiled IC")                                   \
                                                                            \
  develop(bool, FLSVerifyDictionary, false,                                 \
          "Do lots of (expensive) FLS dictionary verification")             \
                                                                            \
                                                                            \
  notproduct(bool, CheckMemoryInitialization, false,                        \
          "Check memory initialization")                                    \
                                                                            \
  product(uintx, ProcessDistributionStride, 4,                              \
          "Stride through processors when distributing processes")          \
          range(0, max_juint)                                               \
                                                                            \
  develop(bool, TraceFinalizerRegistration, false,                          \
          "Trace registration of final references")                         \
                                                                            \
  product(bool, IgnoreEmptyClassPaths, false,                               \
          "Ignore empty path elements in -classpath")                       \
                                                                            \
  product(size_t, InitialBootClassLoaderMetaspaceSize,                      \
          NOT_LP64(2200*K) LP64_ONLY(4*M),                                  \
          "(Deprecated) Initial size of the boot class loader data metaspace") \
          range(30*K, max_uintx/BytesPerWord)                               \
                                                                            \
  product(bool, PrintHeapAtSIGBREAK, true,                                  \
          "Print heap layout in response to SIGBREAK")                      \
                                                                            \
  product(bool, PrintClassHistogram, false, MANAGEABLE,                     \
          "Print a histogram of class instances")                           \
                                                                            \
  product(double, ObjectCountCutOffPercent, 0.5, EXPERIMENTAL,              \
          "The percentage of the used heap that the instances of a class "  \
          "must occupy for the class to generate a trace event")            \
          range(0.0, 100.0)                                                 \
                                                                            \
  /* JVMTI heap profiling */                                                \
                                                                            \
  product(bool, TraceJVMTIObjectTagging, false, DIAGNOSTIC,                 \
          "Trace JVMTI object tagging calls")                               \
                                                                            \
  product(bool, VerifyBeforeIteration, false, DIAGNOSTIC,                   \
          "Verify memory system before JVMTI iteration")                    \
                                                                            \
  /* compiler interface */                                                  \
                                                                            \
  develop(bool, CIPrintCompilerName, false,                                 \
          "when CIPrint is active, print the name of the active compiler")  \
                                                                            \
  product(bool, CIPrintCompileQueue, false, DIAGNOSTIC,                     \
          "display the contents of the compile queue whenever a "           \
          "compilation is enqueued")                                        \
                                                                            \
  develop(bool, CIPrintRequests, false,                                     \
          "display every request for compilation")                          \
                                                                            \
  product(bool, CITime, false,                                              \
          "collect timing information for compilation")                     \
                                                                            \
  develop(bool, CITimeVerbose, false,                                       \
          "be more verbose in compilation timings")                         \
                                                                            \
  develop(bool, CITimeEach, false,                                          \
          "display timing information after each successful compilation")   \
                                                                            \
  develop(bool, CICountOSR, false,                                          \
          "use a separate counter when assigning ids to osr compilations")  \
                                                                            \
  develop(bool, CICompileNatives, true,                                     \
          "compile native methods if supported by the compiler")            \
                                                                            \
  develop_pd(bool, CICompileOSR,                                            \
          "compile on stack replacement methods if supported by the "       \
          "compiler")                                                       \
                                                                            \
  develop(bool, CIPrintMethodCodes, false,                                  \
          "print method bytecodes of the compiled code")                    \
                                                                            \
  develop(bool, CIPrintTypeFlow, false,                                     \
          "print the results of ciTypeFlow analysis")                       \
                                                                            \
  develop(bool, CITraceTypeFlow, false,                                     \
          "detailed per-bytecode tracing of ciTypeFlow analysis")           \
                                                                            \
  develop(intx, OSROnlyBCI, -1,                                             \
          "OSR only at this bci.  Negative values mean exclude that bci")   \
                                                                            \
  /* compiler */                                                            \
                                                                            \
  /* notice: the max range value here is max_jint, not max_intx  */         \
  /* because of overflow issue                                   */         \
  product(intx, CICompilerCount, CI_COMPILER_COUNT,                         \
          "Number of compiler threads to run")                              \
          range(0, max_jint)                                                \
          constraint(CICompilerCountConstraintFunc, AfterErgo)              \
                                                                            \
  product(bool, UseDynamicNumberOfCompilerThreads, true,                    \
          "Dynamically choose the number of parallel compiler threads")     \
                                                                            \
  product(bool, ReduceNumberOfCompilerThreads, true, DIAGNOSTIC,            \
             "Reduce the number of parallel compiler threads when they "    \
             "are not used")                                                \
                                                                            \
  product(bool, TraceCompilerThreads, false, DIAGNOSTIC,                    \
             "Trace creation and removal of compiler threads")              \
                                                                            \
  develop(bool, InjectCompilerCreationFailure, false,                       \
          "Inject thread creation failures for "                            \
          "UseDynamicNumberOfCompilerThreads")                              \
                                                                            \
  develop(bool, UseStackBanging, true,                                      \
          "use stack banging for stack overflow checks (required for "      \
          "proper StackOverflow handling; disable only to measure cost "    \
          "of stackbanging)")                                               \
                                                                            \
  develop(bool, GenerateSynchronizationCode, true,                          \
          "generate locking/unlocking code for synchronized methods and "   \
          "monitors")                                                       \
                                                                            \
  develop(bool, GenerateRangeChecks, true,                                  \
          "Generate range checks for array accesses")                       \
                                                                            \
  product_pd(bool, ImplicitNullChecks, DIAGNOSTIC,                          \
          "Generate code for implicit null checks")                         \
                                                                            \
  product_pd(bool, TrapBasedNullChecks,                                     \
          "Generate code for null checks that uses a cmp and trap "         \
          "instruction raising SIGTRAP.  This is only used if an access to" \
          "null (+offset) will not raise a SIGSEGV, i.e.,"                  \
          "ImplicitNullChecks don't work (PPC64).")                         \
                                                                            \
  product(bool, EnableThreadSMRExtraValidityChecks, true, DIAGNOSTIC,       \
             "Enable Thread SMR extra validity checks")                     \
                                                                            \
  product(bool, EnableThreadSMRStatistics, trueInDebug, DIAGNOSTIC,         \
             "Enable Thread SMR Statistics")                                \
                                                                            \
  product(bool, UseNotificationThread, true,                                \
          "Use Notification Thread")                                        \
                                                                            \
  product(bool, Inline, true,                                               \
          "Enable inlining")                                                \
                                                                            \
  product(bool, ClipInlining, true,                                         \
          "Clip inlining if aggregate method exceeds DesiredMethodLimit")   \
                                                                            \
  develop(bool, UseCHA, true,                                               \
          "Enable CHA")                                                     \
                                                                            \
  product(bool, UseTypeProfile, true,                                       \
          "Check interpreter profile for historically monomorphic calls")   \
                                                                            \
  product(bool, PrintInlining, false, DIAGNOSTIC,                           \
          "Print inlining optimizations")                                   \
                                                                            \
  product(bool, UsePopCountInstruction, false,                              \
          "Use population count instruction")                               \
                                                                            \
  develop(bool, EagerInitialization, false,                                 \
          "Eagerly initialize classes if possible")                         \
                                                                            \
  product(bool, LogTouchedMethods, false, DIAGNOSTIC,                       \
          "Log methods which have been ever touched in runtime")            \
                                                                            \
  product(bool, PrintTouchedMethodsAtExit, false, DIAGNOSTIC,               \
          "Print all methods that have been ever touched in runtime")       \
                                                                            \
  develop(bool, TraceMethodReplacement, false,                              \
          "Print when methods are replaced do to recompilation")            \
                                                                            \
  develop(bool, PrintMethodFlushing, false,                                 \
          "Print the nmethods being flushed")                               \
                                                                            \
  product(bool, PrintMethodFlushingStatistics, false, DIAGNOSTIC,           \
          "print statistics about method flushing")                         \
                                                                            \
  product(intx, HotMethodDetectionLimit, 100000, DIAGNOSTIC,                \
          "Number of compiled code invocations after which "                \
          "the method is considered as hot by the flusher")                 \
          range(1, max_jint)                                                \
                                                                            \
  product(intx, MinPassesBeforeFlush, 10, DIAGNOSTIC,                       \
          "Minimum number of sweeper passes before an nmethod "             \
          "can be flushed")                                                 \
          range(0, max_intx)                                                \
                                                                            \
  product(bool, UseCodeAging, true,                                         \
          "Insert counter to detect warm methods")                          \
                                                                            \
  product(bool, StressCodeAging, false, DIAGNOSTIC,                         \
          "Start with counters compiled in")                                \
                                                                            \
  develop(bool, StressCodeBuffers, false,                                   \
          "Exercise code buffer expansion and other rare state changes")    \
                                                                            \
  product(bool, DebugNonSafepoints, trueInDebug, DIAGNOSTIC,                \
          "Generate extra debugging information for non-safepoints in "     \
          "nmethods")                                                       \
                                                                            \
  product(bool, PrintVMOptions, false,                                      \
          "Print flags that appeared on the command line")                  \
                                                                            \
  product(bool, IgnoreUnrecognizedVMOptions, false,                         \
          "Ignore unrecognized VM options")                                 \
                                                                            \
  product(bool, PrintCommandLineFlags, false,                               \
          "Print flags specified on command line or set by ergonomics")     \
                                                                            \
  product(bool, PrintFlagsInitial, false,                                   \
          "Print all VM flags before argument processing and exit VM")      \
                                                                            \
  product(bool, PrintFlagsFinal, false,                                     \
          "Print all VM flags after argument and ergonomic processing")     \
                                                                            \
  notproduct(bool, PrintFlagsWithComments, false,                           \
          "Print all VM flags with default values and descriptions and "    \
          "exit")                                                           \
                                                                            \
  product(bool, PrintFlagsRanges, false,                                    \
          "Print VM flags and their ranges")                                \
                                                                            \
  product(bool, SerializeVMOutput, true, DIAGNOSTIC,                        \
          "Use a mutex to serialize output to tty and LogFile")             \
                                                                            \
  product(bool, DisplayVMOutput, true, DIAGNOSTIC,                          \
          "Display all VM output on the tty, independently of LogVMOutput") \
                                                                            \
  product(bool, LogVMOutput, false, DIAGNOSTIC,                             \
          "Save VM output to LogFile")                                      \
                                                                            \
  product(ccstr, LogFile, NULL, DIAGNOSTIC,                                 \
          "If LogVMOutput or LogCompilation is on, save VM output to "      \
          "this file [default: ./hotspot_pid%p.log] (%p replaced with pid)")\
                                                                            \
  product(ccstr, ErrorFile, NULL,                                           \
          "If an error occurs, save the error data to this file "           \
          "[default: ./hs_err_pid%p.log] (%p replaced with pid)")           \
                                                                            \
  product(bool, ExtensiveErrorReports,                                      \
          PRODUCT_ONLY(false) NOT_PRODUCT(true),                            \
          "Error reports are more extensive.")                              \
                                                                            \
  product(bool, DisplayVMOutputToStderr, false,                             \
          "If DisplayVMOutput is true, display all VM output to stderr")    \
                                                                            \
  product(bool, DisplayVMOutputToStdout, false,                             \
          "If DisplayVMOutput is true, display all VM output to stdout")    \
                                                                            \
  product(bool, ErrorFileToStderr, false,                                   \
          "If true, error data is printed to stderr instead of a file")     \
                                                                            \
  product(bool, ErrorFileToStdout, false,                                   \
          "If true, error data is printed to stdout instead of a file")     \
                                                                            \
  product(bool, UseHeavyMonitors, false,                                    \
          "use heavyweight instead of lightweight Java monitors")           \
                                                                            \
  product(bool, PrintStringTableStatistics, false,                          \
          "print statistics about the StringTable and SymbolTable")         \
                                                                            \
  product(bool, VerifyStringTableAtExit, false, DIAGNOSTIC,                 \
          "verify StringTable contents at exit")                            \
                                                                            \
  notproduct(bool, PrintSymbolTableSizeHistogram, false,                    \
          "print histogram of the symbol table")                            \
                                                                            \
  notproduct(bool, ExitVMOnVerifyError, false,                              \
          "standard exit from VM if bytecode verify error "                 \
          "(only in debug mode)")                                           \
                                                                            \
  product(ccstr, AbortVMOnException, NULL, DIAGNOSTIC,                      \
          "Call fatal if this exception is thrown.  Example: "              \
          "java -XX:AbortVMOnException=java.lang.NullPointerException Foo") \
                                                                            \
  product(ccstr, AbortVMOnExceptionMessage, NULL, DIAGNOSTIC,               \
          "Call fatal if the exception pointed by AbortVMOnException "      \
          "has this message")                                               \
                                                                            \
  develop(bool, DebugVtables, false,                                        \
          "add debugging code to vtable dispatch")                          \
                                                                            \
  notproduct(bool, PrintVtableStats, false,                                 \
          "print vtables stats at end of run")                              \
                                                                            \
  develop(bool, TraceCreateZombies, false,                                  \
          "trace creation of zombie nmethods")                              \
                                                                            \
  product(bool, RangeCheckElimination, true,                                \
          "Eliminate range checks")                                         \
                                                                            \
  develop_pd(bool, UncommonNullCast,                                        \
          "track occurrences of null in casts; adjust compiler tactics")    \
                                                                            \
  develop(bool, TypeProfileCasts,  true,                                    \
          "treat casts like calls for purposes of type profiling")          \
                                                                            \
  develop(bool, TraceLivenessGen, false,                                    \
          "Trace the generation of liveness analysis information")          \
                                                                            \
  notproduct(bool, TraceLivenessQuery, false,                               \
          "Trace queries of liveness analysis information")                 \
                                                                            \
  notproduct(bool, CollectIndexSetStatistics, false,                        \
          "Collect information about IndexSets")                            \
                                                                            \
  develop(bool, UseLoopSafepoints, true,                                    \
          "Generate Safepoint nodes in every loop")                         \
                                                                            \
  develop(intx, FastAllocateSizeLimit, 128*K,                               \
          /* Note:  This value is zero mod 1<<13 for a cheap sparc set. */  \
          "Inline allocations larger than this in doublewords must go slow")\
                                                                            \
  product_pd(bool, CompactStrings,                                          \
          "Enable Strings to use single byte chars in backing store")       \
                                                                            \
  product_pd(uintx, TypeProfileLevel,                                       \
          "=XYZ, with Z: Type profiling of arguments at call; "             \
                     "Y: Type profiling of return value at call; "          \
                     "X: Type profiling of parameters to methods; "         \
          "X, Y and Z in 0=off ; 1=jsr292 only; 2=all methods")             \
          constraint(TypeProfileLevelConstraintFunc, AfterErgo)             \
                                                                            \
  product(intx, TypeProfileArgsLimit,     2,                                \
          "max number of call arguments to consider for type profiling")    \
          range(0, 16)                                                      \
                                                                            \
  product(intx, TypeProfileParmsLimit,    2,                                \
          "max number of incoming parameters to consider for type profiling"\
          ", -1 for all")                                                   \
          range(-1, 64)                                                     \
                                                                            \
  /* statistics */                                                          \
  develop(bool, CountCompiledCalls, false,                                  \
          "Count method invocations")                                       \
                                                                            \
  notproduct(bool, CountRuntimeCalls, false,                                \
          "Count VM runtime calls")                                         \
                                                                            \
  develop(bool, CountJNICalls, false,                                       \
          "Count jni method invocations")                                   \
                                                                            \
  notproduct(bool, CountJVMCalls, false,                                    \
          "Count jvm method invocations")                                   \
                                                                            \
  notproduct(bool, CountRemovableExceptions, false,                         \
          "Count exceptions that could be replaced by branches due to "     \
          "inlining")                                                       \
                                                                            \
  notproduct(bool, ICMissHistogram, false,                                  \
          "Produce histogram of IC misses")                                 \
                                                                            \
  /* interpreter */                                                         \
  product_pd(bool, RewriteBytecodes,                                        \
          "Allow rewriting of bytecodes (bytecodes are not immutable)")     \
                                                                            \
  product_pd(bool, RewriteFrequentPairs,                                    \
          "Rewrite frequently used bytecode pairs into a single bytecode")  \
                                                                            \
  product(bool, PrintInterpreter, false, DIAGNOSTIC,                        \
          "Print the generated interpreter code")                           \
                                                                            \
  product(bool, UseInterpreter, true,                                       \
          "Use interpreter for non-compiled methods")                       \
                                                                            \
  develop(bool, UseFastSignatureHandlers, true,                             \
          "Use fast signature handlers for native calls")                   \
                                                                            \
  product(bool, UseLoopCounter, true,                                       \
          "Increment invocation counter on backward branch")                \
                                                                            \
  product_pd(bool, UseOnStackReplacement,                                   \
          "Use on stack replacement, calls runtime if invoc. counter "      \
          "overflows in loop")                                              \
                                                                            \
  notproduct(bool, TraceOnStackReplacement, false,                          \
          "Trace on stack replacement")                                     \
                                                                            \
  product_pd(bool, PreferInterpreterNativeStubs,                            \
          "Use always interpreter stubs for native methods invoked via "    \
          "interpreter")                                                    \
                                                                            \
  develop(bool, CountBytecodes, false,                                      \
          "Count number of bytecodes executed")                             \
                                                                            \
  develop(bool, PrintBytecodeHistogram, false,                              \
          "Print histogram of the executed bytecodes")                      \
                                                                            \
  develop(bool, PrintBytecodePairHistogram, false,                          \
          "Print histogram of the executed bytecode pairs")                 \
                                                                            \
  product(bool, PrintSignatureHandlers, false, DIAGNOSTIC,                  \
          "Print code generated for native method signature handlers")      \
                                                                            \
  develop(bool, VerifyOops, false,                                          \
          "Do plausibility checks for oops")                                \
                                                                            \
  develop(bool, CheckUnhandledOops, false,                                  \
          "Check for unhandled oops in VM code")                            \
                                                                            \
  develop(bool, VerifyJNIFields, trueInDebug,                               \
          "Verify jfieldIDs for instance fields")                           \
                                                                            \
  notproduct(bool, VerifyJNIEnvThread, false,                               \
          "Verify JNIEnv.thread == Thread::current() when entering VM "     \
          "from JNI")                                                       \
                                                                            \
  develop(bool, VerifyFPU, false,                                           \
          "Verify FPU state (check for NaN's, etc.)")                       \
                                                                            \
  develop(bool, VerifyThread, false,                                        \
          "Watch the thread register for corruption (SPARC only)")          \
                                                                            \
  develop(bool, VerifyActivationFrameSize, false,                           \
          "Verify that activation frame didn't become smaller than its "    \
          "minimal size")                                                   \
                                                                            \
  develop(bool, TraceFrequencyInlining, false,                              \
          "Trace frequency based inlining")                                 \
                                                                            \
  develop_pd(bool, InlineIntrinsics,                                        \
          "Inline intrinsics that can be statically resolved")              \
                                                                            \
  product_pd(bool, ProfileInterpreter,                                      \
          "Profile at the bytecode level during interpretation")            \
                                                                            \
  develop_pd(bool, ProfileTraps,                                            \
          "Profile deoptimization traps at the bytecode level")             \
                                                                            \
  product(intx, ProfileMaturityPercentage, 20,                              \
          "number of method invocations/branches (expressed as % of "       \
          "CompileThreshold) before using the method's profile")            \
          range(0, 100)                                                     \
                                                                            \
  product(bool, PrintMethodData, false, DIAGNOSTIC,                         \
          "Print the results of +ProfileInterpreter at end of run")         \
                                                                            \
  develop(bool, VerifyDataPointer, trueInDebug,                             \
          "Verify the method data pointer during interpreter profiling")    \
                                                                            \
  notproduct(bool, CrashGCForDumpingJavaThread, false,                      \
          "Manually make GC thread crash then dump java stack trace;  "     \
          "Test only")                                                      \
                                                                            \
  /* compilation */                                                         \
  product(bool, UseCompiler, true,                                          \
          "Use Just-In-Time compilation")                                   \
                                                                            \
  product(bool, UseCounterDecay, true,                                      \
          "Adjust recompilation counters")                                  \
                                                                            \
  develop(intx, CounterHalfLifeTime,    30,                                 \
          "Half-life time of invocation counters (in seconds)")             \
                                                                            \
  develop(intx, CounterDecayMinIntervalLength,   500,                       \
          "The minimum interval (in milliseconds) between invocation of "   \
          "CounterDecay")                                                   \
                                                                            \
  product(bool, AlwaysCompileLoopMethods, false,                            \
          "When using recompilation, never interpret methods "              \
          "containing loops")                                               \
                                                                            \
  product(bool, DontCompileHugeMethods, true,                               \
          "Do not compile methods > HugeMethodLimit")                       \
                                                                            \
  /* Bytecode escape analysis estimation. */                                \
  product(bool, EstimateArgEscape, true,                                    \
          "Analyze bytecodes to estimate escape state of arguments")        \
                                                                            \
  product(intx, BCEATraceLevel, 0,                                          \
          "How much tracing to do of bytecode escape analysis estimates "   \
          "(0-3)")                                                          \
          range(0, 3)                                                       \
                                                                            \
  product(intx, MaxBCEAEstimateLevel, 5,                                    \
          "Maximum number of nested calls that are analyzed by BC EA")      \
          range(0, max_jint)                                                \
                                                                            \
  product(intx, MaxBCEAEstimateSize, 150,                                   \
          "Maximum bytecode size of a method to be analyzed by BC EA")      \
          range(0, max_jint)                                                \
                                                                            \
  product(intx,  AllocatePrefetchStyle, 1,                                  \
          "0 = no prefetch, "                                               \
          "1 = generate prefetch instructions for each allocation, "        \
          "2 = use TLAB watermark to gate allocation prefetch, "            \
          "3 = generate one prefetch instruction per cache line")           \
          range(0, 3)                                                       \
                                                                            \
  product(intx,  AllocatePrefetchDistance, -1,                              \
          "Distance to prefetch ahead of allocation pointer. "              \
          "-1: use system-specific value (automatically determined")        \
          constraint(AllocatePrefetchDistanceConstraintFunc,AfterMemoryInit)\
                                                                            \
  product(intx,  AllocatePrefetchLines, 3,                                  \
          "Number of lines to prefetch ahead of array allocation pointer")  \
          range(1, 64)                                                      \
                                                                            \
  product(intx,  AllocateInstancePrefetchLines, 1,                          \
          "Number of lines to prefetch ahead of instance allocation "       \
          "pointer")                                                        \
          range(1, 64)                                                      \
                                                                            \
  product(intx,  AllocatePrefetchStepSize, 16,                              \
          "Step size in bytes of sequential prefetch instructions")         \
          range(1, 512)                                                     \
          constraint(AllocatePrefetchStepSizeConstraintFunc,AfterMemoryInit)\
                                                                            \
  product(intx,  AllocatePrefetchInstr, 0,                                  \
          "Select instruction to prefetch ahead of allocation pointer")     \
          constraint(AllocatePrefetchInstrConstraintFunc, AfterMemoryInit)  \
                                                                            \
  /* deoptimization */                                                      \
  develop(bool, TraceDeoptimization, false,                                 \
          "Trace deoptimization")                                           \
                                                                            \
  develop(bool, PrintDeoptimizationDetails, false,                          \
          "Print more information about deoptimization")                    \
                                                                            \
  develop(bool, DebugDeoptimization, false,                                 \
          "Tracing various information while debugging deoptimization")     \
                                                                            \
  product(intx, SelfDestructTimer, 0,                                       \
          "Will cause VM to terminate after a given time (in minutes) "     \
          "(0 means off)")                                                  \
          range(0, max_intx)                                                \
                                                                            \
  product(intx, MaxJavaStackTraceDepth, 1024,                               \
          "The maximum number of lines in the stack trace for Java "        \
          "exceptions (0 means all)")                                       \
          range(0, max_jint/2)                                              \
                                                                            \
  /* notice: the max range value here is max_jint, not max_intx  */         \
  /* because of overflow issue                                   */         \
  product(intx, GuaranteedSafepointInterval, 1000, DIAGNOSTIC,              \
          "Guarantee a safepoint (at least) every so many milliseconds "    \
          "(0 means none)")                                                 \
          range(0, max_jint)                                                \
                                                                            \
  product(intx, SafepointTimeoutDelay, 10000,                               \
          "Delay in milliseconds for option SafepointTimeout")              \
          range(0, max_intx LP64_ONLY(/MICROUNITS))                         \
                                                                            \
  product(intx, NmethodSweepActivity, 10,                                   \
          "Removes cold nmethods from code cache if > 0. Higher values "    \
          "result in more aggressive sweeping")                             \
          range(0, 2000)                                                    \
                                                                            \
  notproduct(bool, LogSweeper, false,                                       \
          "Keep a ring buffer of sweeper activity")                         \
                                                                            \
  notproduct(intx, SweeperLogEntries, 1024,                                 \
          "Number of records in the ring buffer of sweeper activity")       \
                                                                            \
  notproduct(intx, MemProfilingInterval, 500,                               \
          "Time between each invocation of the MemProfiler")                \
                                                                            \
  develop(intx, MallocCatchPtr, -1,                                         \
          "Hit breakpoint when mallocing/freeing this pointer")             \
                                                                            \
  notproduct(ccstrlist, SuppressErrorAt, "",                                \
          "List of assertions (file:line) to muzzle")                       \
                                                                            \
  develop(intx, StackPrintLimit, 100,                                       \
          "number of stack frames to print in VM-level stack dump")         \
                                                                            \
  notproduct(intx, MaxElementPrintSize, 256,                                \
          "maximum number of elements to print")                            \
                                                                            \
  notproduct(intx, MaxSubklassPrintSize, 4,                                 \
          "maximum number of subklasses to print when printing klass")      \
                                                                            \
  develop(intx, MaxForceInlineLevel, 100,                                   \
          "maximum number of nested calls that are forced for inlining "    \
          "(using CompileCommand or marked w/ @ForceInline)")               \
          range(0, max_jint)                                                \
                                                                            \
  product(intx, MinInliningThreshold, 250,                                  \
          "The minimum invocation count a method needs to have to be "      \
          "inlined")                                                        \
          range(0, max_jint)                                                \
                                                                            \
  develop(intx, MethodHistogramCutoff, 100,                                 \
          "The cutoff value for method invocation histogram (+CountCalls)") \
                                                                            \
  develop(intx, DontYieldALotInterval,    10,                               \
          "Interval between which yields will be dropped (milliseconds)")   \
                                                                            \
  notproduct(intx, DeoptimizeALotInterval,     5,                           \
          "Number of exits until DeoptimizeALot kicks in")                  \
                                                                            \
  notproduct(intx, ZombieALotInterval,     5,                               \
          "Number of exits until ZombieALot kicks in")                      \
                                                                            \
  product(uintx, MallocMaxTestWords,     0, DIAGNOSTIC,                     \
          "If non-zero, maximum number of words that malloc/realloc can "   \
          "allocate (for testing only)")                                    \
          range(0, max_uintx)                                               \
                                                                            \
  product(intx, TypeProfileWidth, 2,                                        \
          "Number of receiver types to record in call/cast profile")        \
          range(0, 8)                                                       \
                                                                            \
  develop(intx, BciProfileWidth,      2,                                    \
          "Number of return bci's to record in ret profile")                \
                                                                            \
  product(intx, PerMethodRecompilationCutoff, 400,                          \
          "After recompiling N times, stay in the interpreter (-1=>'Inf')") \
          range(-1, max_intx)                                               \
                                                                            \
  product(intx, PerBytecodeRecompilationCutoff, 200,                        \
          "Per-BCI limit on repeated recompilation (-1=>'Inf')")            \
          range(-1, max_intx)                                               \
                                                                            \
  product(intx, PerMethodTrapLimit,  100,                                   \
          "Limit on traps (of one kind) in a method (includes inlines)")    \
          range(0, max_jint)                                                \
                                                                            \
  product(intx, PerMethodSpecTrapLimit,  5000, EXPERIMENTAL,                \
          "Limit on speculative traps (of one kind) in a method "           \
          "(includes inlines)")                                             \
          range(0, max_jint)                                                \
                                                                            \
  product(intx, PerBytecodeTrapLimit,  4,                                   \
          "Limit on traps (of one kind) at a particular BCI")               \
          range(0, max_jint)                                                \
                                                                            \
  product(intx, SpecTrapLimitExtraEntries,  3, EXPERIMENTAL,                \
          "Extra method data trap entries for speculation")                 \
                                                                            \
  develop(intx, InlineFrequencyRatio,    20,                                \
          "Ratio of call site execution to caller method invocation")       \
          range(0, max_jint)                                                \
                                                                            \
  product_pd(intx, InlineFrequencyCount, DIAGNOSTIC,                        \
          "Count of call site execution necessary to trigger frequent "     \
          "inlining")                                                       \
          range(0, max_jint)                                                \
                                                                            \
  develop(intx, InlineThrowCount,    50,                                    \
          "Force inlining of interpreted methods that throw this often")    \
          range(0, max_jint)                                                \
                                                                            \
  develop(intx, InlineThrowMaxSize,   200,                                  \
          "Force inlining of throwing methods smaller than this")           \
          range(0, max_jint)                                                \
                                                                            \
  product_pd(size_t, MetaspaceSize,                                         \
          "Initial threshold (in bytes) at which a garbage collection "     \
          "is done to reduce Metaspace usage")                              \
          constraint(MetaspaceSizeConstraintFunc,AfterErgo)                 \
                                                                            \
  product(size_t, MaxMetaspaceSize, max_uintx,                              \
          "Maximum size of Metaspaces (in bytes)")                          \
          constraint(MaxMetaspaceSizeConstraintFunc,AfterErgo)              \
                                                                            \
  product(size_t, CompressedClassSpaceSize, 1*G,                            \
          "Maximum size of class area in Metaspace when compressed "        \
          "class pointers are used")                                        \
          range(1*M, 3*G)                                                   \
                                                                            \
  product(ccstr, MetaspaceReclaimPolicy, "balanced",                        \
          "options: balanced, aggressive, none")                            \
                                                                            \
  product(bool, MetaspaceGuardAllocations, false, DIAGNOSTIC,               \
          "Metapace allocations are guarded.")                              \
                                                                            \
  product(bool, MetaspaceHandleDeallocations, true, DIAGNOSTIC,             \
          "Switch off Metapace deallocation handling.")                     \
                                                                            \
  product(uintx, MinHeapFreeRatio, 40, MANAGEABLE,                          \
          "The minimum percentage of heap free after GC to avoid expansion."\
          " For most GCs this applies to the old generation. In G1 and"     \
          " ParallelGC it applies to the whole heap.")                      \
          range(0, 100)                                                     \
          constraint(MinHeapFreeRatioConstraintFunc,AfterErgo)              \
                                                                            \
  product(uintx, MaxHeapFreeRatio, 70, MANAGEABLE,                          \
          "The maximum percentage of heap free after GC to avoid shrinking."\
          " For most GCs this applies to the old generation. In G1 and"     \
          " ParallelGC it applies to the whole heap.")                      \
          range(0, 100)                                                     \
          constraint(MaxHeapFreeRatioConstraintFunc,AfterErgo)              \
                                                                            \
  product(bool, ShrinkHeapInSteps, true,                                    \
          "When disabled, informs the GC to shrink the java heap directly"  \
          " to the target size at the next full GC rather than requiring"   \
          " smaller steps during multiple full GCs.")                       \
                                                                            \
  product(intx, SoftRefLRUPolicyMSPerMB, 1000,                              \
          "Number of milliseconds per MB of free space in the heap")        \
          range(0, max_intx)                                                \
          constraint(SoftRefLRUPolicyMSPerMBConstraintFunc,AfterMemoryInit) \
                                                                            \
  product(size_t, MinHeapDeltaBytes, ScaleForWordSize(128*K),               \
          "The minimum change in heap space due to GC (in bytes)")          \
          range(0, max_uintx)                                               \
                                                                            \
  product(size_t, MinMetaspaceExpansion, ScaleForWordSize(256*K),           \
          "The minimum expansion of Metaspace (in bytes)")                  \
          range(0, max_uintx)                                               \
                                                                            \
  product(uintx, MaxMetaspaceFreeRatio,    70,                              \
          "The maximum percentage of Metaspace free after GC to avoid "     \
          "shrinking")                                                      \
          range(0, 100)                                                     \
          constraint(MaxMetaspaceFreeRatioConstraintFunc,AfterErgo)         \
                                                                            \
  product(uintx, MinMetaspaceFreeRatio,    40,                              \
          "The minimum percentage of Metaspace free after GC to avoid "     \
          "expansion")                                                      \
          range(0, 99)                                                      \
          constraint(MinMetaspaceFreeRatioConstraintFunc,AfterErgo)         \
                                                                            \
  product(size_t, MaxMetaspaceExpansion, ScaleForWordSize(4*M),             \
          "The maximum expansion of Metaspace without full GC (in bytes)")  \
          range(0, max_uintx)                                               \
                                                                            \
  /* stack parameters */                                                    \
  product_pd(intx, StackYellowPages,                                        \
          "Number of yellow zone (recoverable overflows) pages of size "    \
          "4KB. If pages are bigger yellow zone is aligned up.")            \
          range(MIN_STACK_YELLOW_PAGES, (DEFAULT_STACK_YELLOW_PAGES+5))     \
                                                                            \
  product_pd(intx, StackRedPages,                                           \
          "Number of red zone (unrecoverable overflows) pages of size "     \
          "4KB. If pages are bigger red zone is aligned up.")               \
          range(MIN_STACK_RED_PAGES, (DEFAULT_STACK_RED_PAGES+2))           \
                                                                            \
  product_pd(intx, StackReservedPages,                                      \
          "Number of reserved zone (reserved to annotated methods) pages"   \
          " of size 4KB. If pages are bigger reserved zone is aligned up.") \
          range(MIN_STACK_RESERVED_PAGES, (DEFAULT_STACK_RESERVED_PAGES+10))\
                                                                            \
  product(bool, RestrictReservedStack, true,                                \
          "Restrict @ReservedStackAccess to trusted classes")               \
                                                                            \
  /* greater stack shadow pages can't generate instruction to bang stack */ \
  product_pd(intx, StackShadowPages,                                        \
          "Number of shadow zone (for overflow checking) pages of size "    \
          "4KB. If pages are bigger shadow zone is aligned up. "            \
          "This should exceed the depth of the VM and native call stack.")  \
          range(MIN_STACK_SHADOW_PAGES, (DEFAULT_STACK_SHADOW_PAGES+30))    \
                                                                            \
  product_pd(intx, ThreadStackSize,                                         \
          "Thread Stack Size (in Kbytes)")                                  \
          range(0, 1 * M)                                                   \
                                                                            \
  product_pd(intx, VMThreadStackSize,                                       \
          "Non-Java Thread Stack Size (in Kbytes)")                         \
          range(0, max_intx/(1 * K))                                        \
                                                                            \
  product_pd(intx, CompilerThreadStackSize,                                 \
          "Compiler Thread Stack Size (in Kbytes)")                         \
          range(0, max_intx/(1 * K))                                        \
                                                                            \
  develop_pd(size_t, JVMInvokeMethodSlack,                                  \
          "Stack space (bytes) required for JVM_InvokeMethod to complete")  \
                                                                            \
  /* code cache parameters                                    */            \
  develop_pd(uintx, CodeCacheSegmentSize,                                   \
          "Code cache segment size (in bytes) - smallest unit of "          \
          "allocation")                                                     \
          range(1, 1024)                                                    \
          constraint(CodeCacheSegmentSizeConstraintFunc, AfterErgo)         \
                                                                            \
  develop_pd(intx, CodeEntryAlignment,                                      \
          "Code entry alignment for generated code (in bytes)")             \
          constraint(CodeEntryAlignmentConstraintFunc, AfterErgo)           \
                                                                            \
  product_pd(intx, OptoLoopAlignment,                                       \
          "Align inner loops to zero relative to this modulus")             \
          range(1, 16)                                                      \
          constraint(OptoLoopAlignmentConstraintFunc, AfterErgo)            \
                                                                            \
  product_pd(uintx, InitialCodeCacheSize,                                   \
          "Initial code cache size (in bytes)")                             \
          constraint(VMPageSizeConstraintFunc, AtParse)                     \
                                                                            \
  develop_pd(uintx, CodeCacheMinimumUseSpace,                               \
          "Minimum code cache size (in bytes) required to start VM.")       \
          range(0, max_uintx)                                               \
                                                                            \
  product(bool, SegmentedCodeCache, false,                                  \
          "Use a segmented code cache")                                     \
                                                                            \
  product_pd(uintx, ReservedCodeCacheSize,                                  \
          "Reserved code cache size (in bytes) - maximum code cache size")  \
          constraint(VMPageSizeConstraintFunc, AtParse)                     \
                                                                            \
  product_pd(uintx, NonProfiledCodeHeapSize,                                \
          "Size of code heap with non-profiled methods (in bytes)")         \
          range(0, max_uintx)                                               \
                                                                            \
  product_pd(uintx, ProfiledCodeHeapSize,                                   \
          "Size of code heap with profiled methods (in bytes)")             \
          range(0, max_uintx)                                               \
                                                                            \
  product_pd(uintx, NonNMethodCodeHeapSize,                                 \
          "Size of code heap with non-nmethods (in bytes)")                 \
          constraint(VMPageSizeConstraintFunc, AtParse)                     \
                                                                            \
  product_pd(uintx, CodeCacheExpansionSize,                                 \
          "Code cache expansion size (in bytes)")                           \
          range(32*K, max_uintx)                                            \
                                                                            \
  product_pd(uintx, CodeCacheMinBlockLength, DIAGNOSTIC,                    \
          "Minimum number of segments in a code cache block")               \
          range(1, 100)                                                     \
                                                                            \
  notproduct(bool, ExitOnFullCodeCache, false,                              \
          "Exit the VM if we fill the code cache")                          \
                                                                            \
  product(bool, UseCodeCacheFlushing, true,                                 \
          "Remove cold/old nmethods from the code cache")                   \
                                                                            \
  product(double, SweeperThreshold, 0.5,                                    \
          "Threshold controlling when code cache sweeper is invoked."       \
          "Value is percentage of ReservedCodeCacheSize.")                  \
          range(0.0, 100.0)                                                 \
                                                                            \
  product(uintx, StartAggressiveSweepingAt, 10,                             \
          "Start aggressive sweeping if X[%] of the code cache is free."    \
          "Segmented code cache: X[%] of the non-profiled heap."            \
          "Non-segmented code cache: X[%] of the total code cache")         \
          range(0, 100)                                                     \
                                                                            \
  /* AOT parameters */                                                      \
  product(bool, UseAOT, false, EXPERIMENTAL,                                \
          "Use AOT compiled files")                                         \
                                                                            \
  product(ccstrlist, AOTLibrary, NULL, EXPERIMENTAL,                        \
          "AOT library")                                                    \
                                                                            \
  product(bool, PrintAOT, false, EXPERIMENTAL,                              \
          "Print used AOT klasses and methods")                             \
                                                                            \
  notproduct(bool, PrintAOTStatistics, false,                               \
          "Print AOT statistics")                                           \
                                                                            \
  product(bool, UseAOTStrictLoading, false, DIAGNOSTIC,                     \
          "Exit the VM if any of the AOT libraries has invalid config")     \
                                                                            \
  product(bool, CalculateClassFingerprint, false,                           \
          "Calculate class fingerprint")                                    \
                                                                            \
  /* interpreter debugging */                                               \
  develop(intx, BinarySwitchThreshold, 5,                                   \
          "Minimal number of lookupswitch entries for rewriting to binary " \
          "switch")                                                         \
                                                                            \
  develop(intx, StopInterpreterAt, 0,                                       \
          "Stop interpreter execution at specified bytecode number")        \
                                                                            \
  develop(intx, TraceBytecodesAt, 0,                                        \
          "Trace bytecodes starting with specified bytecode number")        \
                                                                            \
  /* compiler interface */                                                  \
  develop(intx, CIStart, 0,                                                 \
          "The id of the first compilation to permit")                      \
                                                                            \
  develop(intx, CIStop, max_jint,                                           \
          "The id of the last compilation to permit")                       \
                                                                            \
  develop(intx, CIStartOSR, 0,                                              \
          "The id of the first osr compilation to permit "                  \
          "(CICountOSR must be on)")                                        \
                                                                            \
  develop(intx, CIStopOSR, max_jint,                                        \
          "The id of the last osr compilation to permit "                   \
          "(CICountOSR must be on)")                                        \
                                                                            \
  develop(intx, CIBreakAtOSR, -1,                                           \
          "The id of osr compilation to break at")                          \
                                                                            \
  develop(intx, CIBreakAt, -1,                                              \
          "The id of compilation to break at")                              \
                                                                            \
  product(ccstrlist, CompileOnly, "",                                       \
          "List of methods (pkg/class.name) to restrict compilation to")    \
                                                                            \
  product(ccstr, CompileCommandFile, NULL,                                  \
          "Read compiler commands from this file [.hotspot_compiler]")      \
                                                                            \
  product(ccstr, CompilerDirectivesFile, NULL, DIAGNOSTIC,                  \
          "Read compiler directives from this file")                        \
                                                                            \
  product(ccstrlist, CompileCommand, "",                                    \
          "Prepend to .hotspot_compiler; e.g. log,java/lang/String.<init>") \
                                                                            \
  develop(bool, ReplayCompiles, false,                                      \
          "Enable replay of compilations from ReplayDataFile")              \
                                                                            \
  product(ccstr, ReplayDataFile, NULL,                                      \
          "File containing compilation replay information"                  \
          "[default: ./replay_pid%p.log] (%p replaced with pid)")           \
                                                                            \
  product(ccstr, InlineDataFile, NULL,                                      \
          "File containing inlining replay information"                     \
          "[default: ./inline_pid%p.log] (%p replaced with pid)")           \
                                                                            \
  develop(intx, ReplaySuppressInitializers, 2,                              \
          "Control handling of class initialization during replay: "        \
          "0 - don't do anything special; "                                 \
          "1 - treat all class initializers as empty; "                     \
          "2 - treat class initializers for application classes as empty; " \
          "3 - allow all class initializers to run during bootstrap but "   \
          "    pretend they are empty after starting replay")               \
          range(0, 3)                                                       \
                                                                            \
  develop(bool, ReplayIgnoreInitErrors, false,                              \
          "Ignore exceptions thrown during initialization for replay")      \
                                                                            \
  product(bool, DumpReplayDataOnError, true,                                \
          "Record replay data for crashing compiler threads")               \
                                                                            \
  product(bool, CICompilerCountPerCPU, false,                               \
          "1 compiler thread for log(N CPUs)")                              \
                                                                            \
  notproduct(intx, CICrashAt, -1,                                           \
          "id of compilation to trigger assert in compiler thread for "     \
          "the purpose of testing, e.g. generation of replay data")         \
  notproduct(bool, CIObjectFactoryVerify, false,                            \
          "enable potentially expensive verification in ciObjectFactory")   \
                                                                            \
  product(bool, AbortVMOnCompilationFailure, false, DIAGNOSTIC,             \
          "Abort VM when method had failed to compile.")                    \
                                                                            \
  /* Priorities */                                                          \
  product_pd(bool, UseThreadPriorities,  "Use native thread priorities")    \
                                                                            \
  product(intx, ThreadPriorityPolicy, 0,                                    \
          "0 : Normal.                                                     "\
          "    VM chooses priorities that are appropriate for normal       "\
          "    applications.                                               "\
          "    On Windows applications are allowed to use higher native    "\
          "    priorities. However, with ThreadPriorityPolicy=0, VM will   "\
          "    not use the highest possible native priority,               "\
          "    THREAD_PRIORITY_TIME_CRITICAL, as it may interfere with     "\
          "    system threads. On Linux thread priorities are ignored      "\
          "    because the OS does not support static priority in          "\
          "    SCHED_OTHER scheduling class which is the only choice for   "\
          "    non-root, non-realtime applications.                        "\
          "1 : Aggressive.                                                 "\
          "    Java thread priorities map over to the entire range of      "\
          "    native thread priorities. Higher Java thread priorities map "\
          "    to higher native thread priorities. This policy should be   "\
          "    used with care, as sometimes it can cause performance       "\
          "    degradation in the application and/or the entire system. On "\
          "    Linux/BSD/macOS this policy requires root privilege or an   "\
          "    extended capability.")                                       \
          range(0, 1)                                                       \
                                                                            \
  product(bool, ThreadPriorityVerbose, false,                               \
          "Print priority changes")                                         \
                                                                            \
  product(intx, CompilerThreadPriority, -1,                                 \
          "The native priority at which compiler threads should run "       \
          "(-1 means no change)")                                           \
          range(min_jint, max_jint)                                         \
                                                                            \
  product(intx, VMThreadPriority, -1,                                       \
          "The native priority at which the VM thread should run "          \
          "(-1 means no change)")                                           \
          range(-1, 127)                                                    \
                                                                            \
  product(intx, JavaPriority1_To_OSPriority, -1,                            \
          "Map Java priorities to OS priorities")                           \
          range(-1, 127)                                                    \
                                                                            \
  product(intx, JavaPriority2_To_OSPriority, -1,                            \
          "Map Java priorities to OS priorities")                           \
          range(-1, 127)                                                    \
                                                                            \
  product(intx, JavaPriority3_To_OSPriority, -1,                            \
          "Map Java priorities to OS priorities")                           \
          range(-1, 127)                                                    \
                                                                            \
  product(intx, JavaPriority4_To_OSPriority, -1,                            \
          "Map Java priorities to OS priorities")                           \
          range(-1, 127)                                                    \
                                                                            \
  product(intx, JavaPriority5_To_OSPriority, -1,                            \
          "Map Java priorities to OS priorities")                           \
          range(-1, 127)                                                    \
                                                                            \
  product(intx, JavaPriority6_To_OSPriority, -1,                            \
          "Map Java priorities to OS priorities")                           \
          range(-1, 127)                                                    \
                                                                            \
  product(intx, JavaPriority7_To_OSPriority, -1,                            \
          "Map Java priorities to OS priorities")                           \
          range(-1, 127)                                                    \
                                                                            \
  product(intx, JavaPriority8_To_OSPriority, -1,                            \
          "Map Java priorities to OS priorities")                           \
          range(-1, 127)                                                    \
                                                                            \
  product(intx, JavaPriority9_To_OSPriority, -1,                            \
          "Map Java priorities to OS priorities")                           \
          range(-1, 127)                                                    \
                                                                            \
  product(intx, JavaPriority10_To_OSPriority,-1,                            \
          "Map Java priorities to OS priorities")                           \
          range(-1, 127)                                                    \
                                                                            \
  product(bool, UseCriticalJavaThreadPriority, false, EXPERIMENTAL,         \
          "Java thread priority 10 maps to critical scheduling priority")   \
                                                                            \
  product(bool, UseCriticalCompilerThreadPriority, false, EXPERIMENTAL,     \
          "Compiler thread(s) run at critical scheduling priority")         \
                                                                            \
  develop(intx, NewCodeParameter,      0,                                   \
          "Testing Only: Create a dedicated integer parameter before "      \
          "putback")                                                        \
                                                                            \
  /* new oopmap storage allocation */                                       \
  develop(intx, MinOopMapAllocation,     8,                                 \
          "Minimum number of OopMap entries in an OopMapSet")               \
                                                                            \
  /* recompilation */                                                       \
  product_pd(intx, CompileThreshold,                                        \
          "number of interpreted method invocations before (re-)compiling") \
          constraint(CompileThresholdConstraintFunc, AfterErgo)             \
                                                                            \
  product(double, CompileThresholdScaling, 1.0,                             \
          "Factor to control when first compilation happens "               \
          "(both with and without tiered compilation): "                    \
          "values greater than 1.0 delay counter overflow, "                \
          "values between 0 and 1.0 rush counter overflow, "                \
          "value of 1.0 leaves compilation thresholds unchanged "           \
          "value of 0.0 is equivalent to -Xint. "                           \
          ""                                                                \
          "Flag can be set as per-method option. "                          \
          "If a value is specified for a method, compilation thresholds "   \
          "for that method are scaled by both the value of the global flag "\
          "and the value of the per-method flag.")                          \
          range(0.0, DBL_MAX)                                               \
                                                                            \
  product(intx, Tier0InvokeNotifyFreqLog, 7,                                \
          "Interpreter (tier 0) invocation notification frequency")         \
          range(0, 30)                                                      \
                                                                            \
  product(intx, Tier2InvokeNotifyFreqLog, 11,                               \
          "C1 without MDO (tier 2) invocation notification frequency")      \
          range(0, 30)                                                      \
                                                                            \
  product(intx, Tier3InvokeNotifyFreqLog, 10,                               \
          "C1 with MDO profiling (tier 3) invocation notification "         \
          "frequency")                                                      \
          range(0, 30)                                                      \
                                                                            \
  product(intx, Tier23InlineeNotifyFreqLog, 20,                             \
          "Inlinee invocation (tiers 2 and 3) notification frequency")      \
          range(0, 30)                                                      \
                                                                            \
  product(intx, Tier0BackedgeNotifyFreqLog, 10,                             \
          "Interpreter (tier 0) invocation notification frequency")         \
          range(0, 30)                                                      \
                                                                            \
  product(intx, Tier2BackedgeNotifyFreqLog, 14,                             \
          "C1 without MDO (tier 2) invocation notification frequency")      \
          range(0, 30)                                                      \
                                                                            \
  product(intx, Tier3BackedgeNotifyFreqLog, 13,                             \
          "C1 with MDO profiling (tier 3) invocation notification "         \
          "frequency")                                                      \
          range(0, 30)                                                      \
                                                                            \
  product(intx, Tier2CompileThreshold, 0,                                   \
          "threshold at which tier 2 compilation is invoked")               \
          range(0, max_jint)                                                \
                                                                            \
  product(intx, Tier2BackEdgeThreshold, 0,                                  \
          "Back edge threshold at which tier 2 compilation is invoked")     \
          range(0, max_jint)                                                \
                                                                            \
  product(intx, Tier3InvocationThreshold, 200,                              \
          "Compile if number of method invocations crosses this "           \
          "threshold")                                                      \
          range(0, max_jint)                                                \
                                                                            \
  product(intx, Tier3MinInvocationThreshold, 100,                           \
          "Minimum invocation to compile at tier 3")                        \
          range(0, max_jint)                                                \
                                                                            \
  product(intx, Tier3CompileThreshold, 2000,                                \
          "Threshold at which tier 3 compilation is invoked (invocation "   \
          "minimum must be satisfied)")                                     \
          range(0, max_jint)                                                \
                                                                            \
  product(intx, Tier3BackEdgeThreshold,  60000,                             \
          "Back edge threshold at which tier 3 OSR compilation is invoked") \
          range(0, max_jint)                                                \
                                                                            \
  product(intx, Tier3AOTInvocationThreshold, 10000,                         \
          "Compile if number of method invocations crosses this "           \
          "threshold if coming from AOT")                                   \
          range(0, max_jint)                                                \
                                                                            \
  product(intx, Tier3AOTMinInvocationThreshold, 1000,                       \
          "Minimum invocation to compile at tier 3 if coming from AOT")     \
          range(0, max_jint)                                                \
                                                                            \
  product(intx, Tier3AOTCompileThreshold, 15000,                            \
          "Threshold at which tier 3 compilation is invoked (invocation "   \
          "minimum must be satisfied) if coming from AOT")                  \
          range(0, max_jint)                                                \
                                                                            \
  product(intx, Tier3AOTBackEdgeThreshold,  120000,                         \
          "Back edge threshold at which tier 3 OSR compilation is invoked " \
          "if coming from AOT")                                             \
          range(0, max_jint)                                                \
                                                                            \
  product(intx, Tier0AOTInvocationThreshold, 200, DIAGNOSTIC,               \
          "Switch to interpreter to profile if the number of method "       \
          "invocations crosses this threshold if coming from AOT "          \
          "(applicable only with "                                          \
          "CompilationMode=high-only|high-only-quick-internal)")            \
          range(0, max_jint)                                                \
                                                                            \
  product(intx, Tier0AOTMinInvocationThreshold, 100, DIAGNOSTIC,            \
          "Minimum number of invocations to switch to interpreter "         \
          "to profile if coming from AOT "                                  \
          "(applicable only with "                                          \
          "CompilationMode=high-only|high-only-quick-internal)")            \
          range(0, max_jint)                                                \
                                                                            \
  product(intx, Tier0AOTCompileThreshold, 2000, DIAGNOSTIC,                 \
          "Threshold at which to switch to interpreter to profile "         \
          "if coming from AOT "                                             \
          "(invocation minimum must be satisfied, "                         \
          "applicable only with "                                           \
          "CompilationMode=high-only|high-only-quick-internal)")            \
          range(0, max_jint)                                                \
                                                                            \
  product(intx, Tier0AOTBackEdgeThreshold,  60000, DIAGNOSTIC,              \
          "Back edge threshold at which to switch to interpreter "          \
          "to profile if coming from AOT "                                  \
          "(applicable only with "                                          \
          "CompilationMode=high-only|high-only-quick-internal)")            \
          range(0, max_jint)                                                \
                                                                            \
  product(intx, Tier4InvocationThreshold, 5000,                             \
          "Compile if number of method invocations crosses this "           \
          "threshold")                                                      \
          range(0, max_jint)                                                \
                                                                            \
  product(intx, Tier4MinInvocationThreshold, 600,                           \
          "Minimum invocation to compile at tier 4")                        \
          range(0, max_jint)                                                \
                                                                            \
  product(intx, Tier4CompileThreshold, 15000,                               \
          "Threshold at which tier 4 compilation is invoked (invocation "   \
          "minimum must be satisfied)")                                     \
          range(0, max_jint)                                                \
                                                                            \
  product(intx, Tier4BackEdgeThreshold, 40000,                              \
          "Back edge threshold at which tier 4 OSR compilation is invoked") \
          range(0, max_jint)                                                \
                                                                            \
  product(intx, Tier40InvocationThreshold, 5000, DIAGNOSTIC,                \
          "Compile if number of method invocations crosses this "           \
          "threshold (applicable only with "                                \
          "CompilationMode=high-only|high-only-quick-internal)")            \
          range(0, max_jint)                                                \
                                                                            \
  product(intx, Tier40MinInvocationThreshold, 600, DIAGNOSTIC,              \
          "Minimum number of invocations to compile at tier 4 "             \
          "(applicable only with "                                          \
          "CompilationMode=high-only|high-only-quick-internal)")            \
          range(0, max_jint)                                                \
                                                                            \
  product(intx, Tier40CompileThreshold, 10000, DIAGNOSTIC,                  \
          "Threshold at which tier 4 compilation is invoked (invocation "   \
          "minimum must be satisfied, applicable only with "                \
          "CompilationMode=high-only|high-only-quick-internal)")            \
          range(0, max_jint)                                                \
                                                                            \
  product(intx, Tier40BackEdgeThreshold, 15000, DIAGNOSTIC,                 \
          "Back edge threshold at which tier 4 OSR compilation is invoked " \
          "(applicable only with "                                          \
          "CompilationMode=high-only|high-only-quick-internal)")            \
          range(0, max_jint)                                                \
                                                                            \
  product(intx, Tier0Delay, 5, DIAGNOSTIC,                                  \
          "If C2 queue size grows over this amount per compiler thread "    \
          "do not start profiling in the interpreter "                      \
          "(applicable only with "                                          \
          "CompilationMode=high-only|high-only-quick-internal)")            \
          range(0, max_jint)                                                \
                                                                            \
  product(intx, Tier3DelayOn, 5,                                            \
          "If C2 queue size grows over this amount per compiler thread "    \
          "stop compiling at tier 3 and start compiling at tier 2")         \
          range(0, max_jint)                                                \
                                                                            \
  product(intx, Tier3DelayOff, 2,                                           \
          "If C2 queue size is less than this amount per compiler thread "  \
          "allow methods compiled at tier 2 transition to tier 3")          \
          range(0, max_jint)                                                \
                                                                            \
  product(intx, Tier3LoadFeedback, 5,                                       \
          "Tier 3 thresholds will increase twofold when C1 queue size "     \
          "reaches this amount per compiler thread")                        \
          range(0, max_jint)                                                \
                                                                            \
  product(intx, Tier4LoadFeedback, 3,                                       \
          "Tier 4 thresholds will increase twofold when C2 queue size "     \
          "reaches this amount per compiler thread")                        \
          range(0, max_jint)                                                \
                                                                            \
  product(intx, TieredCompileTaskTimeout, 50,                               \
          "Kill compile task if method was not used within "                \
          "given timeout in milliseconds")                                  \
          range(0, max_intx)                                                \
                                                                            \
  product(intx, TieredStopAtLevel, 4,                                       \
          "Stop at given compilation level")                                \
          range(0, 4)                                                       \
                                                                            \
  product(intx, Tier0ProfilingStartPercentage, 200,                         \
          "Start profiling in interpreter if the counters exceed tier 3 "   \
          "thresholds (tier 4 thresholds with "                             \
          "CompilationMode=high-only|high-only-quick-internal)"             \
          "by the specified percentage")                                    \
          range(0, max_jint)                                                \
                                                                            \
  product(uintx, IncreaseFirstTierCompileThresholdAt, 50,                   \
          "Increase the compile threshold for C1 compilation if the code "  \
          "cache is filled by the specified percentage")                    \
          range(0, 99)                                                      \
                                                                            \
  product(intx, TieredRateUpdateMinTime, 1,                                 \
          "Minimum rate sampling interval (in milliseconds)")               \
          range(0, max_intx)                                                \
                                                                            \
  product(intx, TieredRateUpdateMaxTime, 25,                                \
          "Maximum rate sampling interval (in milliseconds)")               \
          range(0, max_intx)                                                \
                                                                            \
  product(ccstr, CompilationMode, "default",                                \
          "Compilation modes: "                                             \
          "default: normal tiered compilation; "                            \
          "quick-only: C1-only mode; "                                      \
          "high-only: C2/JVMCI-only mode; "                                 \
          "high-only-quick-internal: C2/JVMCI-only mode, "                  \
          "with JVMCI compiler compiled with C1.")                          \
                                                                            \
  product_pd(bool, TieredCompilation,                                       \
          "Enable tiered compilation")                                      \
                                                                            \
  product(bool, PrintTieredEvents, false,                                   \
          "Print tiered events notifications")                              \
                                                                            \
  product_pd(intx, OnStackReplacePercentage,                                \
          "NON_TIERED number of method invocations/branches (expressed as " \
          "% of CompileThreshold) before (re-)compiling OSR code")          \
          constraint(OnStackReplacePercentageConstraintFunc, AfterErgo)     \
                                                                            \
  product(intx, InterpreterProfilePercentage, 33,                           \
          "NON_TIERED number of method invocations/branches (expressed as " \
          "% of CompileThreshold) before profiling in the interpreter")     \
          range(0, 100)                                                     \
                                                                            \
  develop(intx, DesiredMethodLimit,  8000,                                  \
          "The desired maximum method size (in bytecodes) after inlining")  \
                                                                            \
  develop(intx, HugeMethodLimit,  8000,                                     \
          "Don't compile methods larger than this if "                      \
          "+DontCompileHugeMethods")                                        \
                                                                            \
  /* Properties for Java libraries  */                                      \
                                                                            \
  product(uint64_t, MaxDirectMemorySize, 0,                                 \
          "Maximum total size of NIO direct-buffer allocations")            \
          range(0, max_jlong)                                               \
                                                                            \
  /* Flags used for temporary code during development  */                   \
                                                                            \
  product(bool, UseNewCode, false, DIAGNOSTIC,                              \
          "Testing Only: Use the new version while testing")                \
                                                                            \
  product(bool, UseNewCode2, false, DIAGNOSTIC,                             \
          "Testing Only: Use the new version while testing")                \
                                                                            \
  product(bool, UseNewCode3, false, DIAGNOSTIC,                             \
          "Testing Only: Use the new version while testing")                \
                                                                            \
<<<<<<< HEAD
  product(intx, ContPerfTest, 1000, DIAGNOSTIC,                             \
           "Testing Only: Use the new version while testing")               \
=======
  notproduct(bool, UseDebuggerErgo, false,                                  \
          "Debugging Only: Adjust the VM to be more debugger-friendly. "    \
          "Turns on the other UseDebuggerErgo* flags")                      \
                                                                            \
  notproduct(bool, UseDebuggerErgo1, false,                                 \
          "Debugging Only: Enable workarounds for debugger induced "        \
          "os::processor_id() >= os::processor_count() problems")           \
                                                                            \
  notproduct(bool, UseDebuggerErgo2, false,                                 \
          "Debugging Only: Limit the number of spawned JVM threads")        \
>>>>>>> a0ade220
                                                                            \
  /* flags for performance data collection */                               \
                                                                            \
  product(bool, UsePerfData, true,                                          \
          "Flag to disable jvmstat instrumentation for performance testing "\
          "and problem isolation purposes")                                 \
                                                                            \
  product(bool, PerfDataSaveToFile, false,                                  \
          "Save PerfData memory to hsperfdata_<pid> file on exit")          \
                                                                            \
  product(ccstr, PerfDataSaveFile, NULL,                                    \
          "Save PerfData memory to the specified absolute pathname. "       \
          "The string %p in the file name (if present) "                    \
          "will be replaced by pid")                                        \
                                                                            \
  product(intx, PerfDataSamplingInterval, 50,                               \
          "Data sampling interval (in milliseconds)")                       \
          range(PeriodicTask::min_interval, max_jint)                       \
          constraint(PerfDataSamplingIntervalFunc, AfterErgo)               \
                                                                            \
  product(bool, PerfDisableSharedMem, false,                                \
          "Store performance data in standard memory")                      \
                                                                            \
  product(intx, PerfDataMemorySize, 32*K,                                   \
          "Size of performance data memory region. Will be rounded "        \
          "up to a multiple of the native os page size.")                   \
          range(128, 32*64*K)                                               \
                                                                            \
  product(intx, PerfMaxStringConstLength, 1024,                             \
          "Maximum PerfStringConstant string length before truncation")     \
          range(32, 32*K)                                                   \
                                                                            \
  product(bool, PerfAllowAtExitRegistration, false,                         \
          "Allow registration of atexit() methods")                         \
                                                                            \
  product(bool, PerfBypassFileSystemCheck, false,                           \
          "Bypass Win32 file system criteria checks (Windows Only)")        \
                                                                            \
  product(intx, UnguardOnExecutionViolation, 0,                             \
          "Unguard page and retry on no-execute fault (Win32 only) "        \
          "0=off, 1=conservative, 2=aggressive")                            \
          range(0, 2)                                                       \
                                                                            \
  /* Serviceability Support */                                              \
                                                                            \
  product(bool, ManagementServer, false,                                    \
          "Create JMX Management Server")                                   \
                                                                            \
  product(bool, DisableAttachMechanism, false,                              \
          "Disable mechanism that allows tools to attach to this VM")       \
                                                                            \
  product(bool, StartAttachListener, false,                                 \
          "Always start Attach Listener at VM startup")                     \
                                                                            \
  product(bool, EnableDynamicAgentLoading, true,                            \
          "Allow tools to load agents with the attach mechanism")           \
                                                                            \
  product(bool, PrintConcurrentLocks, false, MANAGEABLE,                    \
          "Print java.util.concurrent locks in thread dump")                \
                                                                            \
  /* Shared spaces */                                                       \
                                                                            \
  product(bool, UseSharedSpaces, true,                                      \
          "Use shared spaces for metadata")                                 \
                                                                            \
  product(bool, VerifySharedSpaces, false,                                  \
          "Verify integrity of shared spaces")                              \
                                                                            \
  product(bool, RequireSharedSpaces, false,                                 \
          "Require shared spaces for metadata")                             \
                                                                            \
  product(bool, DumpSharedSpaces, false,                                    \
          "Special mode: JVM reads a class list, loads classes, builds "    \
          "shared spaces, and dumps the shared spaces to a file to be "     \
          "used in future JVM runs")                                        \
                                                                            \
  product(bool, DynamicDumpSharedSpaces, false,                             \
          "Dynamic archive")                                                \
                                                                            \
  product(bool, PrintSharedArchiveAndExit, false,                           \
          "Print shared archive file contents")                             \
                                                                            \
  product(bool, PrintSharedDictionary, false,                               \
          "If PrintSharedArchiveAndExit is true, also print the shared "    \
          "dictionary")                                                     \
                                                                            \
  product(size_t, SharedBaseAddress, LP64_ONLY(32*G)                        \
          NOT_LP64(LINUX_ONLY(2*G) NOT_LINUX(0)),                           \
          "Address to allocate shared memory region for class data")        \
          range(0, SIZE_MAX)                                                \
                                                                            \
  product(ccstr, SharedArchiveConfigFile, NULL,                             \
          "Data to add to the CDS archive file")                            \
                                                                            \
  product(uintx, SharedSymbolTableBucketSize, 4,                            \
          "Average number of symbols per bucket in shared table")           \
          range(2, 246)                                                     \
                                                                            \
  product(bool, AllowArchivingWithJavaAgent, false, DIAGNOSTIC,             \
          "Allow Java agent to be run with CDS dumping")                    \
                                                                            \
  product(bool, PrintMethodHandleStubs, false, DIAGNOSTIC,                  \
          "Print generated stub code for method handles")                   \
                                                                            \
  product(bool, VerifyMethodHandles, trueInDebug, DIAGNOSTIC,               \
          "perform extra checks when constructing method handles")          \
                                                                            \
  product(bool, ShowHiddenFrames, false, DIAGNOSTIC,                        \
          "show method handle implementation frames (usually hidden)")      \
                                                                            \
  product(bool, ShowCarrierFrames, false, DIAGNOSTIC,                       \
          "show virtual threads' carrier frames in exceptions")             \
                                                                            \
  product(bool, TrustFinalNonStaticFields, false, EXPERIMENTAL,             \
          "trust final non-static declarations for constant folding")       \
                                                                            \
  product(bool, FoldStableValues, true, DIAGNOSTIC,                         \
          "Optimize loads from stable fields (marked w/ @Stable)")          \
                                                                            \
  product(int, UseBootstrapCallInfo, 1, DIAGNOSTIC,                         \
          "0: when resolving InDy or ConDy, force all BSM arguments to be " \
          "resolved before the bootstrap method is called; 1: when a BSM "  \
          "that may accept a BootstrapCallInfo is detected, use that API "  \
          "to pass BSM arguments, which allows the BSM to delay their "     \
          "resolution; 2+: stress test the BCI API by calling more BSMs "   \
          "via that API, instead of with the eagerly-resolved array.")      \
                                                                            \
  product(bool, PauseAtStartup,      false, DIAGNOSTIC,                     \
          "Causes the VM to pause at startup time and wait for the pause "  \
          "file to be removed (default: ./vm.paused.<pid>)")                \
                                                                            \
  product(ccstr, PauseAtStartupFile, NULL, DIAGNOSTIC,                      \
          "The file to create and for whose removal to await when pausing " \
          "at startup. (default: ./vm.paused.<pid>)")                       \
                                                                            \
  product(bool, PauseAtExit, false, DIAGNOSTIC,                             \
          "Pause and wait for keypress on exit if a debugger is attached")  \
                                                                            \
  product(bool, ExtendedDTraceProbes,    false,                             \
          "Enable performance-impacting dtrace probes")                     \
                                                                            \
  product(bool, DTraceMethodProbes, false,                                  \
          "Enable dtrace probes for method-entry and method-exit")          \
                                                                            \
  product(bool, DTraceAllocProbes, false,                                   \
          "Enable dtrace probes for object allocation")                     \
                                                                            \
  product(bool, DTraceMonitorProbes, false,                                 \
          "Enable dtrace probes for monitor events")                        \
                                                                            \
  product(bool, RelaxAccessControlCheck, false,                             \
          "Relax the access control checks in the verifier")                \
                                                                            \
  product(uintx, StringTableSize, defaultStringTableSize,                   \
          "Number of buckets in the interned String table "                 \
          "(will be rounded to nearest higher power of 2)")                 \
          range(minimumStringTableSize, 16777216ul /* 2^24 */)              \
                                                                            \
  product(uintx, SymbolTableSize, defaultSymbolTableSize, EXPERIMENTAL,     \
          "Number of buckets in the JVM internal Symbol table")             \
          range(minimumSymbolTableSize, 16777216ul /* 2^24 */)              \
                                                                            \
  product(bool, UseStringDeduplication, false,                              \
          "Use string deduplication")                                       \
                                                                            \
  product(uintx, StringDeduplicationAgeThreshold, 3,                        \
          "A string must reach this age (or be promoted to an old region) " \
          "to be considered for deduplication")                             \
          range(1, markWord::max_age)                                       \
                                                                            \
  product(bool, StringDeduplicationResizeALot, false, DIAGNOSTIC,           \
          "Force table resize every time the table is scanned")             \
                                                                            \
  product(bool, StringDeduplicationRehashALot, false, DIAGNOSTIC,           \
          "Force table rehash every time the table is scanned")             \
                                                                            \
  product(bool, WhiteBoxAPI, false, DIAGNOSTIC,                             \
          "Enable internal testing APIs")                                   \
                                                                            \
  product(ccstr, DumpLoadedClassList, NULL,                                 \
          "Dump the names all loaded classes, that could be stored into "   \
          "the CDS archive, in the specified file")                         \
                                                                            \
  product(ccstr, SharedClassListFile, NULL,                                 \
          "Override the default CDS class list")                            \
                                                                            \
  product(ccstr, SharedArchiveFile, NULL,                                   \
          "Override the default location of the CDS archive file")          \
                                                                            \
  product(ccstr, ArchiveClassesAtExit, NULL,                                \
          "The path and name of the dynamic archive file")                  \
                                                                            \
  product(ccstr, ExtraSharedClassListFile, NULL,                            \
          "Extra classlist for building the CDS archive file")              \
                                                                            \
  product(intx, ArchiveRelocationMode, 0, DIAGNOSTIC,                       \
           "(0) first map at preferred address, and if "                    \
           "unsuccessful, map at alternative address (default); "           \
           "(1) always map at alternative address; "                        \
           "(2) always map at preferred address, and if unsuccessful, "     \
           "do not map the archive")                                        \
           range(0, 2)                                                      \
                                                                            \
  product(size_t, ArrayAllocatorMallocLimit, (size_t)-1, EXPERIMENTAL,      \
          "Allocation less than this value will be allocated "              \
          "using malloc. Larger allocations will use mmap.")                \
                                                                            \
  product(bool, AlwaysAtomicAccesses, false, EXPERIMENTAL,                  \
          "Accesses to all variables should always be atomic")              \
                                                                            \
  product(bool, UseUnalignedAccesses, false, DIAGNOSTIC,                    \
          "Use unaligned memory accesses in Unsafe")                        \
                                                                            \
  product_pd(bool, PreserveFramePointer,                                    \
             "Use the FP register for holding the frame pointer "           \
             "and not as a general purpose register.")                      \
                                                                            \
  product(bool, CheckIntrinsics, true, DIAGNOSTIC,                          \
             "When a class C is loaded, check that "                        \
             "(1) all intrinsics defined by the VM for class C are present "\
             "in the loaded class file and are marked with the "            \
             "@IntrinsicCandidate annotation, that "                        \
             "(2) there is an intrinsic registered for all loaded methods " \
             "that are annotated with the @IntrinsicCandidate annotation, " \
             "and that "                                                    \
             "(3) no orphan methods exist for class C (i.e., methods for "  \
             "which the VM declares an intrinsic but that are not declared "\
             "in the loaded class C. "                                      \
             "Check (3) is available only in debug builds.")                \
                                                                            \
  product_pd(intx, InitArrayShortSize, DIAGNOSTIC,                          \
          "Threshold small size (in bytes) for clearing arrays. "           \
          "Anything this size or smaller may get converted to discrete "    \
          "scalar stores.")                                                 \
          range(0, max_intx)                                                \
          constraint(InitArrayShortSizeConstraintFunc, AfterErgo)           \
                                                                            \
  product(bool, CompilerDirectivesIgnoreCompileCommands, false, DIAGNOSTIC, \
             "Disable backwards compatibility for compile commands.")       \
                                                                            \
  product(bool, CompilerDirectivesPrint, false, DIAGNOSTIC,                 \
             "Print compiler directives on installation.")                  \
  product(int,  CompilerDirectivesLimit, 50, DIAGNOSTIC,                    \
             "Limit on number of compiler directives.")                     \
                                                                            \
  product(ccstr, AllocateHeapAt, NULL,                                      \
          "Path to the directoy where a temporary file will be created "    \
          "to use as the backing store for Java Heap.")                     \
                                                                            \
  product(bool, LoomGenCode, true,                                          \
          "Generate oopmap code")                                           \
                                                                            \
                                                                            \
  develop(bool, LoomVerifyAfterThaw, false,                                 \
          "Verify stack after thaw")                                        \
                                                                            \
  product(bool, UseContinuationLazyCopy, true,                              \
          "Use lazy-copy in continuations")                                 \
                                                                            \
  product(bool, UseContinuationStrong, true,                                \
          "The weak keepalive is considered strong on stack")               \
                                                                            \
  product(bool, UseContinuationChunks, true,                                \
         "Fast younggen freeze/thaw")                                       \
                                                                            \
  product(bool, UseContinuationFastPath, true,                              \
          "Use fast-path frame walking in continuations")                   \
                                                                            \
  product(bool, UseContinuationStreamingCopy, false,                        \
          "Use streaming memory when copying continuation stack chunks")    \
                                                                            \
  develop(bool, VerifyContinuations, true,                                  \
          "Verify continuation consistency")                                \
                                                                            \
  product(intx, ScopedCacheSize, 16,                                        \
          "Size of the cache for scoped values")                            \
           range(0, max_intx)                                               \
                                                                            \
  product(ccstr, AllocateOldGenAt, NULL, EXPERIMENTAL,                      \
          "Path to the directoy where a temporary file will be "            \
          "created to use as the backing store for old generation."         \
          "File of size Xmx is pre-allocated for performance reason, so"    \
          "we need that much space available")                              \
                                                                            \
  develop(int, VerifyMetaspaceInterval, DEBUG_ONLY(500) NOT_DEBUG(0),       \
               "Run periodic metaspace verifications (0 - none, "           \
               "1 - always, >1 every nth interval)")                        \
                                                                            \
  product(bool, ShowRegistersOnAssert, true, DIAGNOSTIC,                    \
          "On internal errors, include registers in error report.")         \
                                                                            \
  product(bool, UseSwitchProfiling, true, DIAGNOSTIC,                       \
          "leverage profiling for table/lookup switch")                     \
                                                                            \
  develop(bool, TraceMemoryWriteback, false,                                \
          "Trace memory writeback operations")                              \
                                                                            \
  JFR_ONLY(product(bool, FlightRecorder, false,                             \
          "(Deprecated) Enable Flight Recorder"))                           \
                                                                            \
  JFR_ONLY(product(ccstr, FlightRecorderOptions, NULL,                      \
          "Flight Recorder options"))                                       \
                                                                            \
  JFR_ONLY(product(ccstr, StartFlightRecording, NULL,                       \
          "Start flight recording with options"))                           \
                                                                            \
  product(bool, UseFastUnorderedTimeStamps, false, EXPERIMENTAL,            \
          "Use platform unstable time where supported for timestamps only") \
                                                                            \
  product(bool, UseEmptySlotsInSupers, true,                                \
                "Allow allocating fields in empty slots of super-classes")  \
                                                                            \
  product(bool, DeoptimizeNMethodBarriersALot, false, DIAGNOSTIC,           \
                "Make nmethod barriers deoptimise a lot.")

// end of RUNTIME_FLAGS

// Interface macros
#define DECLARE_PRODUCT_FLAG(type, name, value, ...)      extern "C" type name;
#define DECLARE_PD_PRODUCT_FLAG(type, name, ...)          extern "C" type name;
#ifdef PRODUCT
#define DECLARE_DEVELOPER_FLAG(type, name, value, ...)    const type name = value;
#define DECLARE_PD_DEVELOPER_FLAG(type, name, ...)        const type name = pd_##name;
#define DECLARE_NOTPRODUCT_FLAG(type, name, value, ...)   const type name = value;
#else
#define DECLARE_DEVELOPER_FLAG(type, name, value, ...)    extern "C" type name;
#define DECLARE_PD_DEVELOPER_FLAG(type, name, ...)        extern "C" type name;
#define DECLARE_NOTPRODUCT_FLAG(type, name, value, ...)   extern "C" type name;
#endif // PRODUCT

ALL_FLAGS(DECLARE_DEVELOPER_FLAG,
          DECLARE_PD_DEVELOPER_FLAG,
          DECLARE_PRODUCT_FLAG,
          DECLARE_PD_PRODUCT_FLAG,
          DECLARE_NOTPRODUCT_FLAG,
          IGNORE_RANGE,
          IGNORE_CONSTRAINT)

#endif // SHARE_RUNTIME_GLOBALS_HPP<|MERGE_RESOLUTION|>--- conflicted
+++ resolved
@@ -2210,10 +2210,6 @@
   product(bool, UseNewCode3, false, DIAGNOSTIC,                             \
           "Testing Only: Use the new version while testing")                \
                                                                             \
-<<<<<<< HEAD
-  product(intx, ContPerfTest, 1000, DIAGNOSTIC,                             \
-           "Testing Only: Use the new version while testing")               \
-=======
   notproduct(bool, UseDebuggerErgo, false,                                  \
           "Debugging Only: Adjust the VM to be more debugger-friendly. "    \
           "Turns on the other UseDebuggerErgo* flags")                      \
@@ -2224,7 +2220,9 @@
                                                                             \
   notproduct(bool, UseDebuggerErgo2, false,                                 \
           "Debugging Only: Limit the number of spawned JVM threads")        \
->>>>>>> a0ade220
+                                                                            \
+  product(intx, ContPerfTest, 1000, DIAGNOSTIC,                             \
+           "Testing Only: Use the new version while testing")               \
                                                                             \
   /* flags for performance data collection */                               \
                                                                             \
