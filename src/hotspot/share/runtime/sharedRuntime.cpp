--- conflicted
+++ resolved
@@ -99,13 +99,8 @@
   SHARED_STUBS_DO(SHARED_STUB_FIELD_DEFINE)
 #undef SHARED_STUB_FIELD_DEFINE
 
-<<<<<<< HEAD
-=======
-nmethod*            SharedRuntime::_cont_doYield_stub;
-
 #if 0
 // TODO tweak global stub name generation to match this
->>>>>>> 9697e5bf
 #define SHARED_STUB_NAME_DECLARE(name, type) "Shared Runtime " # name "_blob",
 const char *SharedRuntime::_stub_names[] = {
   SHARED_STUBS_DO(SHARED_STUB_NAME_DECLARE)
