/*
 * Copyright (c) 1997, 2025, Oracle and/or its affiliates. All rights reserved.
 * Copyright (c) 2021, Azul Systems, Inc. All rights reserved.
 * DO NOT ALTER OR REMOVE COPYRIGHT NOTICES OR THIS FILE HEADER.
 *
 * This code is free software; you can redistribute it and/or modify it
 * under the terms of the GNU General Public License version 2 only, as
 * published by the Free Software Foundation.
 *
 * This code is distributed in the hope that it will be useful, but WITHOUT
 * ANY WARRANTY; without even the implied warranty of MERCHANTABILITY or
 * FITNESS FOR A PARTICULAR PURPOSE.  See the GNU General Public License
 * version 2 for more details (a copy is included in the LICENSE file that
 * accompanied this code).
 *
 * You should have received a copy of the GNU General Public License version
 * 2 along with this work; if not, write to the Free Software Foundation,
 * Inc., 51 Franklin St, Fifth Floor, Boston, MA 02110-1301 USA.
 *
 * Please contact Oracle, 500 Oracle Parkway, Redwood Shores, CA 94065 USA
 * or visit www.oracle.com if you need additional information or have any
 * questions.
 *
 */

#include "cds/cdsConfig.hpp"
#include "classfile/javaClasses.hpp"
#include "classfile/javaThreadStatus.hpp"
#include "gc/shared/barrierSet.hpp"
#include "jfr/jfrEvents.hpp"
#include "jvm.h"
#include "jvmtifiles/jvmtiEnv.hpp"
#include "logging/log.hpp"
#include "memory/allocation.inline.hpp"
#include "memory/iterator.hpp"
#include "memory/resourceArea.hpp"
#include "nmt/memTracker.hpp"
#include "oops/oop.inline.hpp"
#include "runtime/atomicAccess.hpp"
#include "runtime/handles.inline.hpp"
#include "runtime/javaThread.inline.hpp"
#include "runtime/nonJavaThread.hpp"
#include "runtime/orderAccess.hpp"
#include "runtime/osThread.hpp"
#include "runtime/safepoint.hpp"
#include "runtime/safepointMechanism.inline.hpp"
#include "runtime/thread.inline.hpp"
#include "runtime/threadSMR.inline.hpp"
#include "services/diagnosticArgument.hpp"
#include "services/diagnosticFramework.hpp"
#include "utilities/macros.hpp"
#include "utilities/ostream.hpp"
#include "utilities/spinYield.hpp"
#include "utilities/vmError.hpp"
#if INCLUDE_JFR
#include "jfr/jfr.hpp"
#endif

THREAD_LOCAL Thread* Thread::_thr_current = nullptr;

// ======= Thread ========
// Base class for all threads: VMThread, WatcherThread, ConcurrentMarkSweepThread,
// JavaThread

Thread::Thread(MemTag mem_tag) {

  DEBUG_ONLY(_run_state = PRE_CALL_RUN;)

  // stack and get_thread
  set_stack_base(nullptr);
  set_stack_size(0);
  DEBUG_ONLY(clear_suspendible_thread();)
  DEBUG_ONLY(clear_indirectly_suspendible_thread();)
  DEBUG_ONLY(clear_indirectly_safepoint_thread();)

  // allocated data structures
  set_osthread(nullptr);
  set_resource_area(new (mem_tag) ResourceArea(mem_tag));
  DEBUG_ONLY(_current_resource_mark = nullptr;)
  set_handle_area(new (mem_tag) HandleArea(mem_tag));
  set_metadata_handles(new (mtClass) GrowableArray<Metadata*>(30, mtClass));
  set_last_handle_mark(nullptr);

  // Initial value of zero ==> never claimed.
  _threads_do_token = 0;
  _threads_hazard_ptr = nullptr;
  _threads_list_ptr = nullptr;
  _nested_threads_hazard_ptr_cnt = 0;
  _rcu_counter = 0;

  // the handle mark links itself to last_handle_mark
  new HandleMark(this);

  // plain initialization
  DEBUG_ONLY(_owned_locks = nullptr;)
  NOT_PRODUCT(_skip_gcalot = false;)
  _jvmti_env_iteration_count = 0;
  set_allocated_bytes(0);
  _current_pending_raw_monitor = nullptr;
  _vm_error_callbacks = nullptr;

  // thread-specific hashCode stream generator state - Marsaglia shift-xor form
  // If we are dumping, keep ihashes constant. Note that during dumping we only
  // ever run one java thread, and no other thread should generate ihashes either,
  // so using a constant seed should work fine.
  _hashStateX = CDSConfig::is_dumping_static_archive() ? 0x12345678 : os::random();
  _hashStateY = 842502087;
  _hashStateZ = 0x8767;    // (int)(3579807591LL & 0xffff) ;
  _hashStateW = 273326509;

  // Many of the following fields are effectively final - immutable
  // Note that nascent threads can't use the Native Monitor-Mutex
  // construct until the _MutexEvent is initialized ...
  // CONSIDER: instead of using a fixed set of purpose-dedicated ParkEvents
  // we might instead use a stack of ParkEvents that we could provision on-demand.
  // The stack would act as a cache to avoid calls to ParkEvent::Allocate()
  // and ::Release()
  _ParkEvent   = ParkEvent::Allocate(this);

#ifdef CHECK_UNHANDLED_OOPS
  if (CheckUnhandledOops) {
    _unhandled_oops = new UnhandledOops(this);
  }
#endif // CHECK_UNHANDLED_OOPS

  // Notify the barrier set that a thread is being created. The initial
  // thread is created before the barrier set is available.  The call to
  // BarrierSet::on_thread_create() for this thread is therefore deferred
  // to BarrierSet::set_barrier_set().
  BarrierSet* const barrier_set = BarrierSet::barrier_set();
  if (barrier_set != nullptr) {
    barrier_set->on_thread_create(this);
  } else {
    // Only the main thread should be created before the barrier set
    // and that happens just before Thread::current is set. No other thread
    // can attach as the VM is not created yet, so they can't execute this code.
    // If the main thread creates other threads before the barrier set that is an error.
    assert(Thread::current_or_null() == nullptr, "creating thread before barrier set");
  }

  MACOS_AARCH64_ONLY(DEBUG_ONLY(_wx_init = false));
}

#ifdef ASSERT
address Thread::stack_base() const {
  // Note: can't report Thread::name() here as that can require a ResourceMark which we
  // can't use because this gets called too early in the thread initialization.
  assert(_stack_base != nullptr, "Stack base not yet set for thread id:%d (0 if not set)",
         osthread() != nullptr ? osthread()->thread_id() : 0);
  return _stack_base;
}
#endif

void Thread::initialize_tlab() {
  if (UseTLAB) {
    tlab().initialize();
  }
}

void Thread::retire_tlab(ThreadLocalAllocStats* stats) {
  // Sampling and serviceability support
  if (tlab().end() != nullptr) {
    incr_allocated_bytes(tlab().used_bytes());
    heap_sampler().retire_tlab(tlab().top());
  }

  // Retire the TLAB
  tlab().retire(stats);
}

void Thread::fill_tlab(HeapWord* start, size_t pre_reserved, size_t new_size) {
  // Thread allocation sampling support
  heap_sampler().set_tlab_top_at_sample_start(start);

  // Fill the TLAB
  tlab().fill(start, start + pre_reserved, new_size);
}

void Thread::initialize_thread_current() {
  assert(_thr_current == nullptr, "Thread::current already initialized");
  _thr_current = this;
  assert(ThreadLocalStorage::thread() == nullptr, "ThreadLocalStorage::thread already initialized");
  ThreadLocalStorage::set_thread(this);
  assert(Thread::current() == ThreadLocalStorage::thread(), "TLS mismatch!");
}

void Thread::clear_thread_current() {
  assert(Thread::current() == ThreadLocalStorage::thread(), "TLS mismatch!");
  _thr_current = nullptr;
  ThreadLocalStorage::set_thread(nullptr);
}

void Thread::revive_thread_current() {
  _thr_current = this;
  ThreadLocalStorage::set_thread(this);
}

void Thread::record_stack_base_and_size() {
  // Note: at this point, Thread object is not yet initialized. Do not rely on
  // any members being initialized. Do not rely on Thread::current() being set.
  // If possible, refrain from doing anything which may crash or assert since
  // quite probably those crash dumps will be useless.
  address base;
  size_t size;
  os::current_stack_base_and_size(&base, &size);
  set_stack_base(base);
  set_stack_size(size);

  // Set stack limits after thread is initialized.
  if (is_Java_thread()) {
    JavaThread::cast(this)->stack_overflow_state()->initialize(stack_base(), stack_end());
  }
}

void Thread::register_thread_stack_with_NMT() {
  MemTracker::record_thread_stack(stack_end(), stack_size());
}

void Thread::unregister_thread_stack_with_NMT() {
  MemTracker::release_thread_stack(stack_end(), stack_size());
}

void Thread::call_run() {
  DEBUG_ONLY(_run_state = CALL_RUN;)

  // At this point, Thread object should be fully initialized and
  // Thread::current() should be set.

  assert(Thread::current_or_null() != nullptr, "current thread is unset");
  assert(Thread::current_or_null() == this, "current thread is wrong");

  // Perform common initialization actions

  MACOS_AARCH64_ONLY(this->init_wx());

  register_thread_stack_with_NMT();

  JFR_ONLY(Jfr::on_thread_start(this);)

  log_debug(os, thread)("Thread %zu stack dimensions: "
    PTR_FORMAT "-" PTR_FORMAT " (%zuk).",
    os::current_thread_id(), p2i(stack_end()),
    p2i(stack_base()), stack_size()/1024);

  // Perform <ChildClass> initialization actions
  DEBUG_ONLY(_run_state = PRE_RUN;)
  this->pre_run();

  // Invoke <ChildClass>::run()
  DEBUG_ONLY(_run_state = RUN;)
  this->run();
  // Returned from <ChildClass>::run(). Thread finished.

  // Perform common tear-down actions

  assert(Thread::current_or_null() != nullptr, "current thread is unset");
  assert(Thread::current_or_null() == this, "current thread is wrong");

  // Perform <ChildClass> tear-down actions
  DEBUG_ONLY(_run_state = POST_RUN;)
  this->post_run();

  // Note: at this point the thread object may already have deleted itself,
  // so from here on do not dereference *this*. Not all thread types currently
  // delete themselves when they terminate. But no thread should ever be deleted
  // asynchronously with respect to its termination - that is what _run_state can
  // be used to check.

  // Logically we should do this->unregister_thread_stack_with_NMT() here, but we
  // had to move that into post_run() because of the `this` deletion issue.

  assert(Thread::current_or_null() == nullptr, "current thread still present");
}

Thread::~Thread() {

  // Attached threads will remain in PRE_CALL_RUN, as will threads that don't actually
  // get started due to errors etc. Any active thread should at least reach post_run
  // before it is deleted (usually in post_run()).
  assert(_run_state == PRE_CALL_RUN ||
         _run_state == POST_RUN, "Active Thread deleted before post_run(): "
         "_run_state=%d", (int)_run_state);

  // Notify the barrier set that a thread is being destroyed. Note that a barrier
  // set might not be available if we encountered errors during bootstrapping.
  BarrierSet* const barrier_set = BarrierSet::barrier_set();
  if (barrier_set != nullptr) {
    barrier_set->on_thread_destroy(this);
  }

  // deallocate data structures
  delete resource_area();
  // since the handle marks are using the handle area, we have to deallocated the root
  // handle mark before deallocating the thread's handle area,
  assert(last_handle_mark() != nullptr, "check we have an element");
  delete last_handle_mark();
  assert(last_handle_mark() == nullptr, "check we have reached the end");

  ParkEvent::Release(_ParkEvent);
  // Set to null as a termination indicator for has_terminated().
  AtomicAccess::store(&_ParkEvent, (ParkEvent*)nullptr);

  delete handle_area();
  delete metadata_handles();

  // osthread() can be null, if creation of thread failed.
  if (osthread() != nullptr) os::free_thread(osthread());

  // Clear Thread::current if thread is deleting itself and it has not
  // already been done. This must be done before the memory is deallocated.
  // Needed to ensure JNI correctly detects non-attached threads.
  if (this == Thread::current_or_null()) {
    Thread::clear_thread_current();
  }

  CHECK_UNHANDLED_OOPS_ONLY(if (CheckUnhandledOops) delete unhandled_oops();)
}

#ifdef ASSERT
// A JavaThread is considered dangling if it not handshake-safe with respect to
// the current thread, it is not on a ThreadsList, or not at safepoint.
void Thread::check_for_dangling_thread_pointer(Thread *thread) {
  assert(!thread->is_Java_thread() ||
         JavaThread::cast(thread)->is_handshake_safe_for(Thread::current()) ||
         !JavaThread::cast(thread)->on_thread_list() ||
         SafepointSynchronize::is_at_safepoint() ||
         ThreadsSMRSupport::is_a_protected_JavaThread_with_lock(JavaThread::cast(thread)),
         "possibility of dangling Thread pointer");
}
#endif

// Is the target JavaThread protected by the calling Thread or by some other
// mechanism?
//
bool Thread::is_JavaThread_protected(const JavaThread* target) {
  Thread* current_thread = Thread::current();

  // Do the simplest check first:
  if (SafepointSynchronize::is_at_safepoint()) {
    // The target is protected since JavaThreads cannot exit
    // while we're at a safepoint.
    return true;
  }

  // If the target hasn't been started yet then it is trivially
  // "protected". We assume the caller is the thread that will do
  // the starting.
  if (target->osthread() == nullptr || target->osthread()->get_state() <= INITIALIZED) {
    return true;
  }

  // Now make the simple checks based on who the caller is:
  if (current_thread == target || Threads_lock->owner() == current_thread) {
    // Target JavaThread is self or calling thread owns the Threads_lock.
    // Second check is the same as Threads_lock->owner_is_self(),
    // but we already have the current thread so check directly.
    return true;
  }

  // Check the ThreadsLists associated with the calling thread (if any)
  // to see if one of them protects the target JavaThread:
  if (is_JavaThread_protected_by_TLH(target)) {
    return true;
  }

  // Use this debug code with -XX:+UseNewCode to diagnose locations that
  // are missing a ThreadsListHandle or other protection mechanism:
  // guarantee(!UseNewCode, "current_thread=" INTPTR_FORMAT " is not protecting target="
  //           INTPTR_FORMAT, p2i(current_thread), p2i(target));

  // Note: Since 'target' isn't protected by a TLH, the call to
  // target->is_handshake_safe_for() may crash, but we have debug bits so
  // we'll be able to figure out what protection mechanism is missing.
  assert(target->is_handshake_safe_for(current_thread), "JavaThread=" INTPTR_FORMAT
         " is not protected and not handshake safe.", p2i(target));

  // The target JavaThread is not protected so it is not safe to query:
  return false;
}

// Is the target JavaThread protected by a ThreadsListHandle (TLH) associated
// with the calling Thread?
//
bool Thread::is_JavaThread_protected_by_TLH(const JavaThread* target) {
  Thread* current_thread = Thread::current();

  // Check the ThreadsLists associated with the calling thread (if any)
  // to see if one of them protects the target JavaThread:
  for (SafeThreadsListPtr* stlp = current_thread->_threads_list_ptr;
       stlp != nullptr; stlp = stlp->previous()) {
    if (stlp->list()->includes(target)) {
      // The target JavaThread is protected by this ThreadsList:
      return true;
    }
  }

  // The target JavaThread is not protected by a TLH so it is not safe to query:
  return false;
}

void Thread::set_priority(Thread* thread, ThreadPriority priority) {
  DEBUG_ONLY(check_for_dangling_thread_pointer(thread);)
  // Can return an error!
  (void)os::set_priority(thread, priority);
}


void Thread::start(Thread* thread) {
  // Start is different from resume in that its safety is guaranteed by context or
  // being called from a Java method synchronized on the Thread object.
  if (thread->is_Java_thread()) {
    // Initialize the thread state to RUNNABLE before starting this thread.
    // Can not set it after the thread started because we do not know the
    // exact thread state at that time. It could be in MONITOR_WAIT or
    // in SLEEPING or some other state.
    java_lang_Thread::set_thread_status(JavaThread::cast(thread)->threadObj(),
                                        JavaThreadStatus::RUNNABLE);
  }
  os::start_thread(thread);
}

// GC Support
bool Thread::claim_par_threads_do(uintx claim_token) {
  uintx token = _threads_do_token;
  if (token != claim_token) {
    uintx res = AtomicAccess::cmpxchg(&_threads_do_token, token, claim_token);
    if (res == token) {
      return true;
    }
    guarantee(res == claim_token, "invariant");
  }
  return false;
}

void Thread::oops_do_no_frames(OopClosure* f, NMethodClosure* cf) {
  // Do oop for ThreadShadow
  f->do_oop((oop*)&_pending_exception);
  handle_area()->oops_do(f);
}

// If the caller is a NamedThread, then remember, in the current scope,
// the given JavaThread in its _processed_thread field.
class RememberProcessedThread: public StackObj {
  NamedThread* _cur_thr;
public:
  RememberProcessedThread(Thread* thread) {
    Thread* self = Thread::current();
    if (self->is_Named_thread()) {
      _cur_thr = (NamedThread *)self;
      assert(_cur_thr->processed_thread() == nullptr, "nesting not supported");
      _cur_thr->set_processed_thread(thread);
    } else {
      _cur_thr = nullptr;
    }
  }

  ~RememberProcessedThread() {
    if (_cur_thr) {
      assert(_cur_thr->processed_thread() != nullptr, "nesting not supported");
      _cur_thr->set_processed_thread(nullptr);
    }
  }
};

void Thread::oops_do(OopClosure* f, NMethodClosure* cf) {
  // Record JavaThread to GC thread
  RememberProcessedThread rpt(this);
  oops_do_no_frames(f, cf);
  oops_do_frames(f, cf);
}

void Thread::metadata_handles_do(void f(Metadata*)) {
  // Only walk the Handles in Thread.
  if (metadata_handles() != nullptr) {
    for (int i = 0; i< metadata_handles()->length(); i++) {
      f(metadata_handles()->at(i));
    }
  }
}

void Thread::print_on(outputStream* st, bool print_extended_info) const {
  // get_priority assumes osthread initialized
  if (osthread() != nullptr) {
    int os_prio;
    if (os::get_native_priority(this, &os_prio) == OS_OK) {
      st->print("os_prio=%d ", os_prio);
    }

    st->print("cpu=%.2fms ",
              (double)os::thread_cpu_time(const_cast<Thread*>(this), true) / 1000000.0
              );
    st->print("elapsed=%.2fs ",
              (double)_statistical_info.getElapsedTime() / 1000.0
              );
    if (is_Java_thread() && (PrintExtendedThreadInfo || print_extended_info)) {
      size_t allocated_bytes = (size_t) const_cast<Thread*>(this)->cooked_allocated_bytes();
      st->print("allocated=%zu%s ",
                byte_size_in_proper_unit(allocated_bytes),
                proper_unit_for_byte_size(allocated_bytes)
                );
      st->print("defined_classes=" INT64_FORMAT " ", _statistical_info.getDefineClassCount());
    }

    st->print("tid=" INTPTR_FORMAT " ", p2i(this));
    if (!is_Java_thread() || !JavaThread::cast(this)->is_vthread_mounted()) {
      osthread()->print_on(st);
    }
  }
  ThreadsSMRSupport::print_info_on(this, st);
  st->print(" ");
  DEBUG_ONLY(if (WizardMode) print_owned_locks_on(st);)
}

void Thread::print() const { print_on(tty); }

// Thread::print_on_error() is called by fatal error handler. Don't use
// any lock or allocate memory.
void Thread::print_on_error(outputStream* st, char* buf, int buflen) const {
  assert(!(is_Compiler_thread() || is_Java_thread()), "Can't call name() here if it allocates");

  st->print("%s \"%s\"", type_name(), name());

  OSThread* os_thr = osthread();
  if (os_thr != nullptr) {
    st->fill_to(67);
    if (os_thr->get_state() != ZOMBIE) {
      // Use raw field members for stack base/size as this could be
      // called before a thread has run enough to initialize them.
      st->print(" [id=%d, stack(" PTR_FORMAT "," PTR_FORMAT ") (" PROPERFMT ")]",
                osthread()->thread_id(), p2i(_stack_base - _stack_size), p2i(_stack_base),
                PROPERFMTARGS(_stack_size));
    } else {
      st->print(" terminated");
    }
  } else {
    st->print(" unknown state (no osThread)");
  }
  ThreadsSMRSupport::print_info_on(this, st);
}

void Thread::print_value_on(outputStream* st) const {
  if (is_Named_thread()) {
    st->print(" \"%s\" ", name());
  }
  st->print(INTPTR_FORMAT, p2i(this));   // print address
}

#ifdef ASSERT
void Thread::print_owned_locks_on(outputStream* st) const {
  Mutex* cur = _owned_locks;
  if (cur == nullptr) {
    st->print(" (no locks) ");
  } else {
    st->print_cr(" Locks owned:");
    while (cur) {
      cur->print_on(st);
      cur = cur->next();
    }
  }
}

Thread* Thread::_starting_thread = nullptr;

bool Thread::is_starting_thread(const Thread* t) {
  assert(_starting_thread != nullptr, "invariant");
  return t == _starting_thread;
}
#endif // ASSERT

bool Thread::set_as_starting_thread(JavaThread* jt) {
  assert(jt != nullptr, "invariant");
  assert(_starting_thread == nullptr, "already initialized: "
         "_starting_thread=" INTPTR_FORMAT, p2i(_starting_thread));
  // NOTE: this must be called from Threads::create_vm().
  DEBUG_ONLY(_starting_thread = jt;)
  return os::create_main_thread(jt);
<<<<<<< HEAD
}

// Ad-hoc mutual exclusion primitive: spin lock
//
// We employ a spin lock _only for low-contention, fixed-length
// short-duration critical sections where we're concerned
// about native mutex_t or HotSpot Mutex:: latency.

void Thread::SpinAcquire(volatile int * adr) {
  if (AtomicAccess::cmpxchg(adr, 0, 1) == 0) {
    return;   // normal fast-path return
  }

  // Slow-path : We've encountered contention -- Spin/Yield/Block strategy.
  int ctr = 0;
  int Yields = 0;
  for (;;) {
    while (*adr != 0) {
      ++ctr;
      if ((ctr & 0xFFF) == 0 || !os::is_MP()) {
        if (Yields > 5) {
          os::naked_short_sleep(1);
        } else {
          os::naked_yield();
          ++Yields;
        }
      } else {
        SpinPause();
      }
    }
    if (AtomicAccess::cmpxchg(adr, 0, 1) == 0) return;
  }
}

void Thread::SpinRelease(volatile int * adr) {
  assert(*adr != 0, "invariant");
  // Roach-motel semantics.
  // It's safe if subsequent LDs and STs float "up" into the critical section,
  // but prior LDs and STs within the critical section can't be allowed
  // to reorder or float past the ST that releases the lock.
  // Loads and stores in the critical section - which appear in program
  // order before the store that releases the lock - must also appear
  // before the store that releases the lock in memory visibility order.
  // So we need a #loadstore|#storestore "release" memory barrier before
  // the ST of 0 into the lock-word which releases the lock.
  AtomicAccess::release_store(adr, 0);
}


jboolean Thread::_revived_vm = false;

struct revival_data {
  uint64_t magic;
  uint64_t version;
  uint64_t status;

  const char *runtime_name;
  const char *runtime_version;
  const char *runtime_vendor_version;
  const char *jdk_debug_level;

  uint64_t initial_time_count; // e.g. clock_gettime MONOTONIC (since system boot), ns
  uint64_t initial_time_date;  // e.g. time_t since epoch, seconds
  double error_time; // os::elapsedTime() at first VM error

  void* vm_thread;
  void* tty;
  void* parse_and_execute;
  void* throwable_print;
  void* info1;
  void* info2;
  void* info3;
};

struct revival_data vm_revival_data;

// VM Process Revival for Serviceability
void* Thread::process_revival() {
  _revived_vm = true;
#ifdef LINUX
  os::Linux::revive_init();
#endif
#ifdef _WINDOWS
  os::win32::revive_init();
#endif
  // A Thread object is needed to call the dcmd parser.
  // Use a VMThread so commands invoking a VMOperation will run it themselves.
  VMThread *t = VMThread::vm_thread(); // Access the _vm_thread singleton
  if (t == nullptr) {
    return nullptr;
  }

  t->record_stack_base_and_size();
  t->set_osthread(new OSThread());

  // Reset current thread:
  ThreadLocalStorage::revive(t);
  t->revive_thread_current();

  Thread *c = Thread::current_or_null(); // Verify TLS
  if (c == nullptr) {
    return nullptr;
  }

  ostream_revive(); // Fix tty

  // Set flag that we are at a Safepoint:
  SafepointSynchronize::set_is_at_safepoint();

  // VM options:
  DisplayVMOutput = 1;
  LogVMOutput = 0;
  NativeMemoryTracking = 0;
  UnlockDiagnosticVMOptions = true;
  DebuggingContext::force(); // Disable asserts

  struct revival_data* rdata = &vm_revival_data;
  memset(&vm_revival_data, 0, sizeof(struct revival_data));
  rdata->magic = 0x100000001;
  rdata->version = 0x1;

  rdata->runtime_name = JDK_Version::runtime_name();
  rdata->runtime_version = JDK_Version::runtime_version();
  rdata->runtime_vendor_version = JDK_Version::runtime_vendor_version();
  rdata->jdk_debug_level = VM_Version::printable_jdk_debug_level();

  rdata->vm_thread = t;
  rdata->tty = tty;

  rdata->parse_and_execute = (void*) &DCmd::parse_and_execute;
  rdata->throwable_print = (void*) &java_lang_Throwable::print;

  rdata->initial_time_count = os::initial_time_count();
  rdata->initial_time_date = os::initial_time_date();
  rdata->error_time = VMError::error_time();

  return (void*) rdata;
}

void* process_revival() {
  return (void*) Thread::process_revival();
}
=======
}
>>>>>>> 45642acf
<|MERGE_RESOLUTION|>--- conflicted
+++ resolved
@@ -574,55 +574,7 @@
   // NOTE: this must be called from Threads::create_vm().
   DEBUG_ONLY(_starting_thread = jt;)
   return os::create_main_thread(jt);
-<<<<<<< HEAD
-}
-
-// Ad-hoc mutual exclusion primitive: spin lock
-//
-// We employ a spin lock _only for low-contention, fixed-length
-// short-duration critical sections where we're concerned
-// about native mutex_t or HotSpot Mutex:: latency.
-
-void Thread::SpinAcquire(volatile int * adr) {
-  if (AtomicAccess::cmpxchg(adr, 0, 1) == 0) {
-    return;   // normal fast-path return
-  }
-
-  // Slow-path : We've encountered contention -- Spin/Yield/Block strategy.
-  int ctr = 0;
-  int Yields = 0;
-  for (;;) {
-    while (*adr != 0) {
-      ++ctr;
-      if ((ctr & 0xFFF) == 0 || !os::is_MP()) {
-        if (Yields > 5) {
-          os::naked_short_sleep(1);
-        } else {
-          os::naked_yield();
-          ++Yields;
-        }
-      } else {
-        SpinPause();
-      }
-    }
-    if (AtomicAccess::cmpxchg(adr, 0, 1) == 0) return;
-  }
-}
-
-void Thread::SpinRelease(volatile int * adr) {
-  assert(*adr != 0, "invariant");
-  // Roach-motel semantics.
-  // It's safe if subsequent LDs and STs float "up" into the critical section,
-  // but prior LDs and STs within the critical section can't be allowed
-  // to reorder or float past the ST that releases the lock.
-  // Loads and stores in the critical section - which appear in program
-  // order before the store that releases the lock - must also appear
-  // before the store that releases the lock in memory visibility order.
-  // So we need a #loadstore|#storestore "release" memory barrier before
-  // the ST of 0 into the lock-word which releases the lock.
-  AtomicAccess::release_store(adr, 0);
-}
-
+}
 
 jboolean Thread::_revived_vm = false;
 
@@ -717,6 +669,3 @@
 void* process_revival() {
   return (void*) Thread::process_revival();
 }
-=======
-}
->>>>>>> 45642acf
