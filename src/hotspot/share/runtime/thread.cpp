/*
 * Copyright (c) 1997, 2019, Oracle and/or its affiliates. All rights reserved.
 * DO NOT ALTER OR REMOVE COPYRIGHT NOTICES OR THIS FILE HEADER.
 *
 * This code is free software; you can redistribute it and/or modify it
 * under the terms of the GNU General Public License version 2 only, as
 * published by the Free Software Foundation.
 *
 * This code is distributed in the hope that it will be useful, but WITHOUT
 * ANY WARRANTY; without even the implied warranty of MERCHANTABILITY or
 * FITNESS FOR A PARTICULAR PURPOSE.  See the GNU General Public License
 * version 2 for more details (a copy is included in the LICENSE file that
 * accompanied this code).
 *
 * You should have received a copy of the GNU General Public License version
 * 2 along with this work; if not, write to the Free Software Foundation,
 * Inc., 51 Franklin St, Fifth Floor, Boston, MA 02110-1301 USA.
 *
 * Please contact Oracle, 500 Oracle Parkway, Redwood Shores, CA 94065 USA
 * or visit www.oracle.com if you need additional information or have any
 * questions.
 *
 */

#include "precompiled.hpp"
#include "jvm.h"
#include "aot/aotLoader.hpp"
#include "classfile/classLoader.hpp"
#include "classfile/javaClasses.hpp"
#include "classfile/moduleEntry.hpp"
#include "classfile/systemDictionary.hpp"
#include "classfile/vmSymbols.hpp"
#include "code/codeCache.hpp"
#include "code/scopeDesc.hpp"
#include "compiler/compileBroker.hpp"
#include "compiler/compileTask.hpp"
#include "gc/shared/barrierSet.hpp"
#include "gc/shared/gcId.hpp"
#include "gc/shared/gcLocker.inline.hpp"
#include "gc/shared/workgroup.hpp"
#include "interpreter/interpreter.hpp"
#include "interpreter/linkResolver.hpp"
#include "interpreter/oopMapCache.hpp"
#include "jfr/jfrEvents.hpp"
#include "jvmtifiles/jvmtiEnv.hpp"
#include "logging/log.hpp"
#include "logging/logConfiguration.hpp"
#include "logging/logStream.hpp"
#include "memory/allocation.inline.hpp"
#include "memory/metaspaceShared.hpp"
#include "memory/oopFactory.hpp"
#include "memory/resourceArea.hpp"
#include "memory/universe.hpp"
#include "oops/access.inline.hpp"
#include "oops/instanceKlass.hpp"
#include "oops/objArrayOop.hpp"
#include "oops/oop.inline.hpp"
#include "oops/symbol.hpp"
#include "oops/typeArrayOop.inline.hpp"
#include "oops/verifyOopClosure.hpp"
#include "prims/jvm_misc.hpp"
#include "prims/jvmtiExport.hpp"
#include "prims/jvmtiThreadState.hpp"
#include "runtime/arguments.hpp"
#include "runtime/atomic.hpp"
#include "runtime/biasedLocking.hpp"
#include "runtime/fieldDescriptor.inline.hpp"
#include "runtime/flags/jvmFlagConstraintList.hpp"
#include "runtime/flags/jvmFlagRangeList.hpp"
#include "runtime/flags/jvmFlagWriteableList.hpp"
#include "runtime/deoptimization.hpp"
#include "runtime/frame.inline.hpp"
#include "runtime/handles.inline.hpp"
#include "runtime/handshake.hpp"
#include "runtime/init.hpp"
#include "runtime/interfaceSupport.inline.hpp"
#include "runtime/java.hpp"
#include "runtime/javaCalls.hpp"
#include "runtime/jniHandles.inline.hpp"
#include "runtime/jniPeriodicChecker.hpp"
#include "runtime/memprofiler.hpp"
#include "runtime/mutexLocker.hpp"
#include "runtime/objectMonitor.hpp"
#include "runtime/orderAccess.hpp"
#include "runtime/osThread.hpp"
#include "runtime/prefetch.inline.hpp"
#include "runtime/safepoint.hpp"
#include "runtime/safepointMechanism.inline.hpp"
#include "runtime/safepointVerifiers.hpp"
#include "runtime/sharedRuntime.hpp"
#include "runtime/statSampler.hpp"
#include "runtime/stubRoutines.hpp"
#include "runtime/sweeper.hpp"
#include "runtime/task.hpp"
#include "runtime/thread.inline.hpp"
#include "runtime/threadCritical.hpp"
#include "runtime/threadSMR.inline.hpp"
#include "runtime/threadStatisticalInfo.hpp"
#include "runtime/timer.hpp"
#include "runtime/timerTrace.hpp"
#include "runtime/vframe.inline.hpp"
#include "runtime/vframeArray.hpp"
#include "runtime/vframe_hp.hpp"
#include "runtime/vmThread.hpp"
#include "runtime/vmOperations.hpp"
#include "runtime/vm_version.hpp"
#include "services/attachListener.hpp"
#include "services/management.hpp"
#include "services/memTracker.hpp"
#include "services/threadService.hpp"
#include "utilities/align.hpp"
#include "utilities/copy.hpp"
#include "utilities/defaultStream.hpp"
#include "utilities/dtrace.hpp"
#include "utilities/events.hpp"
#include "utilities/macros.hpp"
#include "utilities/preserveException.hpp"
#include "utilities/singleWriterSynchronizer.hpp"
#include "utilities/vmError.hpp"
#if INCLUDE_JVMCI
#include "jvmci/jvmci.hpp"
#include "jvmci/jvmciEnv.hpp"
#endif
#ifdef COMPILER1
#include "c1/c1_Compiler.hpp"
#endif
#ifdef COMPILER2
#include "opto/c2compiler.hpp"
#include "opto/idealGraphPrinter.hpp"
#endif
#if INCLUDE_RTM_OPT
#include "runtime/rtmLocking.hpp"
#endif
#if INCLUDE_JFR
#include "jfr/jfr.hpp"
#endif

// Initialization after module runtime initialization
void universe_post_module_init();  // must happen after call_initPhase2

#ifdef DTRACE_ENABLED

// Only bother with this argument setup if dtrace is available

  #define HOTSPOT_THREAD_PROBE_start HOTSPOT_THREAD_START
  #define HOTSPOT_THREAD_PROBE_stop HOTSPOT_THREAD_STOP

  #define DTRACE_THREAD_PROBE(probe, javathread)                           \
    {                                                                      \
      ResourceMark rm(this);                                               \
      int len = 0;                                                         \
      const char* name = (javathread)->get_thread_name();                  \
      len = strlen(name);                                                  \
      HOTSPOT_THREAD_PROBE_##probe(/* probe = start, stop */               \
        (char *) name, len,                                                \
        java_lang_Thread::thread_id((javathread)->threadObj()),            \
        (uintptr_t) (javathread)->osthread()->thread_id(),                 \
        java_lang_Thread::is_daemon((javathread)->threadObj()));           \
    }

#else //  ndef DTRACE_ENABLED

  #define DTRACE_THREAD_PROBE(probe, javathread)

#endif // ndef DTRACE_ENABLED

#ifndef USE_LIBRARY_BASED_TLS_ONLY
// Current thread is maintained as a thread-local variable
THREAD_LOCAL_DECL Thread* Thread::_thr_current = NULL;
#endif

// ======= Thread ========
// Support for forcing alignment of thread objects for biased locking
void* Thread::allocate(size_t size, bool throw_excpt, MEMFLAGS flags) {
  if (UseBiasedLocking) {
    const int alignment = markWord::biased_lock_alignment;
    size_t aligned_size = size + (alignment - sizeof(intptr_t));
    void* real_malloc_addr = throw_excpt? AllocateHeap(aligned_size, flags, CURRENT_PC)
                                          : AllocateHeap(aligned_size, flags, CURRENT_PC,
                                                         AllocFailStrategy::RETURN_NULL);
    void* aligned_addr     = align_up(real_malloc_addr, alignment);
    assert(((uintptr_t) aligned_addr + (uintptr_t) size) <=
           ((uintptr_t) real_malloc_addr + (uintptr_t) aligned_size),
           "JavaThread alignment code overflowed allocated storage");
    if (aligned_addr != real_malloc_addr) {
      log_info(biasedlocking)("Aligned thread " INTPTR_FORMAT " to " INTPTR_FORMAT,
                              p2i(real_malloc_addr),
                              p2i(aligned_addr));
    }
    ((Thread*) aligned_addr)->_real_malloc_address = real_malloc_addr;
    return aligned_addr;
  } else {
    return throw_excpt? AllocateHeap(size, flags, CURRENT_PC)
                       : AllocateHeap(size, flags, CURRENT_PC, AllocFailStrategy::RETURN_NULL);
  }
}

void Thread::operator delete(void* p) {
  if (UseBiasedLocking) {
    FreeHeap(((Thread*) p)->_real_malloc_address);
  } else {
    FreeHeap(p);
  }
}

void JavaThread::smr_delete() {
  if (_on_thread_list) {
    ThreadsSMRSupport::smr_delete(this);
  } else {
    delete this;
  }
}

// Base class for all threads: VMThread, WatcherThread, ConcurrentMarkSweepThread,
// JavaThread

DEBUG_ONLY(Thread* Thread::_starting_thread = NULL;)

Thread::Thread() {

  DEBUG_ONLY(_run_state = PRE_CALL_RUN;)

  // stack and get_thread
  set_stack_base(NULL);
  set_stack_size(0);
  set_lgrp_id(-1);
  DEBUG_ONLY(clear_suspendible_thread();)

  // allocated data structures
  set_osthread(NULL);
  set_resource_area(new (mtThread)ResourceArea());
  DEBUG_ONLY(_current_resource_mark = NULL;)
  set_handle_area(new (mtThread) HandleArea(NULL));
  set_metadata_handles(new (ResourceObj::C_HEAP, mtClass) GrowableArray<Metadata*>(30, true));
  set_active_handles(NULL);
  set_free_handle_block(NULL);
  set_last_handle_mark(NULL);
  DEBUG_ONLY(_missed_ic_stub_refill_verifier = NULL);

  // Initial value of zero ==> never claimed.
  _threads_do_token = 0;
  _threads_hazard_ptr = NULL;
  _threads_list_ptr = NULL;
  _nested_threads_hazard_ptr_cnt = 0;
  _rcu_counter = 0;

  // the handle mark links itself to last_handle_mark
  new HandleMark(this);

  // plain initialization
  debug_only(_owned_locks = NULL;)
  NOT_PRODUCT(_no_safepoint_count = 0;)
  NOT_PRODUCT(_skip_gcalot = false;)
  _jvmti_env_iteration_count = 0;
  set_allocated_bytes(0);
  _vm_operation_started_count = 0;
  _vm_operation_completed_count = 0;
  _current_pending_monitor = NULL;
  _current_pending_monitor_is_from_java = true;
  _current_waiting_monitor = NULL;
  _num_nested_signal = 0;
  omFreeList = NULL;
  omFreeCount = 0;
  omFreeProvision = 32;
  omInUseList = NULL;
  omInUseCount = 0;

#ifdef ASSERT
  _visited_for_critical_count = false;
#endif

  _SR_lock = new Monitor(Mutex::suspend_resume, "SR_lock", true,
                         Monitor::_safepoint_check_sometimes);
  _suspend_flags = 0;

  // thread-specific hashCode stream generator state - Marsaglia shift-xor form
  _hashStateX = os::random();
  _hashStateY = 842502087;
  _hashStateZ = 0x8767;    // (int)(3579807591LL & 0xffff) ;
  _hashStateW = 273326509;

  _OnTrap   = 0;
  _Stalled  = 0;
  _TypeTag  = 0x2BAD;

  // Many of the following fields are effectively final - immutable
  // Note that nascent threads can't use the Native Monitor-Mutex
  // construct until the _MutexEvent is initialized ...
  // CONSIDER: instead of using a fixed set of purpose-dedicated ParkEvents
  // we might instead use a stack of ParkEvents that we could provision on-demand.
  // The stack would act as a cache to avoid calls to ParkEvent::Allocate()
  // and ::Release()
  _ParkEvent   = ParkEvent::Allocate(this);
  _SleepEvent  = ParkEvent::Allocate(this);
  _MuxEvent    = ParkEvent::Allocate(this);

#ifdef CHECK_UNHANDLED_OOPS
  if (CheckUnhandledOops) {
    _unhandled_oops = new UnhandledOops(this);
  }
#endif // CHECK_UNHANDLED_OOPS
#ifdef ASSERT
  if (UseBiasedLocking) {
    assert((((uintptr_t) this) & (markWord::biased_lock_alignment - 1)) == 0, "forced alignment of thread object failed");
    assert(this == _real_malloc_address ||
           this == align_up(_real_malloc_address, (int)markWord::biased_lock_alignment),
           "bug in forced alignment of thread objects");
  }
#endif // ASSERT

  // Notify the barrier set that a thread is being created. The initial
  // thread is created before the barrier set is available.  The call to
  // BarrierSet::on_thread_create() for this thread is therefore deferred
  // to BarrierSet::set_barrier_set().
  BarrierSet* const barrier_set = BarrierSet::barrier_set();
  if (barrier_set != NULL) {
    barrier_set->on_thread_create(this);
  } else {
    // Only the main thread should be created before the barrier set
    // and that happens just before Thread::current is set. No other thread
    // can attach as the VM is not created yet, so they can't execute this code.
    // If the main thread creates other threads before the barrier set that is an error.
    assert(Thread::current_or_null() == NULL, "creating thread before barrier set");
  }
}

void Thread::initialize_thread_current() {
#ifndef USE_LIBRARY_BASED_TLS_ONLY
  assert(_thr_current == NULL, "Thread::current already initialized");
  _thr_current = this;
#endif
  assert(ThreadLocalStorage::thread() == NULL, "ThreadLocalStorage::thread already initialized");
  ThreadLocalStorage::set_thread(this);
  assert(Thread::current() == ThreadLocalStorage::thread(), "TLS mismatch!");
}

void Thread::clear_thread_current() {
  assert(Thread::current() == ThreadLocalStorage::thread(), "TLS mismatch!");
#ifndef USE_LIBRARY_BASED_TLS_ONLY
  _thr_current = NULL;
#endif
  ThreadLocalStorage::set_thread(NULL);
}

void Thread::record_stack_base_and_size() {
  // Note: at this point, Thread object is not yet initialized. Do not rely on
  // any members being initialized. Do not rely on Thread::current() being set.
  // If possible, refrain from doing anything which may crash or assert since
  // quite probably those crash dumps will be useless.
  set_stack_base(os::current_stack_base());
  set_stack_size(os::current_stack_size());

#ifdef SOLARIS
  if (os::is_primordial_thread()) {
    os::Solaris::correct_stack_boundaries_for_primordial_thread(this);
  }
#endif

  // Set stack limits after thread is initialized.
  if (is_Java_thread()) {
    ((JavaThread*) this)->set_stack_overflow_limit();
    ((JavaThread*) this)->set_reserved_stack_activation(stack_base());
  }
}

#if INCLUDE_NMT
void Thread::register_thread_stack_with_NMT() {
  MemTracker::record_thread_stack(stack_end(), stack_size());
}
#endif // INCLUDE_NMT

void Thread::call_run() {
  DEBUG_ONLY(_run_state = CALL_RUN;)

  // At this point, Thread object should be fully initialized and
  // Thread::current() should be set.

  assert(Thread::current_or_null() != NULL, "current thread is unset");
  assert(Thread::current_or_null() == this, "current thread is wrong");

  // Perform common initialization actions

  register_thread_stack_with_NMT();

  JFR_ONLY(Jfr::on_thread_start(this);)

  log_debug(os, thread)("Thread " UINTX_FORMAT " stack dimensions: "
    PTR_FORMAT "-" PTR_FORMAT " (" SIZE_FORMAT "k).",
    os::current_thread_id(), p2i(stack_base() - stack_size()),
    p2i(stack_base()), stack_size()/1024);

  // Perform <ChildClass> initialization actions
  DEBUG_ONLY(_run_state = PRE_RUN;)
  this->pre_run();

  // Invoke <ChildClass>::run()
  DEBUG_ONLY(_run_state = RUN;)
  this->run();
  // Returned from <ChildClass>::run(). Thread finished.

  // Perform common tear-down actions

  assert(Thread::current_or_null() != NULL, "current thread is unset");
  assert(Thread::current_or_null() == this, "current thread is wrong");

  // Perform <ChildClass> tear-down actions
  DEBUG_ONLY(_run_state = POST_RUN;)
  this->post_run();

  // Note: at this point the thread object may already have deleted itself,
  // so from here on do not dereference *this*. Not all thread types currently
  // delete themselves when they terminate. But no thread should ever be deleted
  // asynchronously with respect to its termination - that is what _run_state can
  // be used to check.

  assert(Thread::current_or_null() == NULL, "current thread still present");
}

Thread::~Thread() {

  // Attached threads will remain in PRE_CALL_RUN, as will threads that don't actually
  // get started due to errors etc. Any active thread should at least reach post_run
  // before it is deleted (usually in post_run()).
  assert(_run_state == PRE_CALL_RUN ||
         _run_state == POST_RUN, "Active Thread deleted before post_run(): "
         "_run_state=%d", (int)_run_state);

  // Notify the barrier set that a thread is being destroyed. Note that a barrier
  // set might not be available if we encountered errors during bootstrapping.
  BarrierSet* const barrier_set = BarrierSet::barrier_set();
  if (barrier_set != NULL) {
    barrier_set->on_thread_destroy(this);
  }

  // stack_base can be NULL if the thread is never started or exited before
  // record_stack_base_and_size called. Although, we would like to ensure
  // that all started threads do call record_stack_base_and_size(), there is
  // not proper way to enforce that.
#if INCLUDE_NMT
  if (_stack_base != NULL) {
    MemTracker::release_thread_stack(stack_end(), stack_size());
#ifdef ASSERT
    set_stack_base(NULL);
#endif
  }
#endif // INCLUDE_NMT

  // deallocate data structures
  delete resource_area();
  // since the handle marks are using the handle area, we have to deallocated the root
  // handle mark before deallocating the thread's handle area,
  assert(last_handle_mark() != NULL, "check we have an element");
  delete last_handle_mark();
  assert(last_handle_mark() == NULL, "check we have reached the end");

  // It's possible we can encounter a null _ParkEvent, etc., in stillborn threads.
  // We NULL out the fields for good hygiene.
  ParkEvent::Release(_ParkEvent); _ParkEvent   = NULL;
  ParkEvent::Release(_SleepEvent); _SleepEvent  = NULL;
  ParkEvent::Release(_MuxEvent); _MuxEvent    = NULL;

  delete handle_area();
  delete metadata_handles();

  // SR_handler uses this as a termination indicator -
  // needs to happen before os::free_thread()
  delete _SR_lock;
  _SR_lock = NULL;

  // osthread() can be NULL, if creation of thread failed.
  if (osthread() != NULL) os::free_thread(osthread());

  // Clear Thread::current if thread is deleting itself and it has not
  // already been done. This must be done before the memory is deallocated.
  // Needed to ensure JNI correctly detects non-attached threads.
  if (this == Thread::current_or_null()) {
    Thread::clear_thread_current();
  }

  CHECK_UNHANDLED_OOPS_ONLY(if (CheckUnhandledOops) delete unhandled_oops();)
}

#ifdef ASSERT
// A JavaThread is considered "dangling" if it is not the current
// thread, has been added the Threads list, the system is not at a
// safepoint and the Thread is not "protected".
//
void Thread::check_for_dangling_thread_pointer(Thread *thread) {
  assert(!thread->is_Java_thread() || Thread::current() == thread ||
         !((JavaThread *) thread)->on_thread_list() ||
         SafepointSynchronize::is_at_safepoint() ||
         ThreadsSMRSupport::is_a_protected_JavaThread_with_lock((JavaThread *) thread),
         "possibility of dangling Thread pointer");
}
#endif

ThreadPriority Thread::get_priority(const Thread* const thread) {
  ThreadPriority priority;
  // Can return an error!
  (void)os::get_priority(thread, priority);
  assert(MinPriority <= priority && priority <= MaxPriority, "non-Java priority found");
  return priority;
}

void Thread::set_priority(Thread* thread, ThreadPriority priority) {
  debug_only(check_for_dangling_thread_pointer(thread);)
  // Can return an error!
  (void)os::set_priority(thread, priority);
}


void Thread::start(Thread* thread) {
  // Start is different from resume in that its safety is guaranteed by context or
  // being called from a Java method synchronized on the Thread object.
  if (!DisableStartThread) {
    if (thread->is_Java_thread()) {
      // Initialize the thread state to RUNNABLE before starting this thread.
      // Can not set it after the thread started because we do not know the
      // exact thread state at that time. It could be in MONITOR_WAIT or
      // in SLEEPING or some other state.
      java_lang_Thread::set_thread_status(((JavaThread*)thread)->threadObj(),
                                          java_lang_Thread::RUNNABLE);
    }
    os::start_thread(thread);
  }
}

// Enqueue a VM_Operation to do the job for us - sometime later
void Thread::send_async_exception(oop java_thread, oop java_throwable) {
  VM_ThreadStop* vm_stop = new VM_ThreadStop(java_thread, java_throwable);
  VMThread::execute(vm_stop);
}


// Check if an external suspend request has completed (or has been
// cancelled). Returns true if the thread is externally suspended and
// false otherwise.
//
// The bits parameter returns information about the code path through
// the routine. Useful for debugging:
//
// set in is_ext_suspend_completed():
// 0x00000001 - routine was entered
// 0x00000010 - routine return false at end
// 0x00000100 - thread exited (return false)
// 0x00000200 - suspend request cancelled (return false)
// 0x00000400 - thread suspended (return true)
// 0x00001000 - thread is in a suspend equivalent state (return true)
// 0x00002000 - thread is native and walkable (return true)
// 0x00004000 - thread is native_trans and walkable (needed retry)
//
// set in wait_for_ext_suspend_completion():
// 0x00010000 - routine was entered
// 0x00020000 - suspend request cancelled before loop (return false)
// 0x00040000 - thread suspended before loop (return true)
// 0x00080000 - suspend request cancelled in loop (return false)
// 0x00100000 - thread suspended in loop (return true)
// 0x00200000 - suspend not completed during retry loop (return false)

// Helper class for tracing suspend wait debug bits.
//
// 0x00000100 indicates that the target thread exited before it could
// self-suspend which is not a wait failure. 0x00000200, 0x00020000 and
// 0x00080000 each indicate a cancelled suspend request so they don't
// count as wait failures either.
#define DEBUG_FALSE_BITS (0x00000010 | 0x00200000)

class TraceSuspendDebugBits : public StackObj {
 private:
  JavaThread * jt;
  bool         is_wait;
  bool         called_by_wait;  // meaningful when !is_wait
  uint32_t *   bits;

 public:
  TraceSuspendDebugBits(JavaThread *_jt, bool _is_wait, bool _called_by_wait,
                        uint32_t *_bits) {
    jt             = _jt;
    is_wait        = _is_wait;
    called_by_wait = _called_by_wait;
    bits           = _bits;
  }

  ~TraceSuspendDebugBits() {
    if (!is_wait) {
#if 1
      // By default, don't trace bits for is_ext_suspend_completed() calls.
      // That trace is very chatty.
      return;
#else
      if (!called_by_wait) {
        // If tracing for is_ext_suspend_completed() is enabled, then only
        // trace calls to it from wait_for_ext_suspend_completion()
        return;
      }
#endif
    }

    if (AssertOnSuspendWaitFailure || TraceSuspendWaitFailures) {
      if (bits != NULL && (*bits & DEBUG_FALSE_BITS) != 0) {
        MutexLocker ml(Threads_lock);  // needed for get_thread_name()
        ResourceMark rm;

        tty->print_cr(
                      "Failed wait_for_ext_suspend_completion(thread=%s, debug_bits=%x)",
                      jt->get_thread_name(), *bits);

        guarantee(!AssertOnSuspendWaitFailure, "external suspend wait failed");
      }
    }
  }
};
#undef DEBUG_FALSE_BITS


bool JavaThread::is_ext_suspend_completed(bool called_by_wait, int delay,
                                          uint32_t *bits) {
  TraceSuspendDebugBits tsdb(this, false /* !is_wait */, called_by_wait, bits);

  bool did_trans_retry = false;  // only do thread_in_native_trans retry once
  bool do_trans_retry;           // flag to force the retry

  *bits |= 0x00000001;

  do {
    do_trans_retry = false;

    if (is_exiting()) {
      // Thread is in the process of exiting. This is always checked
      // first to reduce the risk of dereferencing a freed JavaThread.
      *bits |= 0x00000100;
      return false;
    }

    if (!is_external_suspend()) {
      // Suspend request is cancelled. This is always checked before
      // is_ext_suspended() to reduce the risk of a rogue resume
      // confusing the thread that made the suspend request.
      *bits |= 0x00000200;
      return false;
    }

    if (is_ext_suspended()) {
      // thread is suspended
      *bits |= 0x00000400;
      return true;
    }

    // Now that we no longer do hard suspends of threads running
    // native code, the target thread can be changing thread state
    // while we are in this routine:
    //
    //   _thread_in_native -> _thread_in_native_trans -> _thread_blocked
    //
    // We save a copy of the thread state as observed at this moment
    // and make our decision about suspend completeness based on the
    // copy. This closes the race where the thread state is seen as
    // _thread_in_native_trans in the if-thread_blocked check, but is
    // seen as _thread_blocked in if-thread_in_native_trans check.
    JavaThreadState save_state = thread_state();

    if (save_state == _thread_blocked && is_suspend_equivalent()) {
      // If the thread's state is _thread_blocked and this blocking
      // condition is known to be equivalent to a suspend, then we can
      // consider the thread to be externally suspended. This means that
      // the code that sets _thread_blocked has been modified to do
      // self-suspension if the blocking condition releases. We also
      // used to check for CONDVAR_WAIT here, but that is now covered by
      // the _thread_blocked with self-suspension check.
      //
      // Return true since we wouldn't be here unless there was still an
      // external suspend request.
      *bits |= 0x00001000;
      return true;
    } else if (save_state == _thread_in_native && frame_anchor()->walkable()) {
      // Threads running native code will self-suspend on native==>VM/Java
      // transitions. If its stack is walkable (should always be the case
      // unless this function is called before the actual java_suspend()
      // call), then the wait is done.
      *bits |= 0x00002000;
      return true;
    } else if (!called_by_wait && !did_trans_retry &&
               save_state == _thread_in_native_trans &&
               frame_anchor()->walkable()) {
      // The thread is transitioning from thread_in_native to another
      // thread state. check_safepoint_and_suspend_for_native_trans()
      // will force the thread to self-suspend. If it hasn't gotten
      // there yet we may have caught the thread in-between the native
      // code check above and the self-suspend. Lucky us. If we were
      // called by wait_for_ext_suspend_completion(), then it
      // will be doing the retries so we don't have to.
      //
      // Since we use the saved thread state in the if-statement above,
      // there is a chance that the thread has already transitioned to
      // _thread_blocked by the time we get here. In that case, we will
      // make a single unnecessary pass through the logic below. This
      // doesn't hurt anything since we still do the trans retry.

      *bits |= 0x00004000;

      // Once the thread leaves thread_in_native_trans for another
      // thread state, we break out of this retry loop. We shouldn't
      // need this flag to prevent us from getting back here, but
      // sometimes paranoia is good.
      did_trans_retry = true;

      // We wait for the thread to transition to a more usable state.
      for (int i = 1; i <= SuspendRetryCount; i++) {
        // We used to do an "os::yield_all(i)" call here with the intention
        // that yielding would increase on each retry. However, the parameter
        // is ignored on Linux which means the yield didn't scale up. Waiting
        // on the SR_lock below provides a much more predictable scale up for
        // the delay. It also provides a simple/direct point to check for any
        // safepoint requests from the VMThread

        // temporarily drops SR_lock while doing wait with safepoint check
        // (if we're a JavaThread - the WatcherThread can also call this)
        // and increase delay with each retry
        if (Thread::current()->is_Java_thread()) {
          SR_lock()->wait(i * delay);
        } else {
          SR_lock()->wait_without_safepoint_check(i * delay);
        }

        // check the actual thread state instead of what we saved above
        if (thread_state() != _thread_in_native_trans) {
          // the thread has transitioned to another thread state so
          // try all the checks (except this one) one more time.
          do_trans_retry = true;
          break;
        }
      } // end retry loop


    }
  } while (do_trans_retry);

  *bits |= 0x00000010;
  return false;
}

// Wait for an external suspend request to complete (or be cancelled).
// Returns true if the thread is externally suspended and false otherwise.
//
bool JavaThread::wait_for_ext_suspend_completion(int retries, int delay,
                                                 uint32_t *bits) {
  TraceSuspendDebugBits tsdb(this, true /* is_wait */,
                             false /* !called_by_wait */, bits);

  // local flag copies to minimize SR_lock hold time
  bool is_suspended;
  bool pending;
  uint32_t reset_bits;

  // set a marker so is_ext_suspend_completed() knows we are the caller
  *bits |= 0x00010000;

  // We use reset_bits to reinitialize the bits value at the top of
  // each retry loop. This allows the caller to make use of any
  // unused bits for their own marking purposes.
  reset_bits = *bits;

  {
    MutexLocker ml(SR_lock(), Mutex::_no_safepoint_check_flag);
    is_suspended = is_ext_suspend_completed(true /* called_by_wait */,
                                            delay, bits);
    pending = is_external_suspend();
  }
  // must release SR_lock to allow suspension to complete

  if (!pending) {
    // A cancelled suspend request is the only false return from
    // is_ext_suspend_completed() that keeps us from entering the
    // retry loop.
    *bits |= 0x00020000;
    return false;
  }

  if (is_suspended) {
    *bits |= 0x00040000;
    return true;
  }

  for (int i = 1; i <= retries; i++) {
    *bits = reset_bits;  // reinit to only track last retry

    // We used to do an "os::yield_all(i)" call here with the intention
    // that yielding would increase on each retry. However, the parameter
    // is ignored on Linux which means the yield didn't scale up. Waiting
    // on the SR_lock below provides a much more predictable scale up for
    // the delay. It also provides a simple/direct point to check for any
    // safepoint requests from the VMThread

    {
      Thread* t = Thread::current();
      MonitorLocker ml(SR_lock(),
                       t->is_Java_thread() ? Mutex::_safepoint_check_flag : Mutex::_no_safepoint_check_flag);
      // wait with safepoint check (if we're a JavaThread - the WatcherThread
      // can also call this)  and increase delay with each retry
      ml.wait(i * delay);

      is_suspended = is_ext_suspend_completed(true /* called_by_wait */,
                                              delay, bits);

      // It is possible for the external suspend request to be cancelled
      // (by a resume) before the actual suspend operation is completed.
      // Refresh our local copy to see if we still need to wait.
      pending = is_external_suspend();
    }

    if (!pending) {
      // A cancelled suspend request is the only false return from
      // is_ext_suspend_completed() that keeps us from staying in the
      // retry loop.
      *bits |= 0x00080000;
      return false;
    }

    if (is_suspended) {
      *bits |= 0x00100000;
      return true;
    }
  } // end retry loop

  // thread did not suspend after all our retries
  *bits |= 0x00200000;
  return false;
}

// Called from API entry points which perform stack walking. If the
// associated JavaThread is the current thread, then wait_for_suspend
// is not used. Otherwise, it determines if we should wait for the
// "other" thread to complete external suspension. (NOTE: in future
// releases the suspension mechanism should be reimplemented so this
// is not necessary.)
//
bool
JavaThread::is_thread_fully_suspended(bool wait_for_suspend, uint32_t *bits) {
  if (this != JavaThread::current()) {
    // "other" threads require special handling.
    if (wait_for_suspend) {
      // We are allowed to wait for the external suspend to complete
      // so give the other thread a chance to get suspended.
      if (!wait_for_ext_suspend_completion(SuspendRetryCount,
                                           SuspendRetryDelay, bits)) {
        // Didn't make it so let the caller know.
        return false;
      }
    }
    // We aren't allowed to wait for the external suspend to complete
    // so if the other thread isn't externally suspended we need to
    // let the caller know.
    else if (!is_ext_suspend_completed_with_lock(bits)) {
      return false;
    }
  }

  return true;
}

void Thread::interrupt(Thread* thread) {
  debug_only(check_for_dangling_thread_pointer(thread);)
  os::interrupt(thread);
}

bool Thread::is_interrupted(Thread* thread, bool clear_interrupted) {
  debug_only(check_for_dangling_thread_pointer(thread);)
  // Note:  If clear_interrupted==false, this simply fetches and
  // returns the value of the field osthread()->interrupted().
  return os::is_interrupted(thread, clear_interrupted);
}


// GC Support
bool Thread::claim_par_threads_do(uintx claim_token) {
  uintx token = _threads_do_token;
  if (token != claim_token) {
    uintx res = Atomic::cmpxchg(claim_token, &_threads_do_token, token);
    if (res == token) {
      return true;
    }
    guarantee(res == claim_token, "invariant");
  }
  return false;
}

void Thread::oops_do(OopClosure* f, CodeBlobClosure* cf) {
  active_handles()->oops_do(f);
  // Do oop for ThreadShadow
  f->do_oop((oop*)&_pending_exception);
  handle_area()->oops_do(f);

  // We scan thread local monitor lists here, and the remaining global
  // monitors in ObjectSynchronizer::oops_do().
  ObjectSynchronizer::thread_local_used_oops_do(this, f);
}

void Thread::metadata_handles_do(void f(Metadata*)) {
  // Only walk the Handles in Thread.
  if (metadata_handles() != NULL) {
    for (int i = 0; i< metadata_handles()->length(); i++) {
      f(metadata_handles()->at(i));
    }
  }
}

void Thread::print_on(outputStream* st, bool print_extended_info) const {
  // get_priority assumes osthread initialized
  if (osthread() != NULL) {
    int os_prio;
    if (os::get_native_priority(this, &os_prio) == OS_OK) {
      st->print("os_prio=%d ", os_prio);
    }

    st->print("cpu=%.2fms ",
              os::thread_cpu_time(const_cast<Thread*>(this), true) / 1000000.0
              );
    st->print("elapsed=%.2fs ",
              _statistical_info.getElapsedTime() / 1000.0
              );
    if (is_Java_thread() && (PrintExtendedThreadInfo || print_extended_info)) {
      size_t allocated_bytes = (size_t) const_cast<Thread*>(this)->cooked_allocated_bytes();
      st->print("allocated=" SIZE_FORMAT "%s ",
                byte_size_in_proper_unit(allocated_bytes),
                proper_unit_for_byte_size(allocated_bytes)
                );
      st->print("defined_classes=" INT64_FORMAT " ", _statistical_info.getDefineClassCount());
    }

    st->print("tid=" INTPTR_FORMAT " ", p2i(this));
    osthread()->print_on(st);
  }
  ThreadsSMRSupport::print_info_on(this, st);
  st->print(" ");
  debug_only(if (WizardMode) print_owned_locks_on(st);)
}

void Thread::print() const { print_on(tty); }

// Thread::print_on_error() is called by fatal error handler. Don't use
// any lock or allocate memory.
void Thread::print_on_error(outputStream* st, char* buf, int buflen) const {
  assert(!(is_Compiler_thread() || is_Java_thread()), "Can't call name() here if it allocates");

  if (is_VM_thread())                 { st->print("VMThread"); }
  else if (is_GC_task_thread())       { st->print("GCTaskThread"); }
  else if (is_Watcher_thread())       { st->print("WatcherThread"); }
  else if (is_ConcurrentGC_thread())  { st->print("ConcurrentGCThread"); }
  else                                { st->print("Thread"); }

  if (is_Named_thread()) {
    st->print(" \"%s\"", name());
  }

  st->print(" [stack: " PTR_FORMAT "," PTR_FORMAT "]",
            p2i(stack_end()), p2i(stack_base()));

  if (osthread()) {
    st->print(" [id=%d]", osthread()->thread_id());
  }

  ThreadsSMRSupport::print_info_on(this, st);
}

void Thread::print_value_on(outputStream* st) const {
  if (is_Named_thread()) {
    st->print(" \"%s\" ", name());
  }
  st->print(INTPTR_FORMAT, p2i(this));   // print address
}

#ifdef ASSERT
void Thread::print_owned_locks_on(outputStream* st) const {
  Monitor *cur = _owned_locks;
  if (cur == NULL) {
    st->print(" (no locks) ");
  } else {
    st->print_cr(" Locks owned:");
    while (cur) {
      cur->print_on(st);
      cur = cur->next();
    }
  }
}

// Checks safepoint allowed and clears unhandled oops at potential safepoints.
void Thread::check_possible_safepoint() {
  if (!is_Java_thread()) return;

  if (_no_safepoint_count > 0) {
    fatal("Possible safepoint reached by thread that does not allow it");
  }
#ifdef CHECK_UNHANDLED_OOPS
  // Clear unhandled oops in JavaThreads so we get a crash right away.
  clear_unhandled_oops();
#endif // CHECK_UNHANDLED_OOPS
}

// The flag: potential_vm_operation notifies if this particular safepoint state could potentially
// invoke the vm-thread (e.g., an oop allocation). In that case, we also have to make sure that
// no locks which allow_vm_block's are held
void Thread::check_for_valid_safepoint_state(bool potential_vm_operation) {
  if (!is_Java_thread()) return;

  check_possible_safepoint();

  if (((JavaThread*)this)->thread_state() != _thread_in_vm) {
    fatal("LEAF method calling lock?");
  }

  if (potential_vm_operation && !Universe::is_bootstrapping()) {
    // Make sure we do not hold any locks that the VM thread also uses.
    // This could potentially lead to deadlocks
    for (Monitor *cur = _owned_locks; cur; cur = cur->next()) {
      // Threads_lock is special, since the safepoint synchronization will not start before this is
      // acquired. Hence, a JavaThread cannot be holding it at a safepoint. So is VMOperationRequest_lock,
      // since it is used to transfer control between JavaThreads and the VMThread
      // Do not *exclude* any locks unless you are absolutely sure it is correct. Ask someone else first!
      if ((cur->allow_vm_block() &&
           cur != Threads_lock &&
           cur != Compile_lock &&               // Temporary: should not be necessary when we get separate compilation
           cur != VMOperationRequest_lock &&
           cur != VMOperationQueue_lock) ||
           cur->rank() == Mutex::special) {
        fatal("Thread holding lock at safepoint that vm can block on: %s", cur->name());
      }
    }
  }

  if (GCALotAtAllSafepoints) {
    // We could enter a safepoint here and thus have a gc
    InterfaceSupport::check_gc_alot();
  }
}
#endif // ASSERT

bool Thread::is_in_stack(address adr) const {
  assert(Thread::current() == this, "is_in_stack can only be called from current thread");
  address end = os::current_stack_pointer();
  // Allow non Java threads to call this without stack_base
  if (_stack_base == NULL) return true;
  if (stack_base() >= adr && adr >= end) return true;

  return false;
}

bool Thread::is_in_usable_stack(address adr) const {
  size_t stack_guard_size = os::uses_stack_guard_pages() ? JavaThread::stack_guard_zone_size() : 0;
  size_t usable_stack_size = _stack_size - stack_guard_size;

  return ((adr < stack_base()) && (adr >= stack_base() - usable_stack_size));
}


// We had to move these methods here, because vm threads get into ObjectSynchronizer::enter
// However, there is a note in JavaThread::is_lock_owned() about the VM threads not being
// used for compilation in the future. If that change is made, the need for these methods
// should be revisited, and they should be removed if possible.

bool Thread::is_lock_owned(address adr) const {
  return on_local_stack(adr);
}

bool Thread::set_as_starting_thread() {
  assert(_starting_thread == NULL, "already initialized: "
         "_starting_thread=" INTPTR_FORMAT, p2i(_starting_thread));
  // NOTE: this must be called inside the main thread.
  DEBUG_ONLY(_starting_thread = this;)
  return os::create_main_thread((JavaThread*)this);
}

static void initialize_class(Symbol* class_name, TRAPS) {
  Klass* klass = SystemDictionary::resolve_or_fail(class_name, true, CHECK);
  InstanceKlass::cast(klass)->initialize(CHECK);
}


// Creates the initial ThreadGroup
static Handle create_initial_thread_group(TRAPS) {
  Handle system_instance = JavaCalls::construct_new_instance(
                            SystemDictionary::ThreadGroup_klass(),
                            vmSymbols::void_method_signature(),
                            CHECK_NH);
  Universe::set_system_thread_group(system_instance());

  Handle string = java_lang_String::create_from_str("main", CHECK_NH);
  Handle main_instance = JavaCalls::construct_new_instance(
                            SystemDictionary::ThreadGroup_klass(),
                            vmSymbols::threadgroup_string_void_signature(),
                            system_instance,
                            string,
                            CHECK_NH);
  return main_instance;
}

// Creates the initial Thread
static oop create_initial_thread(Handle thread_group, JavaThread* thread,
                                 TRAPS) {
  InstanceKlass* ik = SystemDictionary::Thread_klass();
  assert(ik->is_initialized(), "must be");
  instanceHandle thread_oop = ik->allocate_instance_handle(CHECK_NULL);

  // Cannot use JavaCalls::construct_new_instance because the java.lang.Thread
  // constructor calls Thread.current(), which must be set here for the
  // initial thread.
  java_lang_Thread::set_thread(thread_oop(), thread);
  java_lang_Thread::set_priority(thread_oop(), NormPriority);
  thread->set_threadObj(thread_oop());

  Handle string = java_lang_String::create_from_str("main", CHECK_NULL);

  JavaValue result(T_VOID);
  JavaCalls::call_special(&result, thread_oop,
                          ik,
                          vmSymbols::object_initializer_name(),
                          vmSymbols::threadgroup_string_void_signature(),
                          thread_group,
                          string,
                          CHECK_NULL);
  return thread_oop();
}

char java_runtime_name[128] = "";
char java_runtime_version[128] = "";

// extract the JRE name from java.lang.VersionProps.java_runtime_name
static const char* get_java_runtime_name(TRAPS) {
  Klass* k = SystemDictionary::find(vmSymbols::java_lang_VersionProps(),
                                    Handle(), Handle(), CHECK_AND_CLEAR_NULL);
  fieldDescriptor fd;
  bool found = k != NULL &&
               InstanceKlass::cast(k)->find_local_field(vmSymbols::java_runtime_name_name(),
                                                        vmSymbols::string_signature(), &fd);
  if (found) {
    oop name_oop = k->java_mirror()->obj_field(fd.offset());
    if (name_oop == NULL) {
      return NULL;
    }
    const char* name = java_lang_String::as_utf8_string(name_oop,
                                                        java_runtime_name,
                                                        sizeof(java_runtime_name));
    return name;
  } else {
    return NULL;
  }
}

// extract the JRE version from java.lang.VersionProps.java_runtime_version
static const char* get_java_runtime_version(TRAPS) {
  Klass* k = SystemDictionary::find(vmSymbols::java_lang_VersionProps(),
                                    Handle(), Handle(), CHECK_AND_CLEAR_NULL);
  fieldDescriptor fd;
  bool found = k != NULL &&
               InstanceKlass::cast(k)->find_local_field(vmSymbols::java_runtime_version_name(),
                                                        vmSymbols::string_signature(), &fd);
  if (found) {
    oop name_oop = k->java_mirror()->obj_field(fd.offset());
    if (name_oop == NULL) {
      return NULL;
    }
    const char* name = java_lang_String::as_utf8_string(name_oop,
                                                        java_runtime_version,
                                                        sizeof(java_runtime_version));
    return name;
  } else {
    return NULL;
  }
}

// General purpose hook into Java code, run once when the VM is initialized.
// The Java library method itself may be changed independently from the VM.
static void call_postVMInitHook(TRAPS) {
  Klass* klass = SystemDictionary::resolve_or_null(vmSymbols::jdk_internal_vm_PostVMInitHook(), THREAD);
  if (klass != NULL) {
    JavaValue result(T_VOID);
    JavaCalls::call_static(&result, klass, vmSymbols::run_method_name(),
                           vmSymbols::void_method_signature(),
                           CHECK);
  }
}

void JavaThread::allocate_threadObj(Handle thread_group, const char* thread_name,
                                    bool daemon, TRAPS) {
  assert(thread_group.not_null(), "thread group should be specified");
  assert(threadObj() == NULL, "should only create Java thread object once");

  InstanceKlass* ik = SystemDictionary::Thread_klass();
  assert(ik->is_initialized(), "must be");
  instanceHandle thread_oop = ik->allocate_instance_handle(CHECK);

  // We are called from jni_AttachCurrentThread/jni_AttachCurrentThreadAsDaemon.
  // We cannot use JavaCalls::construct_new_instance because the java.lang.Thread
  // constructor calls Thread.current(), which must be set here.
  java_lang_Thread::set_thread(thread_oop(), this);
  java_lang_Thread::set_priority(thread_oop(), NormPriority);
  set_threadObj(thread_oop());

  JavaValue result(T_VOID);
  if (thread_name != NULL) {
    Handle name = java_lang_String::create_from_str(thread_name, CHECK);
    // Thread gets assigned specified name and null target
    JavaCalls::call_special(&result,
                            thread_oop,
                            ik,
                            vmSymbols::object_initializer_name(),
                            vmSymbols::threadgroup_string_void_signature(),
                            thread_group,
                            name,
                            THREAD);
  } else {
    // Thread gets assigned name "Thread-nnn" and null target
    // (java.lang.Thread doesn't have a constructor taking only a ThreadGroup argument)
    JavaCalls::call_special(&result,
                            thread_oop,
                            ik,
                            vmSymbols::object_initializer_name(),
                            vmSymbols::threadgroup_runnable_void_signature(),
                            thread_group,
                            Handle(),
                            THREAD);
  }


  if (daemon) {
    java_lang_Thread::set_daemon(thread_oop());
  }

  if (HAS_PENDING_EXCEPTION) {
    return;
  }

  Klass* group =  SystemDictionary::ThreadGroup_klass();
  Handle threadObj(THREAD, this->threadObj());

  JavaCalls::call_special(&result,
                          thread_group,
                          group,
                          vmSymbols::add_method_name(),
                          vmSymbols::thread_void_signature(),
                          threadObj,          // Arg 1
                          THREAD);
}

// List of all NonJavaThreads and safe iteration over that list.

class NonJavaThread::List {
public:
  NonJavaThread* volatile _head;
  SingleWriterSynchronizer _protect;

  List() : _head(NULL), _protect() {}
};

NonJavaThread::List NonJavaThread::_the_list;

NonJavaThread::Iterator::Iterator() :
  _protect_enter(_the_list._protect.enter()),
  _current(OrderAccess::load_acquire(&_the_list._head))
{}

NonJavaThread::Iterator::~Iterator() {
  _the_list._protect.exit(_protect_enter);
}

void NonJavaThread::Iterator::step() {
  assert(!end(), "precondition");
  _current = OrderAccess::load_acquire(&_current->_next);
}

NonJavaThread::NonJavaThread() : Thread(), _next(NULL) {
  assert(BarrierSet::barrier_set() != NULL, "NonJavaThread created too soon!");
}

NonJavaThread::~NonJavaThread() { }

void NonJavaThread::add_to_the_list() {
  MutexLocker ml(NonJavaThreadsList_lock, Mutex::_no_safepoint_check_flag);
  // Initialize BarrierSet-related data before adding to list.
  BarrierSet::barrier_set()->on_thread_attach(this);
  OrderAccess::release_store(&_next, _the_list._head);
  OrderAccess::release_store(&_the_list._head, this);
}

void NonJavaThread::remove_from_the_list() {
  {
    MutexLocker ml(NonJavaThreadsList_lock, Mutex::_no_safepoint_check_flag);
    // Cleanup BarrierSet-related data before removing from list.
    BarrierSet::barrier_set()->on_thread_detach(this);
    NonJavaThread* volatile* p = &_the_list._head;
    for (NonJavaThread* t = *p; t != NULL; p = &t->_next, t = *p) {
      if (t == this) {
        *p = _next;
        break;
      }
    }
  }
  // Wait for any in-progress iterators.  Concurrent synchronize is not
  // allowed, so do it while holding a dedicated lock.  Outside and distinct
  // from NJTList_lock in case an iteration attempts to lock it.
  MutexLocker ml(NonJavaThreadsListSync_lock, Mutex::_no_safepoint_check_flag);
  _the_list._protect.synchronize();
  _next = NULL;                 // Safe to drop the link now.
}

void NonJavaThread::pre_run() {
  add_to_the_list();

  // This is slightly odd in that NamedThread is a subclass, but
  // in fact name() is defined in Thread
  assert(this->name() != NULL, "thread name was not set before it was started");
  this->set_native_thread_name(this->name());
}

void NonJavaThread::post_run() {
  JFR_ONLY(Jfr::on_thread_exit(this);)
  remove_from_the_list();
  // Ensure thread-local-storage is cleared before termination.
  Thread::clear_thread_current();
}

// NamedThread --  non-JavaThread subclasses with multiple
// uniquely named instances should derive from this.
NamedThread::NamedThread() :
  NonJavaThread(),
  _name(NULL),
  _processed_thread(NULL),
  _gc_id(GCId::undefined())
{}

NamedThread::~NamedThread() {
  if (_name != NULL) {
    FREE_C_HEAP_ARRAY(char, _name);
    _name = NULL;
  }
}

void NamedThread::set_name(const char* format, ...) {
  guarantee(_name == NULL, "Only get to set name once.");
  _name = NEW_C_HEAP_ARRAY(char, max_name_len, mtThread);
  guarantee(_name != NULL, "alloc failure");
  va_list ap;
  va_start(ap, format);
  jio_vsnprintf(_name, max_name_len, format, ap);
  va_end(ap);
}

void NamedThread::print_on(outputStream* st) const {
  st->print("\"%s\" ", name());
  Thread::print_on(st);
  st->cr();
}


// ======= WatcherThread ========

// The watcher thread exists to simulate timer interrupts.  It should
// be replaced by an abstraction over whatever native support for
// timer interrupts exists on the platform.

WatcherThread* WatcherThread::_watcher_thread   = NULL;
bool WatcherThread::_startable = false;
volatile bool  WatcherThread::_should_terminate = false;

WatcherThread::WatcherThread() : NonJavaThread() {
  assert(watcher_thread() == NULL, "we can only allocate one WatcherThread");
  if (os::create_thread(this, os::watcher_thread)) {
    _watcher_thread = this;

    // Set the watcher thread to the highest OS priority which should not be
    // used, unless a Java thread with priority java.lang.Thread.MAX_PRIORITY
    // is created. The only normal thread using this priority is the reference
    // handler thread, which runs for very short intervals only.
    // If the VMThread's priority is not lower than the WatcherThread profiling
    // will be inaccurate.
    os::set_priority(this, MaxPriority);
    if (!DisableStartThread) {
      os::start_thread(this);
    }
  }
}

int WatcherThread::sleep() const {
  // The WatcherThread does not participate in the safepoint protocol
  // for the PeriodicTask_lock because it is not a JavaThread.
  MonitorLocker ml(PeriodicTask_lock, Mutex::_no_safepoint_check_flag);

  if (_should_terminate) {
    // check for termination before we do any housekeeping or wait
    return 0;  // we did not sleep.
  }

  // remaining will be zero if there are no tasks,
  // causing the WatcherThread to sleep until a task is
  // enrolled
  int remaining = PeriodicTask::time_to_wait();
  int time_slept = 0;

  // we expect this to timeout - we only ever get unparked when
  // we should terminate or when a new task has been enrolled
  OSThreadWaitState osts(this->osthread(), false /* not Object.wait() */);

  jlong time_before_loop = os::javaTimeNanos();

  while (true) {
    bool timedout = ml.wait(remaining);
    jlong now = os::javaTimeNanos();

    if (remaining == 0) {
      // if we didn't have any tasks we could have waited for a long time
      // consider the time_slept zero and reset time_before_loop
      time_slept = 0;
      time_before_loop = now;
    } else {
      // need to recalculate since we might have new tasks in _tasks
      time_slept = (int) ((now - time_before_loop) / 1000000);
    }

    // Change to task list or spurious wakeup of some kind
    if (timedout || _should_terminate) {
      break;
    }

    remaining = PeriodicTask::time_to_wait();
    if (remaining == 0) {
      // Last task was just disenrolled so loop around and wait until
      // another task gets enrolled
      continue;
    }

    remaining -= time_slept;
    if (remaining <= 0) {
      break;
    }
  }

  return time_slept;
}

void WatcherThread::run() {
  assert(this == watcher_thread(), "just checking");

  this->set_active_handles(JNIHandleBlock::allocate_block());
  while (true) {
    assert(watcher_thread() == Thread::current(), "thread consistency check");
    assert(watcher_thread() == this, "thread consistency check");

    // Calculate how long it'll be until the next PeriodicTask work
    // should be done, and sleep that amount of time.
    int time_waited = sleep();

    if (VMError::is_error_reported()) {
      // A fatal error has happened, the error handler(VMError::report_and_die)
      // should abort JVM after creating an error log file. However in some
      // rare cases, the error handler itself might deadlock. Here periodically
      // check for error reporting timeouts, and if it happens, just proceed to
      // abort the VM.

      // This code is in WatcherThread because WatcherThread wakes up
      // periodically so the fatal error handler doesn't need to do anything;
      // also because the WatcherThread is less likely to crash than other
      // threads.

      for (;;) {
        // Note: we use naked sleep in this loop because we want to avoid using
        // any kind of VM infrastructure which may be broken at this point.
        if (VMError::check_timeout()) {
          // We hit error reporting timeout. Error reporting was interrupted and
          // will be wrapping things up now (closing files etc). Give it some more
          // time, then quit the VM.
          os::naked_short_sleep(200);
          // Print a message to stderr.
          fdStream err(defaultStream::output_fd());
          err.print_raw_cr("# [ timer expired, abort... ]");
          // skip atexit/vm_exit/vm_abort hooks
          os::die();
        }

        // Wait a second, then recheck for timeout.
        os::naked_short_sleep(999);
      }
    }

    if (_should_terminate) {
      // check for termination before posting the next tick
      break;
    }

    PeriodicTask::real_time_tick(time_waited);
  }

  // Signal that it is terminated
  {
    MutexLocker mu(Terminator_lock, Mutex::_no_safepoint_check_flag);
    _watcher_thread = NULL;
    Terminator_lock->notify_all();
  }
}

void WatcherThread::start() {
  assert(PeriodicTask_lock->owned_by_self(), "PeriodicTask_lock required");

  if (watcher_thread() == NULL && _startable) {
    _should_terminate = false;
    // Create the single instance of WatcherThread
    new WatcherThread();
  }
}

void WatcherThread::make_startable() {
  assert(PeriodicTask_lock->owned_by_self(), "PeriodicTask_lock required");
  _startable = true;
}

void WatcherThread::stop() {
  {
    // Follow normal safepoint aware lock enter protocol since the
    // WatcherThread is stopped by another JavaThread.
    MutexLocker ml(PeriodicTask_lock);
    _should_terminate = true;

    WatcherThread* watcher = watcher_thread();
    if (watcher != NULL) {
      // unpark the WatcherThread so it can see that it should terminate
      watcher->unpark();
    }
  }

  MonitorLocker mu(Terminator_lock);

  while (watcher_thread() != NULL) {
    // This wait should make safepoint checks, wait without a timeout,
    // and wait as a suspend-equivalent condition.
    mu.wait(0, Mutex::_as_suspend_equivalent_flag);
  }
}

void WatcherThread::unpark() {
  assert(PeriodicTask_lock->owned_by_self(), "PeriodicTask_lock required");
  PeriodicTask_lock->notify();
}

void WatcherThread::print_on(outputStream* st) const {
  st->print("\"%s\" ", name());
  Thread::print_on(st);
  st->cr();
}

// ======= JavaThread ========

#if INCLUDE_JVMCI

jlong* JavaThread::_jvmci_old_thread_counters;

bool jvmci_counters_include(JavaThread* thread) {
  return !JVMCICountersExcludeCompiler || !thread->is_Compiler_thread();
}

void JavaThread::collect_counters(jlong* array, int length) {
  assert(length == JVMCICounterSize, "wrong value");
  for (int i = 0; i < length; i++) {
    array[i] = _jvmci_old_thread_counters[i];
  }
  for (JavaThreadIteratorWithHandle jtiwh; JavaThread *tp = jtiwh.next(); ) {
    if (jvmci_counters_include(tp)) {
      for (int i = 0; i < length; i++) {
        array[i] += tp->_jvmci_counters[i];
      }
    }
  }
}

// Attempt to enlarge the array for per thread counters.
jlong* resize_counters_array(jlong* old_counters, int current_size, int new_size) {
  jlong* new_counters = NEW_C_HEAP_ARRAY(jlong, new_size, mtJVMCI);
  if (new_counters == NULL) {
    return NULL;
  }
  if (old_counters == NULL) {
    old_counters = new_counters;
    memset(old_counters, 0, sizeof(jlong) * new_size);
  } else {
    for (int i = 0; i < MIN2((int) current_size, new_size); i++) {
      new_counters[i] = old_counters[i];
    }
    if (new_size > current_size) {
      memset(new_counters + current_size, 0, sizeof(jlong) * (new_size - current_size));
    }
    FREE_C_HEAP_ARRAY(jlong, old_counters);
  }
  return new_counters;
}

// Attempt to enlarge the array for per thread counters.
bool JavaThread::resize_counters(int current_size, int new_size) {
  jlong* new_counters = resize_counters_array(_jvmci_counters, current_size, new_size);
  if (new_counters == NULL) {
    return false;
  } else {
    _jvmci_counters = new_counters;
    return true;
  }
}

class VM_JVMCIResizeCounters : public VM_Operation {
 private:
  int _new_size;
  bool _failed;

 public:
  VM_JVMCIResizeCounters(int new_size) : _new_size(new_size), _failed(false) { }
  VMOp_Type type()                  const        { return VMOp_JVMCIResizeCounters; }
  bool allow_nested_vm_operations() const        { return true; }
  void doit() {
    // Resize the old thread counters array
    jlong* new_counters = resize_counters_array(JavaThread::_jvmci_old_thread_counters, JVMCICounterSize, _new_size);
    if (new_counters == NULL) {
      _failed = true;
      return;
    } else {
      JavaThread::_jvmci_old_thread_counters = new_counters;
    }

    // Now resize each threads array
    for (JavaThreadIteratorWithHandle jtiwh; JavaThread *tp = jtiwh.next(); ) {
      if (!tp->resize_counters(JVMCICounterSize, _new_size)) {
        _failed = true;
        break;
      }
    }
    if (!_failed) {
      JVMCICounterSize = _new_size;
    }
  }

  bool failed() { return _failed; }
};

bool JavaThread::resize_all_jvmci_counters(int new_size) {
  VM_JVMCIResizeCounters op(new_size);
  VMThread::execute(&op);
  return !op.failed();
}

#endif // INCLUDE_JVMCI

// A JavaThread is a normal Java thread

void JavaThread::initialize() {
  // Initialize fields

  set_saved_exception_pc(NULL);
  set_threadObj(NULL);
  _anchor.clear();
  set_entry_point(NULL);
  set_jni_functions(jni_functions());
  set_callee_target(NULL);
  set_vm_result(NULL);
  set_vm_result_2(NULL);
  set_vframe_array_head(NULL);
  set_vframe_array_last(NULL);
  set_deferred_locals(NULL);
  set_keepalive_cleanup(new (ResourceObj::C_HEAP, mtInternal) GrowableArray<WeakHandle<vm_nmethod_keepalive_data> >(16, true));
  set_deopt_mark(NULL);
  set_deopt_compiled_method(NULL);
  set_monitor_chunks(NULL);
  _on_thread_list = false;
  set_thread_state(_thread_new);
  _terminated = _not_terminated;
  _array_for_gc = NULL;
  _suspend_equivalent = false;
  _in_deopt_handler = 0;
  _doing_unsafe_access = false;
  _stack_guard_state = stack_guard_unused;
  DEBUG_ONLY(_continuation = NULL;)
#if INCLUDE_JVMCI
  _pending_monitorenter = false;
  _pending_deoptimization = -1;
  _pending_failed_speculation = 0;
  _pending_transfer_to_interpreter = false;
  _in_retryable_allocation = false;
  _jvmci._alternate_call_target = NULL;
  assert(_jvmci._implicit_exception_pc == NULL, "must be");
  _jvmci_counters = NULL;
  if (JVMCICounterSize > 0) {
    resize_counters(0, (int) JVMCICounterSize);
  }
#endif // INCLUDE_JVMCI
  _reserved_stack_activation = NULL;  // stack base not known yet
  (void)const_cast<oop&>(_exception_oop = oop(NULL));
  _exception_pc  = 0;
  _exception_handler_pc = 0;
  _is_method_handle_return = 0;
  _jvmti_thread_state= NULL;
  _should_post_on_exceptions_flag = JNI_FALSE;
  _interp_only_mode    = 0;
  _special_runtime_exit_condition = _no_async_condition;
  _pending_async_exception = NULL;
  _thread_stat = NULL;
  _thread_stat = new ThreadStatistics();
  _jni_active_critical = 0;
  _pending_jni_exception_check_fn = NULL;
  _do_not_unlock_if_synchronized = false;
  _cached_monitor_info = NULL;
  _parker = Parker::Allocate(this);

<<<<<<< HEAD
  _cont_yield = false;
  _cont_preempt = false;
  _cont_fastpath = 0;
  memset(&_cont_frame, 0, sizeof(FrameInfo));

#ifndef PRODUCT
  _jmp_ring_index = 0;
  for (int ji = 0; ji < jump_ring_buffer_size; ji++) {
    record_jump(NULL, NULL, NULL, 0);
  }
#endif // PRODUCT

=======
>>>>>>> 5c25e2a6
  // Setup safepoint state info for this thread
  ThreadSafepointState::create(this);

  debug_only(_java_call_counter = 0);

  // JVMTI PopFrame support
  _popframe_condition = popframe_inactive;
  _popframe_preserved_args = NULL;
  _popframe_preserved_args_size = 0;
  _frames_to_pop_failed_realloc = 0;

  if (SafepointMechanism::uses_thread_local_poll()) {
    SafepointMechanism::initialize_header(this);
  }

  _class_to_be_initialized = NULL;

  pd_initialize();
}

JavaThread::JavaThread(bool is_attaching_via_jni) :
                       Thread() {
  initialize();
  if (is_attaching_via_jni) {
    _jni_attach_state = _attaching_via_jni;
  } else {
    _jni_attach_state = _not_attaching_via_jni;
  }
  assert(deferred_card_mark().is_empty(), "Default MemRegion ctor");
}

bool JavaThread::reguard_stack(address cur_sp) {
  if (_stack_guard_state != stack_guard_yellow_reserved_disabled
      && _stack_guard_state != stack_guard_reserved_disabled) {
    return true; // Stack already guarded or guard pages not needed.
  }

  if (register_stack_overflow()) {
    // For those architectures which have separate register and
    // memory stacks, we must check the register stack to see if
    // it has overflowed.
    return false;
  }

  // Java code never executes within the yellow zone: the latter is only
  // there to provoke an exception during stack banging.  If java code
  // is executing there, either StackShadowPages should be larger, or
  // some exception code in c1, c2 or the interpreter isn't unwinding
  // when it should.
  guarantee(cur_sp > stack_reserved_zone_base(),
            "not enough space to reguard - increase StackShadowPages");
  if (_stack_guard_state == stack_guard_yellow_reserved_disabled) {
    enable_stack_yellow_reserved_zone();
    if (reserved_stack_activation() != stack_base()) {
      set_reserved_stack_activation(stack_base());
    }
  } else if (_stack_guard_state == stack_guard_reserved_disabled) {
    set_reserved_stack_activation(stack_base());
    enable_stack_reserved_zone();
  }
  return true;
}

bool JavaThread::reguard_stack(void) {
  return reguard_stack(os::current_stack_pointer());
}


void JavaThread::block_if_vm_exited() {
  if (_terminated == _vm_exited) {
    // _vm_exited is set at safepoint, and Threads_lock is never released
    // we will block here forever
    Threads_lock->lock();
    ShouldNotReachHere();
  }
}


// Remove this ifdef when C1 is ported to the compiler interface.
static void compiler_thread_entry(JavaThread* thread, TRAPS);
static void sweeper_thread_entry(JavaThread* thread, TRAPS);

JavaThread::JavaThread(ThreadFunction entry_point, size_t stack_sz) :
                       Thread() {
  initialize();
  _jni_attach_state = _not_attaching_via_jni;
  set_entry_point(entry_point);
  // Create the native thread itself.
  // %note runtime_23
  os::ThreadType thr_type = os::java_thread;
  thr_type = entry_point == &compiler_thread_entry ? os::compiler_thread :
                                                     os::java_thread;
  os::create_thread(this, thr_type, stack_sz);
  // The _osthread may be NULL here because we ran out of memory (too many threads active).
  // We need to throw and OutOfMemoryError - however we cannot do this here because the caller
  // may hold a lock and all locks must be unlocked before throwing the exception (throwing
  // the exception consists of creating the exception object & initializing it, initialization
  // will leave the VM via a JavaCall and then all locks must be unlocked).
  //
  // The thread is still suspended when we reach here. Thread must be explicit started
  // by creator! Furthermore, the thread must also explicitly be added to the Threads list
  // by calling Threads:add. The reason why this is not done here, is because the thread
  // object must be fully initialized (take a look at JVM_Start)
}

JavaThread::~JavaThread() {

  // JSR166 -- return the parker to the free list
  Parker::Release(_parker);
  _parker = NULL;

  // Free any remaining  previous UnrollBlock
  vframeArray* old_array = vframe_array_last();

  if (old_array != NULL) {
    Deoptimization::UnrollBlock* old_info = old_array->unroll_block();
    old_array->set_unroll_block(NULL);
    delete old_info;
    delete old_array;
  }

  GrowableArray<jvmtiDeferredLocalVariableSet*>* deferred = deferred_locals();
  if (deferred != NULL) {
    // This can only happen if thread is destroyed before deoptimization occurs.
    assert(deferred->length() != 0, "empty array!");
    do {
      jvmtiDeferredLocalVariableSet* dlv = deferred->at(0);
      deferred->remove_at(0);
      // individual jvmtiDeferredLocalVariableSet are CHeapObj's
      delete dlv;
    } while (deferred->length() != 0);
    delete deferred;
  }

  // All Java related clean up happens in exit
  ThreadSafepointState::destroy(this);
  if (_thread_stat != NULL) delete _thread_stat;

#if INCLUDE_JVMCI
  if (JVMCICounterSize > 0) {
    if (jvmci_counters_include(this)) {
      for (int i = 0; i < JVMCICounterSize; i++) {
        _jvmci_old_thread_counters[i] += _jvmci_counters[i];
      }
    }
    FREE_C_HEAP_ARRAY(jlong, _jvmci_counters);
  }
#endif // INCLUDE_JVMCI
}


// First JavaThread specific code executed by a new Java thread.
void JavaThread::pre_run() {
  // empty - see comments in run()
}

// The main routine called by a new Java thread. This isn't overridden
// by subclasses, instead different subclasses define a different "entry_point"
// which defines the actual logic for that kind of thread.
void JavaThread::run() {
  // initialize thread-local alloc buffer related fields
  this->initialize_tlab();

  // Used to test validity of stack trace backs.
  // This can't be moved into pre_run() else we invalidate
  // the requirement that thread_main_inner is lower on
  // the stack. Consequently all the initialization logic
  // stays here in run() rather than pre_run().
  this->record_base_of_stack_pointer();

  this->create_stack_guard_pages();

  this->cache_global_variables();

  // Thread is now sufficiently initialized to be handled by the safepoint code as being
  // in the VM. Change thread state from _thread_new to _thread_in_vm
  ThreadStateTransition::transition(this, _thread_new, _thread_in_vm);
  // Before a thread is on the threads list it is always safe, so after leaving the
  // _thread_new we should emit a instruction barrier. The distance to modified code
  // from here is probably far enough, but this is consistent and safe.
  OrderAccess::cross_modify_fence();

  assert(JavaThread::current() == this, "sanity check");
  assert(!Thread::current()->owns_locks(), "sanity check");

  DTRACE_THREAD_PROBE(start, this);

  // This operation might block. We call that after all safepoint checks for a new thread has
  // been completed.
  this->set_active_handles(JNIHandleBlock::allocate_block());

  if (JvmtiExport::should_post_thread_life()) {
    JvmtiExport::post_thread_start(this);

  }

  // We call another function to do the rest so we are sure that the stack addresses used
  // from there will be lower than the stack base just computed.
  thread_main_inner();
}

void JavaThread::thread_main_inner() {
  assert(JavaThread::current() == this, "sanity check");
  assert(this->threadObj() != NULL, "just checking");

  // Execute thread entry point unless this thread has a pending exception
  // or has been stopped before starting.
  // Note: Due to JVM_StopThread we can have pending exceptions already!
  if (!this->has_pending_exception() &&
      !java_lang_Thread::is_stillborn(this->threadObj())) {
    {
      ResourceMark rm(this);
      this->set_native_thread_name(this->get_thread_name());
    }
    HandleMark hm(this);
    this->entry_point()(this, this);
  }

  DTRACE_THREAD_PROBE(stop, this);

  // Cleanup is handled in post_run()
}

// Shared teardown for all JavaThreads
void JavaThread::post_run() {
  this->exit(false);
  // Defer deletion to here to ensure 'this' is still referenceable in call_run
  // for any shared tear-down.
  this->smr_delete();
}

static void ensure_join(JavaThread* thread) {
  // We do not need to grab the Threads_lock, since we are operating on ourself.
  Handle threadObj(thread, thread->threadObj());
  assert(threadObj.not_null(), "java thread object must exist");
  ObjectLocker lock(threadObj, thread);
  // Ignore pending exception (ThreadDeath), since we are exiting anyway
  thread->clear_pending_exception();
  // Thread is exiting. So set thread_status field in  java.lang.Thread class to TERMINATED.
  java_lang_Thread::set_thread_status(threadObj(), java_lang_Thread::TERMINATED);
  // Clear the native thread instance - this makes isAlive return false and allows the join()
  // to complete once we've done the notify_all below
  java_lang_Thread::set_thread(threadObj(), NULL);
  lock.notify_all(thread);
  // Ignore pending exception (ThreadDeath), since we are exiting anyway
  thread->clear_pending_exception();
}

static bool is_daemon(oop threadObj) {
  return (threadObj != NULL && java_lang_Thread::is_daemon(threadObj));
}

// For any new cleanup additions, please check to see if they need to be applied to
// cleanup_failed_attach_current_thread as well.
void JavaThread::exit(bool destroy_vm, ExitType exit_type) {
  assert(this == JavaThread::current(), "thread consistency check");

  elapsedTimer _timer_exit_phase1;
  elapsedTimer _timer_exit_phase2;
  elapsedTimer _timer_exit_phase3;
  elapsedTimer _timer_exit_phase4;

  if (log_is_enabled(Debug, os, thread, timer)) {
    _timer_exit_phase1.start();
  }

  HandleMark hm(this);
  Handle uncaught_exception(this, this->pending_exception());
  this->clear_pending_exception();
  Handle threadObj(this, this->threadObj());
  assert(threadObj.not_null(), "Java thread object should be created");

  // FIXIT: This code should be moved into else part, when reliable 1.2/1.3 check is in place
  {
    EXCEPTION_MARK;

    CLEAR_PENDING_EXCEPTION;
  }
  if (!destroy_vm) {
    if (uncaught_exception.not_null()) {
      EXCEPTION_MARK;
      // Call method Thread.dispatchUncaughtException().
      Klass* thread_klass = SystemDictionary::Thread_klass();
      JavaValue result(T_VOID);
      JavaCalls::call_virtual(&result,
                              threadObj, thread_klass,
                              vmSymbols::dispatchUncaughtException_name(),
                              vmSymbols::throwable_void_signature(),
                              uncaught_exception,
                              THREAD);
      if (HAS_PENDING_EXCEPTION) {
        ResourceMark rm(this);
        jio_fprintf(defaultStream::error_stream(),
                    "\nException: %s thrown from the UncaughtExceptionHandler"
                    " in thread \"%s\"\n",
                    pending_exception()->klass()->external_name(),
                    get_thread_name());
        CLEAR_PENDING_EXCEPTION;
      }
    }
    JFR_ONLY(Jfr::on_java_thread_dismantle(this);)

    // Call Thread.exit(). We try 3 times in case we got another Thread.stop during
    // the execution of the method. If that is not enough, then we don't really care. Thread.stop
    // is deprecated anyhow.
    if (!is_Compiler_thread()) {
      int count = 3;
      while (java_lang_Thread::threadGroup(threadObj()) != NULL && (count-- > 0)) {
        EXCEPTION_MARK;
        JavaValue result(T_VOID);
        Klass* thread_klass = SystemDictionary::Thread_klass();
        JavaCalls::call_virtual(&result,
                                threadObj, thread_klass,
                                vmSymbols::exit_method_name(),
                                vmSymbols::void_method_signature(),
                                THREAD);
        CLEAR_PENDING_EXCEPTION;
      }
    }
    // notify JVMTI
    if (JvmtiExport::should_post_thread_life()) {
      JvmtiExport::post_thread_end(this);
    }

    // We have notified the agents that we are exiting, before we go on,
    // we must check for a pending external suspend request and honor it
    // in order to not surprise the thread that made the suspend request.
    while (true) {
      {
        MutexLocker ml(SR_lock(), Mutex::_no_safepoint_check_flag);
        if (!is_external_suspend()) {
          set_terminated(_thread_exiting);
          ThreadService::current_thread_exiting(this, is_daemon(threadObj()));
          break;
        }
        // Implied else:
        // Things get a little tricky here. We have a pending external
        // suspend request, but we are holding the SR_lock so we
        // can't just self-suspend. So we temporarily drop the lock
        // and then self-suspend.
      }

      ThreadBlockInVM tbivm(this);
      java_suspend_self();

      // We're done with this suspend request, but we have to loop around
      // and check again. Eventually we will get SR_lock without a pending
      // external suspend request and will be able to mark ourselves as
      // exiting.
    }
    // no more external suspends are allowed at this point
  } else {
    assert(!is_terminated() && !is_exiting(), "must not be exiting");
    // before_exit() has already posted JVMTI THREAD_END events
  }

  if (log_is_enabled(Debug, os, thread, timer)) {
    _timer_exit_phase1.stop();
    _timer_exit_phase2.start();
  }

  // Capture daemon status before the thread is marked as terminated.
  bool daemon = is_daemon(threadObj());

  // Notify waiters on thread object. This has to be done after exit() is called
  // on the thread (if the thread is the last thread in a daemon ThreadGroup the
  // group should have the destroyed bit set before waiters are notified).
  ensure_join(this);
  assert(!this->has_pending_exception(), "ensure_join should have cleared");

  if (log_is_enabled(Debug, os, thread, timer)) {
    _timer_exit_phase2.stop();
    _timer_exit_phase3.start();
  }
  // 6282335 JNI DetachCurrentThread spec states that all Java monitors
  // held by this thread must be released. The spec does not distinguish
  // between JNI-acquired and regular Java monitors. We can only see
  // regular Java monitors here if monitor enter-exit matching is broken.
  //
  // ensure_join() ignores IllegalThreadStateExceptions, and so does
  // ObjectSynchronizer::release_monitors_owned_by_thread().
  if (exit_type == jni_detach) {
    // Sanity check even though JNI DetachCurrentThread() would have
    // returned JNI_ERR if there was a Java frame. JavaThread exit
    // should be done executing Java code by the time we get here.
    assert(!this->has_last_Java_frame(),
           "should not have a Java frame when detaching or exiting");
    ObjectSynchronizer::release_monitors_owned_by_thread(this);
    assert(!this->has_pending_exception(), "release_monitors should have cleared");
  }

  // These things needs to be done while we are still a Java Thread. Make sure that thread
  // is in a consistent state, in case GC happens
  JFR_ONLY(Jfr::on_thread_exit(this);)

  if (active_handles() != NULL) {
    JNIHandleBlock* block = active_handles();
    set_active_handles(NULL);
    JNIHandleBlock::release_block(block);
  }

  if (free_handle_block() != NULL) {
    JNIHandleBlock* block = free_handle_block();
    set_free_handle_block(NULL);
    JNIHandleBlock::release_block(block);
  }

  // These have to be removed while this is still a valid thread.
  remove_stack_guard_pages();

  if (UseTLAB) {
    tlab().retire();
  }

  if (JvmtiEnv::environments_might_exist()) {
    JvmtiExport::cleanup_thread(this);
  }

  // We must flush any deferred card marks and other various GC barrier
  // related buffers (e.g. G1 SATB buffer and G1 dirty card queue buffer)
  // before removing a thread from the list of active threads.
  BarrierSet::barrier_set()->on_thread_detach(this);

  log_info(os, thread)("JavaThread %s (tid: " UINTX_FORMAT ").",
    exit_type == JavaThread::normal_exit ? "exiting" : "detaching",
    os::current_thread_id());

  if (log_is_enabled(Debug, os, thread, timer)) {
    _timer_exit_phase3.stop();
    _timer_exit_phase4.start();
  }
  // Remove from list of active threads list, and notify VM thread if we are the last non-daemon thread
  Threads::remove(this, daemon);

  if (log_is_enabled(Debug, os, thread, timer)) {
    _timer_exit_phase4.stop();
    ResourceMark rm(this);
    log_debug(os, thread, timer)("name='%s'"
                                 ", exit-phase1=" JLONG_FORMAT
                                 ", exit-phase2=" JLONG_FORMAT
                                 ", exit-phase3=" JLONG_FORMAT
                                 ", exit-phase4=" JLONG_FORMAT,
                                 get_thread_name(),
                                 _timer_exit_phase1.milliseconds(),
                                 _timer_exit_phase2.milliseconds(),
                                 _timer_exit_phase3.milliseconds(),
                                 _timer_exit_phase4.milliseconds());
  }
}

void JavaThread::cleanup_failed_attach_current_thread(bool is_daemon) {
  if (active_handles() != NULL) {
    JNIHandleBlock* block = active_handles();
    set_active_handles(NULL);
    JNIHandleBlock::release_block(block);
  }

  if (free_handle_block() != NULL) {
    JNIHandleBlock* block = free_handle_block();
    set_free_handle_block(NULL);
    JNIHandleBlock::release_block(block);
  }

  // These have to be removed while this is still a valid thread.
  remove_stack_guard_pages();

  if (UseTLAB) {
    tlab().retire();
  }

  BarrierSet::barrier_set()->on_thread_detach(this);

  Threads::remove(this, is_daemon);
  this->smr_delete();
}

JavaThread* JavaThread::active() {
  Thread* thread = Thread::current();
  if (thread->is_Java_thread()) {
    return (JavaThread*) thread;
  } else {
    assert(thread->is_VM_thread(), "this must be a vm thread");
    VM_Operation* op = ((VMThread*) thread)->vm_operation();
    JavaThread *ret=op == NULL ? NULL : (JavaThread *)op->calling_thread();
    assert(ret->is_Java_thread(), "must be a Java thread");
    return ret;
  }
}

bool JavaThread::is_lock_owned(address adr) const {
  if (Thread::is_lock_owned(adr)) return true;

  for (MonitorChunk* chunk = monitor_chunks(); chunk != NULL; chunk = chunk->next()) {
    if (chunk->contains(adr)) return true;
  }

  return false;
}


void JavaThread::add_monitor_chunk(MonitorChunk* chunk) {
  chunk->set_next(monitor_chunks());
  set_monitor_chunks(chunk);
}

void JavaThread::remove_monitor_chunk(MonitorChunk* chunk) {
  guarantee(monitor_chunks() != NULL, "must be non empty");
  if (monitor_chunks() == chunk) {
    set_monitor_chunks(chunk->next());
  } else {
    MonitorChunk* prev = monitor_chunks();
    while (prev->next() != chunk) prev = prev->next();
    prev->set_next(chunk->next());
  }
}

// JVM support.

// Note: this function shouldn't block if it's called in
// _thread_in_native_trans state (such as from
// check_special_condition_for_native_trans()).
void JavaThread::check_and_handle_async_exceptions(bool check_unsafe_error) {

  if (has_last_Java_frame() && has_async_condition()) {
    // If we are at a polling page safepoint (not a poll return)
    // then we must defer async exception because live registers
    // will be clobbered by the exception path. Poll return is
    // ok because the call we a returning from already collides
    // with exception handling registers and so there is no issue.
    // (The exception handling path kills call result registers but
    //  this is ok since the exception kills the result anyway).

    if (is_at_poll_safepoint()) {
      // if the code we are returning to has deoptimized we must defer
      // the exception otherwise live registers get clobbered on the
      // exception path before deoptimization is able to retrieve them.
      //
      RegisterMap map(this, false);
      frame caller_fr = last_frame().sender(&map);
      assert(caller_fr.is_compiled_frame(), "what?");
      if (caller_fr.is_deoptimized_frame()) {
        log_info(exceptions)("deferred async exception at compiled safepoint");
        return;
      }
    }
  }

  JavaThread::AsyncRequests condition = clear_special_runtime_exit_condition();
  if (condition == _no_async_condition) {
    // Conditions have changed since has_special_runtime_exit_condition()
    // was called:
    // - if we were here only because of an external suspend request,
    //   then that was taken care of above (or cancelled) so we are done
    // - if we were here because of another async request, then it has
    //   been cleared between the has_special_runtime_exit_condition()
    //   and now so again we are done
    return;
  }

  // Check for pending async. exception
  if (_pending_async_exception != NULL) {
    // Only overwrite an already pending exception, if it is not a threadDeath.
    if (!has_pending_exception() || !pending_exception()->is_a(SystemDictionary::ThreadDeath_klass())) {

      // We cannot call Exceptions::_throw(...) here because we cannot block
      set_pending_exception(_pending_async_exception, __FILE__, __LINE__);

      LogTarget(Info, exceptions) lt;
      if (lt.is_enabled()) {
        ResourceMark rm;
        LogStream ls(lt);
        ls.print("Async. exception installed at runtime exit (" INTPTR_FORMAT ")", p2i(this));
          if (has_last_Java_frame()) {
            frame f = last_frame();
           ls.print(" (pc: " INTPTR_FORMAT " sp: " INTPTR_FORMAT " )", p2i(f.pc()), p2i(f.sp()));
          }
        ls.print_cr(" of type: %s", _pending_async_exception->klass()->external_name());
      }
      _pending_async_exception = NULL;
      clear_has_async_exception();
    }
  }

  if (check_unsafe_error &&
      condition == _async_unsafe_access_error && !has_pending_exception()) {
    condition = _no_async_condition;  // done
    switch (thread_state()) {
    case _thread_in_vm: {
      JavaThread* THREAD = this;
      THROW_MSG(vmSymbols::java_lang_InternalError(), "a fault occurred in an unsafe memory access operation");
    }
    case _thread_in_native: {
      ThreadInVMfromNative tiv(this);
      JavaThread* THREAD = this;
      THROW_MSG(vmSymbols::java_lang_InternalError(), "a fault occurred in an unsafe memory access operation");
    }
    case _thread_in_Java: {
      ThreadInVMfromJava tiv(this);
      JavaThread* THREAD = this;
      THROW_MSG(vmSymbols::java_lang_InternalError(), "a fault occurred in a recent unsafe memory access operation in compiled Java code");
    }
    default:
      ShouldNotReachHere();
    }
  }

  assert(condition == _no_async_condition || has_pending_exception() ||
         (!check_unsafe_error && condition == _async_unsafe_access_error),
         "must have handled the async condition, if no exception");
}

void JavaThread::handle_special_runtime_exit_condition(bool check_asyncs) {

  // Check for pending external suspend.
  if (is_external_suspend_with_lock()) {
    frame_anchor()->make_walkable(this);
    java_suspend_self_with_safepoint_check();
  }

  // We might be here for reasons in addition to the self-suspend request
  // so check for other async requests.
  if (check_asyncs) {
    check_and_handle_async_exceptions();
  }

  if (is_cont_force_yield()) {
    log_develop_trace(jvmcont)("handle_special_runtime_exit_condition is_cont_force_yield: %d check_asyncs: %d", is_cont_force_yield(), check_asyncs);
    if (check_asyncs) { // TODO: we should probably be even more selective than that
      // we need this only for interpreted frames -- for compiled frames we install a return barrier on the safepoint stub in Continuation::try_force_yield
      StubRoutines::cont_jump_from_sp_C()();
    }
  }

  JFR_ONLY(SUSPEND_THREAD_CONDITIONAL(this);)
}

void JavaThread::send_thread_stop(oop java_throwable)  {
  assert(Thread::current()->is_VM_thread(), "should be in the vm thread");
  assert(Threads_lock->is_locked(), "Threads_lock should be locked by safepoint code");
  assert(SafepointSynchronize::is_at_safepoint(), "all threads are stopped");

  // Do not throw asynchronous exceptions against the compiler thread
  // (the compiler thread should not be a Java thread -- fix in 1.4.2)
  if (!can_call_java()) return;

  {
    // Actually throw the Throwable against the target Thread - however
    // only if there is no thread death exception installed already.
    if (_pending_async_exception == NULL || !_pending_async_exception->is_a(SystemDictionary::ThreadDeath_klass())) {
      // If the topmost frame is a runtime stub, then we are calling into
      // OptoRuntime from compiled code. Some runtime stubs (new, monitor_exit..)
      // must deoptimize the caller before continuing, as the compiled  exception handler table
      // may not be valid
      if (has_last_Java_frame()) {
        frame f = last_frame();
        if (f.is_runtime_frame() || f.is_safepoint_blob_frame()) {
          // BiasedLocking needs an updated RegisterMap for the revoke monitors pass
          RegisterMap reg_map(this, UseBiasedLocking);
          frame compiled_frame = f.sender(&reg_map);
          if (!StressCompiledExceptionHandlers && compiled_frame.can_be_deoptimized()) {
            Deoptimization::deoptimize(this, compiled_frame, &reg_map);
          }
        }
      }

      // Set async. pending exception in thread.
      set_pending_async_exception(java_throwable);

      if (log_is_enabled(Info, exceptions)) {
         ResourceMark rm;
        log_info(exceptions)("Pending Async. exception installed of type: %s",
                             InstanceKlass::cast(_pending_async_exception->klass())->external_name());
      }
      // for AbortVMOnException flag
      Exceptions::debug_check_abort(_pending_async_exception->klass()->external_name());
    }
  }


  // Interrupt thread so it will wake up from a potential wait()
  Thread::interrupt(this);
}

// External suspension mechanism.
//
// Tell the VM to suspend a thread when ever it knows that it does not hold on
// to any VM_locks and it is at a transition
// Self-suspension will happen on the transition out of the vm.
// Catch "this" coming in from JNIEnv pointers when the thread has been freed
//
// Guarantees on return:
//   + Target thread will not execute any new bytecode (that's why we need to
//     force a safepoint)
//   + Target thread will not enter any new monitors
//
void JavaThread::java_suspend() {
  ThreadsListHandle tlh;
  if (!tlh.includes(this) || threadObj() == NULL || is_exiting()) {
    return;
  }

  { MutexLocker ml(SR_lock(), Mutex::_no_safepoint_check_flag);
    if (!is_external_suspend()) {
      // a racing resume has cancelled us; bail out now
      return;
    }

    // suspend is done
    uint32_t debug_bits = 0;
    // Warning: is_ext_suspend_completed() may temporarily drop the
    // SR_lock to allow the thread to reach a stable thread state if
    // it is currently in a transient thread state.
    if (is_ext_suspend_completed(false /* !called_by_wait */,
                                 SuspendRetryDelay, &debug_bits)) {
      return;
    }
  }

  if (Thread::current() == this) {
    // Safely self-suspend.
    // If we don't do this explicitly it will implicitly happen
    // before we transition back to Java, and on some other thread-state
    // transition paths, but not as we exit a JVM TI SuspendThread call.
    // As SuspendThread(current) must not return (until resumed) we must
    // self-suspend here.
    ThreadBlockInVM tbivm(this);
    java_suspend_self();
  } else {
    VM_ThreadSuspend vm_suspend;
    VMThread::execute(&vm_suspend);
  }
}

// Part II of external suspension.
// A JavaThread self suspends when it detects a pending external suspend
// request. This is usually on transitions. It is also done in places
// where continuing to the next transition would surprise the caller,
// e.g., monitor entry.
//
// Returns the number of times that the thread self-suspended.
//
// Note: DO NOT call java_suspend_self() when you just want to block current
//       thread. java_suspend_self() is the second stage of cooperative
//       suspension for external suspend requests and should only be used
//       to complete an external suspend request.
//
int JavaThread::java_suspend_self() {
  assert(thread_state() == _thread_blocked, "wrong state for java_suspend_self()");
  int ret = 0;

  // we are in the process of exiting so don't suspend
  if (is_exiting()) {
    clear_external_suspend();
    return ret;
  }

  assert(_anchor.walkable() ||
         (is_Java_thread() && !((JavaThread*)this)->has_last_Java_frame()),
         "must have walkable stack");

  MonitorLocker ml(SR_lock(), Mutex::_no_safepoint_check_flag);

  assert(!this->is_ext_suspended(),
         "a thread trying to self-suspend should not already be suspended");

  if (this->is_suspend_equivalent()) {
    // If we are self-suspending as a result of the lifting of a
    // suspend equivalent condition, then the suspend_equivalent
    // flag is not cleared until we set the ext_suspended flag so
    // that wait_for_ext_suspend_completion() returns consistent
    // results.
    this->clear_suspend_equivalent();
  }

  // A racing resume may have cancelled us before we grabbed SR_lock
  // above. Or another external suspend request could be waiting for us
  // by the time we return from SR_lock()->wait(). The thread
  // that requested the suspension may already be trying to walk our
  // stack and if we return now, we can change the stack out from under
  // it. This would be a "bad thing (TM)" and cause the stack walker
  // to crash. We stay self-suspended until there are no more pending
  // external suspend requests.
  while (is_external_suspend()) {
    ret++;
    this->set_ext_suspended();

    // _ext_suspended flag is cleared by java_resume()
    while (is_ext_suspended()) {
      ml.wait();
    }
  }
  return ret;
}

// Helper routine to set up the correct thread state before calling java_suspend_self.
// This is called when regular thread-state transition helpers can't be used because
// we can be in various states, in particular _thread_in_native_trans.
// Because this thread is external suspended the safepoint code will count it as at
// a safepoint, regardless of what its actual current thread-state is. But
// is_ext_suspend_completed() may be waiting to see a thread transition from
// _thread_in_native_trans to _thread_blocked. So we set the thread state directly
// to _thread_blocked. The problem with setting thread state directly is that a
// safepoint could happen just after java_suspend_self() returns after being resumed,
// and the VM thread will see the _thread_blocked state. So we must check for a safepoint
// after restoring the state to make sure we won't leave while a safepoint is in progress.
// However, not all initial-states are allowed when performing a safepoint check, as we
// should never be blocking at a safepoint whilst in those states. Of these 'bad' states
// only _thread_in_native is possible when executing this code (based on our two callers).
// A thread that is _thread_in_native is already safepoint-safe and so it doesn't matter
// whether the VMThread sees the _thread_blocked state, or the _thread_in_native state,
// and so we don't need the explicit safepoint check.

void JavaThread::java_suspend_self_with_safepoint_check() {
  assert(this == Thread::current(), "invariant");
  JavaThreadState state = thread_state();
  set_thread_state(_thread_blocked);
  java_suspend_self();
  set_thread_state_fence(state);
  // Since we are not using a regular thread-state transition helper here,
  // we must manually emit the instruction barrier after leaving a safe state.
  OrderAccess::cross_modify_fence();
  if (state != _thread_in_native) {
    SafepointMechanism::block_if_requested(this);
  }
}

#ifdef ASSERT
// Verify the JavaThread has not yet been published in the Threads::list, and
// hence doesn't need protection from concurrent access at this stage.
void JavaThread::verify_not_published() {
  // Cannot create a ThreadsListHandle here and check !tlh.includes(this)
  // since an unpublished JavaThread doesn't participate in the
  // Thread-SMR protocol for keeping a ThreadsList alive.
  assert(!on_thread_list(), "JavaThread shouldn't have been published yet!");
}
#endif

// Slow path when the native==>VM/Java barriers detect a safepoint is in
// progress or when _suspend_flags is non-zero.
// Current thread needs to self-suspend if there is a suspend request and/or
// block if a safepoint is in progress.
// Async exception ISN'T checked.
// Note only the ThreadInVMfromNative transition can call this function
// directly and when thread state is _thread_in_native_trans
void JavaThread::check_safepoint_and_suspend_for_native_trans(JavaThread *thread) {
  assert(thread->thread_state() == _thread_in_native_trans, "wrong state");

  assert(!thread->has_last_Java_frame() || thread->frame_anchor()->walkable(), "Unwalkable stack in native->vm transition");

  if (thread->is_external_suspend()) {
    thread->java_suspend_self_with_safepoint_check();
  } else {
    SafepointMechanism::block_if_requested(thread);
  }

  JFR_ONLY(SUSPEND_THREAD_CONDITIONAL(thread);)
}

// Slow path when the native==>VM/Java barriers detect a safepoint is in
// progress or when _suspend_flags is non-zero.
// Current thread needs to self-suspend if there is a suspend request and/or
// block if a safepoint is in progress.
// Also check for pending async exception (not including unsafe access error).
// Note only the native==>VM/Java barriers can call this function and when
// thread state is _thread_in_native_trans.
void JavaThread::check_special_condition_for_native_trans(JavaThread *thread) {
  check_safepoint_and_suspend_for_native_trans(thread);

  if (thread->has_async_exception()) {
    // We are in _thread_in_native_trans state, don't handle unsafe
    // access error since that may block.
    thread->check_and_handle_async_exceptions(false);
  }
}

// This is a variant of the normal
// check_special_condition_for_native_trans with slightly different
// semantics for use by critical native wrappers.  It does all the
// normal checks but also performs the transition back into
// thread_in_Java state.  This is required so that critical natives
// can potentially block and perform a GC if they are the last thread
// exiting the GCLocker.
void JavaThread::check_special_condition_for_native_trans_and_transition(JavaThread *thread) {
  check_special_condition_for_native_trans(thread);

  // Finish the transition
  thread->set_thread_state(_thread_in_Java);

  if (thread->do_critical_native_unlock()) {
    ThreadInVMfromJavaNoAsyncException tiv(thread);
    GCLocker::unlock_critical(thread);
    thread->clear_critical_native_unlock();
  }
}

// We need to guarantee the Threads_lock here, since resumes are not
// allowed during safepoint synchronization
// Can only resume from an external suspension
void JavaThread::java_resume() {
  assert_locked_or_safepoint(Threads_lock);

  // Sanity check: thread is gone, has started exiting or the thread
  // was not externally suspended.
  ThreadsListHandle tlh;
  if (!tlh.includes(this) || is_exiting() || !is_external_suspend()) {
    return;
  }

  MutexLocker ml(SR_lock(), Mutex::_no_safepoint_check_flag);

  clear_external_suspend();

  if (is_ext_suspended()) {
    clear_ext_suspended();
    SR_lock()->notify_all();
  }
}

size_t JavaThread::_stack_red_zone_size = 0;
size_t JavaThread::_stack_yellow_zone_size = 0;
size_t JavaThread::_stack_reserved_zone_size = 0;
size_t JavaThread::_stack_shadow_zone_size = 0;

void JavaThread::create_stack_guard_pages() {
  if (!os::uses_stack_guard_pages() ||
      _stack_guard_state != stack_guard_unused ||
      (DisablePrimordialThreadGuardPages && os::is_primordial_thread())) {
      log_info(os, thread)("Stack guard page creation for thread "
                           UINTX_FORMAT " disabled", os::current_thread_id());
    return;
  }
  address low_addr = stack_end();
  size_t len = stack_guard_zone_size();

  assert(is_aligned(low_addr, os::vm_page_size()), "Stack base should be the start of a page");
  assert(is_aligned(len, os::vm_page_size()), "Stack size should be a multiple of page size");

  int must_commit = os::must_commit_stack_guard_pages();
  // warning("Guarding at " PTR_FORMAT " for len " SIZE_FORMAT "\n", low_addr, len);

  if (must_commit && !os::create_stack_guard_pages((char *) low_addr, len)) {
    log_warning(os, thread)("Attempt to allocate stack guard pages failed.");
    return;
  }

  if (os::guard_memory((char *) low_addr, len)) {
    _stack_guard_state = stack_guard_enabled;
  } else {
    log_warning(os, thread)("Attempt to protect stack guard pages failed ("
      PTR_FORMAT "-" PTR_FORMAT ").", p2i(low_addr), p2i(low_addr + len));
    if (os::uncommit_memory((char *) low_addr, len)) {
      log_warning(os, thread)("Attempt to deallocate stack guard pages failed.");
    }
    return;
  }

  log_debug(os, thread)("Thread " UINTX_FORMAT " stack guard pages activated: "
    PTR_FORMAT "-" PTR_FORMAT ".",
    os::current_thread_id(), p2i(low_addr), p2i(low_addr + len));
}

void JavaThread::remove_stack_guard_pages() {
  assert(Thread::current() == this, "from different thread");
  if (_stack_guard_state == stack_guard_unused) return;
  address low_addr = stack_end();
  size_t len = stack_guard_zone_size();

  if (os::must_commit_stack_guard_pages()) {
    if (os::remove_stack_guard_pages((char *) low_addr, len)) {
      _stack_guard_state = stack_guard_unused;
    } else {
      log_warning(os, thread)("Attempt to deallocate stack guard pages failed ("
        PTR_FORMAT "-" PTR_FORMAT ").", p2i(low_addr), p2i(low_addr + len));
      return;
    }
  } else {
    if (_stack_guard_state == stack_guard_unused) return;
    if (os::unguard_memory((char *) low_addr, len)) {
      _stack_guard_state = stack_guard_unused;
    } else {
      log_warning(os, thread)("Attempt to unprotect stack guard pages failed ("
        PTR_FORMAT "-" PTR_FORMAT ").", p2i(low_addr), p2i(low_addr + len));
      return;
    }
  }

  log_debug(os, thread)("Thread " UINTX_FORMAT " stack guard pages removed: "
    PTR_FORMAT "-" PTR_FORMAT ".",
    os::current_thread_id(), p2i(low_addr), p2i(low_addr + len));
}

void JavaThread::enable_stack_reserved_zone() {
  assert(_stack_guard_state == stack_guard_reserved_disabled, "inconsistent state");

  // The base notation is from the stack's point of view, growing downward.
  // We need to adjust it to work correctly with guard_memory()
  address base = stack_reserved_zone_base() - stack_reserved_zone_size();

  guarantee(base < stack_base(),"Error calculating stack reserved zone");
  guarantee(base < os::current_stack_pointer(),"Error calculating stack reserved zone");

  if (os::guard_memory((char *) base, stack_reserved_zone_size())) {
    _stack_guard_state = stack_guard_enabled;
  } else {
    warning("Attempt to guard stack reserved zone failed.");
  }
  enable_register_stack_guard();
}

void JavaThread::disable_stack_reserved_zone() {
  assert(_stack_guard_state == stack_guard_enabled, "inconsistent state");

  // Simply return if called for a thread that does not use guard pages.
  if (_stack_guard_state != stack_guard_enabled) return;

  // The base notation is from the stack's point of view, growing downward.
  // We need to adjust it to work correctly with guard_memory()
  address base = stack_reserved_zone_base() - stack_reserved_zone_size();

  if (os::unguard_memory((char *)base, stack_reserved_zone_size())) {
    _stack_guard_state = stack_guard_reserved_disabled;
  } else {
    warning("Attempt to unguard stack reserved zone failed.");
  }
  disable_register_stack_guard();
}

void JavaThread::enable_stack_yellow_reserved_zone() {
  assert(_stack_guard_state != stack_guard_unused, "must be using guard pages.");
  assert(_stack_guard_state != stack_guard_enabled, "already enabled");

  // The base notation is from the stacks point of view, growing downward.
  // We need to adjust it to work correctly with guard_memory()
  address base = stack_red_zone_base();

  guarantee(base < stack_base(), "Error calculating stack yellow zone");
  guarantee(base < os::current_stack_pointer(), "Error calculating stack yellow zone");

  if (os::guard_memory((char *) base, stack_yellow_reserved_zone_size())) {
    _stack_guard_state = stack_guard_enabled;
  } else {
    warning("Attempt to guard stack yellow zone failed.");
  }
  enable_register_stack_guard();
}

void JavaThread::disable_stack_yellow_reserved_zone() {
  assert(_stack_guard_state != stack_guard_unused, "must be using guard pages.");
  assert(_stack_guard_state != stack_guard_yellow_reserved_disabled, "already disabled");

  // Simply return if called for a thread that does not use guard pages.
  if (_stack_guard_state == stack_guard_unused) return;

  // The base notation is from the stacks point of view, growing downward.
  // We need to adjust it to work correctly with guard_memory()
  address base = stack_red_zone_base();

  if (os::unguard_memory((char *)base, stack_yellow_reserved_zone_size())) {
    _stack_guard_state = stack_guard_yellow_reserved_disabled;
  } else {
    warning("Attempt to unguard stack yellow zone failed.");
  }
  disable_register_stack_guard();
}

void JavaThread::enable_stack_red_zone() {
  // The base notation is from the stacks point of view, growing downward.
  // We need to adjust it to work correctly with guard_memory()
  assert(_stack_guard_state != stack_guard_unused, "must be using guard pages.");
  address base = stack_red_zone_base() - stack_red_zone_size();

  guarantee(base < stack_base(), "Error calculating stack red zone");
  guarantee(base < os::current_stack_pointer(), "Error calculating stack red zone");

  if (!os::guard_memory((char *) base, stack_red_zone_size())) {
    warning("Attempt to guard stack red zone failed.");
  }
}

void JavaThread::disable_stack_red_zone() {
  // The base notation is from the stacks point of view, growing downward.
  // We need to adjust it to work correctly with guard_memory()
  assert(_stack_guard_state != stack_guard_unused, "must be using guard pages.");
  address base = stack_red_zone_base() - stack_red_zone_size();
  if (!os::unguard_memory((char *)base, stack_red_zone_size())) {
    warning("Attempt to unguard stack red zone failed.");
  }
}

void JavaThread::frames_do(void f(frame*, const RegisterMap* map)) {
  // ignore is there is no stack
  if (!has_last_Java_frame()) return;
  // traverse the stack frames. Starts from top frame.
  for (StackFrameStream fst(this); !fst.is_done(); fst.next()) {
    frame* fr = fst.current();
    f(fr, fst.register_map());
  }
}


#ifndef PRODUCT
// Deoptimization
// Function for testing deoptimization
void JavaThread::deoptimize() {
  // BiasedLocking needs an updated RegisterMap for the revoke monitors pass
  StackFrameStream fst(this, UseBiasedLocking);
  bool deopt = false;           // Dump stack only if a deopt actually happens.
  bool only_at = strlen(DeoptimizeOnlyAt) > 0;
  // Iterate over all frames in the thread and deoptimize
  for (; !fst.is_done(); fst.next()) {
    if (fst.current()->can_be_deoptimized()) {

      if (only_at) {
        // Deoptimize only at particular bcis.  DeoptimizeOnlyAt
        // consists of comma or carriage return separated numbers so
        // search for the current bci in that string.
        address pc = fst.current()->pc();
        nmethod* nm =  (nmethod*) fst.current()->cb();
        ScopeDesc* sd = nm->scope_desc_at(pc);
        char buffer[8];
        jio_snprintf(buffer, sizeof(buffer), "%d", sd->bci());
        size_t len = strlen(buffer);
        const char * found = strstr(DeoptimizeOnlyAt, buffer);
        while (found != NULL) {
          if ((found[len] == ',' || found[len] == '\n' || found[len] == '\0') &&
              (found == DeoptimizeOnlyAt || found[-1] == ',' || found[-1] == '\n')) {
            // Check that the bci found is bracketed by terminators.
            break;
          }
          found = strstr(found + 1, buffer);
        }
        if (!found) {
          continue;
        }
      }

      if (DebugDeoptimization && !deopt) {
        deopt = true; // One-time only print before deopt
        tty->print_cr("[BEFORE Deoptimization]");
        trace_frames();
        trace_stack();
      }
      Deoptimization::deoptimize(this, *fst.current(), fst.register_map());
    }
  }

  if (DebugDeoptimization && deopt) {
    tty->print_cr("[AFTER Deoptimization]");
    trace_frames();
  }
}


// Make zombies
void JavaThread::make_zombies() {
  for (StackFrameStream fst(this); !fst.is_done(); fst.next()) {
    if (fst.current()->can_be_deoptimized()) {
      // it is a Java nmethod
      nmethod* nm = CodeCache::find_nmethod(fst.current()->pc());
      nm->make_not_entrant();
    }
  }
}
#endif // PRODUCT


void JavaThread::deoptimized_wrt_marked_nmethods() {
  if (!has_last_Java_frame()) return;
  // BiasedLocking needs an updated RegisterMap for the revoke monitors pass
  StackFrameStream fst(this, UseBiasedLocking);
  for (; !fst.is_done(); fst.next()) {
    if (fst.current()->should_be_deoptimized()) {
      Deoptimization::deoptimize(this, *fst.current(), fst.register_map());
    }
  }
}


// If the caller is a NamedThread, then remember, in the current scope,
// the given JavaThread in its _processed_thread field.
class RememberProcessedThread: public StackObj {
  NamedThread* _cur_thr;
 public:
  RememberProcessedThread(JavaThread* jthr) {
    Thread* thread = Thread::current();
    if (thread->is_Named_thread()) {
      _cur_thr = (NamedThread *)thread;
      _cur_thr->set_processed_thread(jthr);
    } else {
      _cur_thr = NULL;
    }
  }

  ~RememberProcessedThread() {
    if (_cur_thr) {
      _cur_thr->set_processed_thread(NULL);
    }
  }
};

void JavaThread::oops_do(OopClosure* f, CodeBlobClosure* cf) {
  // Verify that the deferred card marks have been flushed.
  assert(deferred_card_mark().is_empty(), "Should be empty during GC");

  // Traverse the GCHandles
  Thread::oops_do(f, cf);

  assert((!has_last_Java_frame() && java_call_counter() == 0) ||
         (has_last_Java_frame() && java_call_counter() > 0), "wrong java_sp info!");

  if (has_last_Java_frame()) {
    // Record JavaThread to GC thread
    RememberProcessedThread rpt(this);

    // traverse the registered growable array
    if (_array_for_gc != NULL) {
      for (int index = 0; index < _array_for_gc->length(); index++) {
        f->do_oop(_array_for_gc->adr_at(index));
      }
    }

    // Traverse the monitor chunks
    for (MonitorChunk* chunk = monitor_chunks(); chunk != NULL; chunk = chunk->next()) {
      chunk->oops_do(f);
    }

    // Traverse the execution stack
    for (StackFrameStream fst(this); !fst.is_done(); fst.next()) {
      fst.current()->oops_do(f, cf, fst.register_map());
    }
  }

  assert(vframe_array_head() == NULL, "deopt in progress at a safepoint!");
  // If we have deferred set_locals there might be oops waiting to be
  // written
  GrowableArray<jvmtiDeferredLocalVariableSet*>* list = deferred_locals();
  if (list != NULL) {
    for (int i = 0; i < list->length(); i++) {
      list->at(i)->oops_do(f);
    }
  }

  // Traverse instance variables at the end since the GC may be moving things
  // around using this function
  f->do_oop((oop*) &_threadObj);
  f->do_oop((oop*) &_vm_result);
  f->do_oop((oop*) &_exception_oop);
  f->do_oop((oop*) &_pending_async_exception);

  if (jvmti_thread_state() != NULL) {
    jvmti_thread_state()->oops_do(f);
  }
}

#ifdef ASSERT
void JavaThread::verify_states_for_handshake() {
  // This checks that the thread has a correct frame state during a handshake.
  assert((!has_last_Java_frame() && java_call_counter() == 0) ||
         (has_last_Java_frame() && java_call_counter() > 0),
         "unexpected frame info: has_last_frame=%d, java_call_counter=%d",
         has_last_Java_frame(), java_call_counter());
}
#endif

void JavaThread::nmethods_do(CodeBlobClosure* cf) {
  assert((!has_last_Java_frame() && java_call_counter() == 0) ||
         (has_last_Java_frame() && java_call_counter() > 0),
         "unexpected frame info: has_last_frame=%d, java_call_counter=%d",
         has_last_Java_frame(), java_call_counter());

  if (has_last_Java_frame()) {
    // Traverse the execution stack
    for (StackFrameStream fst(this); !fst.is_done(); fst.next()) {
      fst.current()->nmethods_do(cf);
    }
  }
}

void JavaThread::metadata_do(MetadataClosure* f) {
  if (has_last_Java_frame()) {
    // Traverse the execution stack to call f() on the methods in the stack
    for (StackFrameStream fst(this); !fst.is_done(); fst.next()) {
      fst.current()->metadata_do(f);
    }
  } else if (is_Compiler_thread()) {
    // need to walk ciMetadata in current compile tasks to keep alive.
    CompilerThread* ct = (CompilerThread*)this;
    if (ct->env() != NULL) {
      ct->env()->metadata_do(f);
    }
    CompileTask* task = ct->task();
    if (task != NULL) {
      task->metadata_do(f);
    }
  }
}

// Printing
const char* _get_thread_state_name(JavaThreadState _thread_state) {
  switch (_thread_state) {
  case _thread_uninitialized:     return "_thread_uninitialized";
  case _thread_new:               return "_thread_new";
  case _thread_new_trans:         return "_thread_new_trans";
  case _thread_in_native:         return "_thread_in_native";
  case _thread_in_native_trans:   return "_thread_in_native_trans";
  case _thread_in_vm:             return "_thread_in_vm";
  case _thread_in_vm_trans:       return "_thread_in_vm_trans";
  case _thread_in_Java:           return "_thread_in_Java";
  case _thread_in_Java_trans:     return "_thread_in_Java_trans";
  case _thread_blocked:           return "_thread_blocked";
  case _thread_blocked_trans:     return "_thread_blocked_trans";
  default:                        return "unknown thread state";
  }
}

#ifndef PRODUCT
void JavaThread::print_thread_state_on(outputStream *st) const {
  st->print_cr("   JavaThread state: %s", _get_thread_state_name(_thread_state));
};
<<<<<<< HEAD
void JavaThread::print_thread_state() const {
  print_thread_state_on(tty);
}
const char* JavaThread::thread_state_name() const {
  return _get_thread_state_name(_thread_state);
}
=======
>>>>>>> 5c25e2a6
#endif // PRODUCT

// Called by Threads::print() for VM_PrintThreads operation
void JavaThread::print_on(outputStream *st, bool print_extended_info) const {
  st->print_raw("\"");
  st->print_raw(get_thread_name());
  st->print_raw("\" ");
  oop thread_oop = threadObj();
  if (thread_oop != NULL) {
    st->print("#" INT64_FORMAT " ", (int64_t)java_lang_Thread::thread_id(thread_oop));
    if (java_lang_Thread::is_daemon(thread_oop))  st->print("daemon ");
    st->print("prio=%d ", java_lang_Thread::priority(thread_oop));
  }
  Thread::print_on(st, print_extended_info);
  // print guess for valid stack memory region (assume 4K pages); helps lock debugging
  st->print_cr("[" INTPTR_FORMAT "]", (intptr_t)last_Java_sp() & ~right_n_bits(12));
  if (thread_oop != NULL) {
    st->print_cr("   java.lang.Thread.State: %s", java_lang_Thread::thread_status_name(thread_oop));
  }
#ifndef PRODUCT
  _safepoint_state->print_on(st);
#endif // PRODUCT
  if (is_Compiler_thread()) {
    CompileTask *task = ((CompilerThread*)this)->task();
    if (task != NULL) {
      st->print("   Compiling: ");
      task->print(st, NULL, true, false);
    } else {
      st->print("   No compile task");
    }
    st->cr();
  }
}

void JavaThread::print() const { print_on(tty); }

void JavaThread::print_name_on_error(outputStream* st, char *buf, int buflen) const {
  st->print("%s", get_thread_name_string(buf, buflen));
}

// Called by fatal error handler. The difference between this and
// JavaThread::print() is that we can't grab lock or allocate memory.
void JavaThread::print_on_error(outputStream* st, char *buf, int buflen) const {
  st->print("JavaThread \"%s\"", get_thread_name_string(buf, buflen));
  oop thread_obj = threadObj();
  if (thread_obj != NULL) {
    if (java_lang_Thread::is_daemon(thread_obj)) st->print(" daemon");
  }
  st->print(" [");
  st->print("%s", _get_thread_state_name(_thread_state));
  if (osthread()) {
    st->print(", id=%d", osthread()->thread_id());
  }
  st->print(", stack(" PTR_FORMAT "," PTR_FORMAT ")",
            p2i(stack_end()), p2i(stack_base()));
  st->print("]");

  ThreadsSMRSupport::print_info_on(this, st);
  return;
}

// Verification

static void frame_verify(frame* f, const RegisterMap *map) { f->verify(map); }

void JavaThread::verify() {
  // Verify oops in the thread.
  oops_do(&VerifyOopClosure::verify_oop, NULL);

  // Verify the stack frames.
  frames_do(frame_verify);
}

// CR 6300358 (sub-CR 2137150)
// Most callers of this method assume that it can't return NULL but a
// thread may not have a name whilst it is in the process of attaching to
// the VM - see CR 6412693, and there are places where a JavaThread can be
// seen prior to having it's threadObj set (eg JNI attaching threads and
// if vm exit occurs during initialization). These cases can all be accounted
// for such that this method never returns NULL.
const char* JavaThread::get_thread_name() const {
#ifdef ASSERT
  // early safepoints can hit while current thread does not yet have TLS
  if (!SafepointSynchronize::is_at_safepoint()) {
    Thread *cur = Thread::current();
    if (!(cur->is_Java_thread() && cur == this)) {
      // Current JavaThreads are allowed to get their own name without
      // the Threads_lock.
      assert_locked_or_safepoint(Threads_lock);
    }
  }
#endif // ASSERT
  return get_thread_name_string();
}

// Returns a non-NULL representation of this thread's name, or a suitable
// descriptive string if there is no set name
const char* JavaThread::get_thread_name_string(char* buf, int buflen) const {
  const char* name_str;
  oop thread_obj = threadObj();
  if (thread_obj != NULL) {
    oop name = java_lang_Thread::name(thread_obj);
    if (name != NULL) {
      if (buf == NULL) {
        name_str = java_lang_String::as_utf8_string(name);
      } else {
        name_str = java_lang_String::as_utf8_string(name, buf, buflen);
      }
    } else if (is_attaching_via_jni()) { // workaround for 6412693 - see 6404306
      name_str = "<no-name - thread is attaching>";
    } else {
      name_str = Thread::name();
    }
  } else {
    name_str = Thread::name();
  }
  assert(name_str != NULL, "unexpected NULL thread name");
  return name_str;
}

void JavaThread::prepare(jobject jni_thread, ThreadPriority prio) {

  assert(Threads_lock->owner() == Thread::current(), "must have threads lock");
  assert(NoPriority <= prio && prio <= MaxPriority, "sanity check");
  // Link Java Thread object <-> C++ Thread

  // Get the C++ thread object (an oop) from the JNI handle (a jthread)
  // and put it into a new Handle.  The Handle "thread_oop" can then
  // be used to pass the C++ thread object to other methods.

  // Set the Java level thread object (jthread) field of the
  // new thread (a JavaThread *) to C++ thread object using the
  // "thread_oop" handle.

  // Set the thread field (a JavaThread *) of the
  // oop representing the java_lang_Thread to the new thread (a JavaThread *).

  Handle thread_oop(Thread::current(),
                    JNIHandles::resolve_non_null(jni_thread));
  assert(InstanceKlass::cast(thread_oop->klass())->is_linked(),
         "must be initialized");
  set_threadObj(thread_oop());
  java_lang_Thread::set_thread(thread_oop(), this);

  if (prio == NoPriority) {
    prio = java_lang_Thread::priority(thread_oop());
    assert(prio != NoPriority, "A valid priority should be present");
  }

  // Push the Java priority down to the native thread; needs Threads_lock
  Thread::set_priority(this, prio);

  // Add the new thread to the Threads list and set it in motion.
  // We must have threads lock in order to call Threads::add.
  // It is crucial that we do not block before the thread is
  // added to the Threads list for if a GC happens, then the java_thread oop
  // will not be visited by GC.
  Threads::add(this);
}

oop JavaThread::current_park_blocker() {
  // Support for JSR-166 locks
  oop thread_oop = threadObj();
  if (thread_oop != NULL) {
    return java_lang_Thread::park_blocker(thread_oop);
  }
  return NULL;
}


void JavaThread::print_stack_on(outputStream* st) {
  if (!has_last_Java_frame()) return;
  ResourceMark rm;
  HandleMark   hm;

  RegisterMap reg_map(this);
  vframe* start_vf = last_java_vframe(&reg_map);
  int count = 0;
  for (vframe* f = start_vf; f != NULL; f = f->sender()) {
    if (f->is_java_frame()) {
      javaVFrame* jvf = javaVFrame::cast(f);
      java_lang_Throwable::print_stack_element(st, jvf->method(), jvf->bci());

      // Print out lock information
      if (JavaMonitorsInStackTrace) {
        jvf->print_lock_info_on(st, count);
      }
    } else {
      // Ignore non-Java frames
    }

    // Bail-out case for too deep stacks if MaxJavaStackTraceDepth > 0
    count++;
    if (MaxJavaStackTraceDepth > 0 && MaxJavaStackTraceDepth == count) return;
  }
}


// JVMTI PopFrame support
void JavaThread::popframe_preserve_args(ByteSize size_in_bytes, void* start) {
  assert(_popframe_preserved_args == NULL, "should not wipe out old PopFrame preserved arguments");
  if (in_bytes(size_in_bytes) != 0) {
    _popframe_preserved_args = NEW_C_HEAP_ARRAY(char, in_bytes(size_in_bytes), mtThread);
    _popframe_preserved_args_size = in_bytes(size_in_bytes);
    Copy::conjoint_jbytes(start, _popframe_preserved_args, _popframe_preserved_args_size);
  }
}

void* JavaThread::popframe_preserved_args() {
  return _popframe_preserved_args;
}

ByteSize JavaThread::popframe_preserved_args_size() {
  return in_ByteSize(_popframe_preserved_args_size);
}

WordSize JavaThread::popframe_preserved_args_size_in_words() {
  int sz = in_bytes(popframe_preserved_args_size());
  assert(sz % wordSize == 0, "argument size must be multiple of wordSize");
  return in_WordSize(sz / wordSize);
}

void JavaThread::popframe_free_preserved_args() {
  assert(_popframe_preserved_args != NULL, "should not free PopFrame preserved arguments twice");
  FREE_C_HEAP_ARRAY(char, (char*) _popframe_preserved_args);
  _popframe_preserved_args = NULL;
  _popframe_preserved_args_size = 0;
}

#ifndef PRODUCT

void JavaThread::trace_frames() {
  tty->print_cr("[Describe stack]");
  int frame_no = 1;
  for (StackFrameStream fst(this); !fst.is_done(); fst.next()) {
    tty->print("  %d. ", frame_no++);
    fst.current()->print_value_on(tty, this);
    tty->cr();
  }
}

class PrintAndVerifyOopClosure: public OopClosure {
 protected:
  template <class T> inline void do_oop_work(T* p) {
    oop obj = RawAccess<>::oop_load(p);
    if (obj == NULL) return;
    tty->print(INTPTR_FORMAT ": ", p2i(p));
    if (oopDesc::is_oop_or_null(obj)) {
      if (obj->is_objArray()) {
        tty->print_cr("valid objArray: " INTPTR_FORMAT, p2i(obj));
      } else {
        obj->print();
      }
    } else {
      tty->print_cr("invalid oop: " INTPTR_FORMAT, p2i(obj));
    }
    tty->cr();
  }
 public:
  virtual void do_oop(oop* p) { do_oop_work(p); }
  virtual void do_oop(narrowOop* p)  { do_oop_work(p); }
};

#ifdef ASSERT
// Print or validate the layout of stack frames
void JavaThread::print_frame_layout(int depth, bool validate_only) {
  ResourceMark rm;
  PRESERVE_EXCEPTION_MARK;
  FrameValues values;
  int frame_no = 0;
  for (StackFrameStream fst(this, false, true); !fst.is_done(); fst.next()) {
    fst.current()->describe(values, ++frame_no, fst.register_map());
    if (depth == frame_no) break;
  }
  Continuation::describe(values);
  if (validate_only) {
    values.validate();
  } else {
    tty->print_cr("[Describe stack layout]");
    values.print(this);
  }
}
#endif

void JavaThread::trace_stack_from(vframe* start_vf) {
  ResourceMark rm;
  int vframe_no = 1;
  for (vframe* f = start_vf; f; f = f->sender()) {
    if (f->is_java_frame()) {
      javaVFrame::cast(f)->print_activation(vframe_no++);
    } else {
      f->print();
    }
    if (vframe_no > StackPrintLimit) {
      tty->print_cr("...<more frames>...");
      return;
    }
  }
}


void JavaThread::trace_stack() {
  if (!has_last_Java_frame()) return;
  ResourceMark rm;
  HandleMark   hm;
  RegisterMap reg_map(this, true, true);
  trace_stack_from(last_java_vframe(&reg_map));
}


#endif // PRODUCT


javaVFrame* JavaThread::last_java_vframe(RegisterMap *reg_map) {
  assert(reg_map != NULL, "a map must be given");
  frame f = last_frame();
  for (vframe* vf = vframe::new_vframe(&f, reg_map, this); vf; vf = vf->sender()) {
    if (vf->is_java_frame()) return javaVFrame::cast(vf);
  }
  return NULL;
}

oop JavaThread::last_continuation() {
  if (threadObj() == (oop)NULL) return (oop)NULL; // happens during initialization
  
  return java_lang_Thread::continuation(threadObj());
}

Klass* JavaThread::security_get_caller_class(int depth) {
  vframeStream vfst(this);
  vfst.security_get_caller_frame(depth);
  if (!vfst.at_end()) {
    return vfst.method()->method_holder();
  }
  return NULL;
}

static void compiler_thread_entry(JavaThread* thread, TRAPS) {
  assert(thread->is_Compiler_thread(), "must be compiler thread");
  CompileBroker::compiler_thread_loop();
}

static void sweeper_thread_entry(JavaThread* thread, TRAPS) {
  NMethodSweeper::sweeper_loop();
}

// Create a CompilerThread
CompilerThread::CompilerThread(CompileQueue* queue,
                               CompilerCounters* counters)
                               : JavaThread(&compiler_thread_entry) {
  _env   = NULL;
  _log   = NULL;
  _task  = NULL;
  _queue = queue;
  _counters = counters;
  _buffer_blob = NULL;
  _compiler = NULL;

  // Compiler uses resource area for compilation, let's bias it to mtCompiler
  resource_area()->bias_to(mtCompiler);

#ifndef PRODUCT
  _ideal_graph_printer = NULL;
#endif
}

CompilerThread::~CompilerThread() {
  // Delete objects which were allocated on heap.
  delete _counters;
}

bool CompilerThread::can_call_java() const {
  return _compiler != NULL && _compiler->is_jvmci();
}

// Create sweeper thread
CodeCacheSweeperThread::CodeCacheSweeperThread()
: JavaThread(&sweeper_thread_entry) {
  _scanned_compiled_method = NULL;
}

void CodeCacheSweeperThread::oops_do(OopClosure* f, CodeBlobClosure* cf) {
  JavaThread::oops_do(f, cf);
  if (_scanned_compiled_method != NULL && cf != NULL) {
    // Safepoints can occur when the sweeper is scanning an nmethod so
    // process it here to make sure it isn't unloaded in the middle of
    // a scan.
    cf->do_code_blob(_scanned_compiled_method);
  }
}

void CodeCacheSweeperThread::nmethods_do(CodeBlobClosure* cf) {
  JavaThread::nmethods_do(cf);
  if (_scanned_compiled_method != NULL && cf != NULL) {
    // Safepoints can occur when the sweeper is scanning an nmethod so
    // process it here to make sure it isn't unloaded in the middle of
    // a scan.
    cf->do_code_blob(_scanned_compiled_method);
  }
}


// ======= Threads ========

// The Threads class links together all active threads, and provides
// operations over all threads. It is protected by the Threads_lock,
// which is also used in other global contexts like safepointing.
// ThreadsListHandles are used to safely perform operations on one
// or more threads without the risk of the thread exiting during the
// operation.
//
// Note: The Threads_lock is currently more widely used than we
// would like. We are actively migrating Threads_lock uses to other
// mechanisms in order to reduce Threads_lock contention.

int         Threads::_number_of_threads = 0;
int         Threads::_number_of_non_daemon_threads = 0;
int         Threads::_return_code = 0;
uintx       Threads::_thread_claim_token = 1; // Never zero.
size_t      JavaThread::_stack_size_at_create = 0;

#ifdef ASSERT
bool        Threads::_vm_complete = false;
#endif

static inline void *prefetch_and_load_ptr(void **addr, intx prefetch_interval) {
  Prefetch::read((void*)addr, prefetch_interval);
  return *addr;
}

// Possibly the ugliest for loop the world has seen. C++ does not allow
// multiple types in the declaration section of the for loop. In this case
// we are only dealing with pointers and hence can cast them. It looks ugly
// but macros are ugly and therefore it's fine to make things absurdly ugly.
#define DO_JAVA_THREADS(LIST, X)                                                                                          \
    for (JavaThread *MACRO_scan_interval = (JavaThread*)(uintptr_t)PrefetchScanIntervalInBytes,                           \
             *MACRO_list = (JavaThread*)(LIST),                                                                           \
             **MACRO_end = ((JavaThread**)((ThreadsList*)MACRO_list)->threads()) + ((ThreadsList*)MACRO_list)->length(),  \
             **MACRO_current_p = (JavaThread**)((ThreadsList*)MACRO_list)->threads(),                                     \
             *X = (JavaThread*)prefetch_and_load_ptr((void**)MACRO_current_p, (intx)MACRO_scan_interval);                 \
         MACRO_current_p != MACRO_end;                                                                                    \
         MACRO_current_p++,                                                                                               \
             X = (JavaThread*)prefetch_and_load_ptr((void**)MACRO_current_p, (intx)MACRO_scan_interval))

// All JavaThreads
#define ALL_JAVA_THREADS(X) DO_JAVA_THREADS(ThreadsSMRSupport::get_java_thread_list(), X)

// All NonJavaThreads (i.e., every non-JavaThread in the system).
void Threads::non_java_threads_do(ThreadClosure* tc) {
  NoSafepointVerifier nsv;
  for (NonJavaThread::Iterator njti; !njti.end(); njti.step()) {
    tc->do_thread(njti.current());
  }
}

// All JavaThreads
void Threads::java_threads_do(ThreadClosure* tc) {
  assert_locked_or_safepoint(Threads_lock);
  // ALL_JAVA_THREADS iterates through all JavaThreads.
  ALL_JAVA_THREADS(p) {
    tc->do_thread(p);
  }
}

void Threads::java_threads_and_vm_thread_do(ThreadClosure* tc) {
  assert_locked_or_safepoint(Threads_lock);
  java_threads_do(tc);
  tc->do_thread(VMThread::vm_thread());
}

// All JavaThreads + all non-JavaThreads (i.e., every thread in the system).
void Threads::threads_do(ThreadClosure* tc) {
  assert_locked_or_safepoint(Threads_lock);
  java_threads_do(tc);
  non_java_threads_do(tc);
}

void Threads::possibly_parallel_threads_do(bool is_par, ThreadClosure* tc) {
  uintx claim_token = Threads::thread_claim_token();
  ALL_JAVA_THREADS(p) {
    if (p->claim_threads_do(is_par, claim_token)) {
      tc->do_thread(p);
    }
  }
  VMThread* vmt = VMThread::vm_thread();
  if (vmt->claim_threads_do(is_par, claim_token)) {
    tc->do_thread(vmt);
  }
}

// The system initialization in the library has three phases.
//
// Phase 1: java.lang.System class initialization
//     java.lang.System is a primordial class loaded and initialized
//     by the VM early during startup.  java.lang.System.<clinit>
//     only does registerNatives and keeps the rest of the class
//     initialization work later until thread initialization completes.
//
//     System.initPhase1 initializes the system properties, the static
//     fields in, out, and err. Set up java signal handlers, OS-specific
//     system settings, and thread group of the main thread.
static void call_initPhase1(TRAPS) {
  Klass* klass =  SystemDictionary::resolve_or_fail(vmSymbols::java_lang_System(), true, CHECK);
  JavaValue result(T_VOID);
  JavaCalls::call_static(&result, klass, vmSymbols::initPhase1_name(),
                                         vmSymbols::void_method_signature(), CHECK);
}

// Phase 2. Module system initialization
//     This will initialize the module system.  Only java.base classes
//     can be loaded until phase 2 completes.
//
//     Call System.initPhase2 after the compiler initialization and jsr292
//     classes get initialized because module initialization runs a lot of java
//     code, that for performance reasons, should be compiled.  Also, this will
//     enable the startup code to use lambda and other language features in this
//     phase and onward.
//
//     After phase 2, The VM will begin search classes from -Xbootclasspath/a.
static void call_initPhase2(TRAPS) {
  TraceTime timer("Initialize module system", TRACETIME_LOG(Info, startuptime));

  Klass* klass = SystemDictionary::resolve_or_fail(vmSymbols::java_lang_System(), true, CHECK);

  JavaValue result(T_INT);
  JavaCallArguments args;
  args.push_int(DisplayVMOutputToStderr);
  args.push_int(log_is_enabled(Debug, init)); // print stack trace if exception thrown
  JavaCalls::call_static(&result, klass, vmSymbols::initPhase2_name(),
                                         vmSymbols::boolean_boolean_int_signature(), &args, CHECK);
  if (result.get_jint() != JNI_OK) {
    vm_exit_during_initialization(); // no message or exception
  }

  universe_post_module_init();
}

// Phase 3. final setup - set security manager, system class loader and TCCL
//
//     This will instantiate and set the security manager, set the system class
//     loader as well as the thread context class loader.  The security manager
//     and system class loader may be a custom class loaded from -Xbootclasspath/a,
//     other modules or the application's classpath.
static void call_initPhase3(TRAPS) {
  Klass* klass = SystemDictionary::resolve_or_fail(vmSymbols::java_lang_System(), true, CHECK);
  JavaValue result(T_VOID);
  JavaCalls::call_static(&result, klass, vmSymbols::initPhase3_name(),
                                         vmSymbols::void_method_signature(), CHECK);
}

void Threads::initialize_java_lang_classes(JavaThread* main_thread, TRAPS) {
  TraceTime timer("Initialize java.lang classes", TRACETIME_LOG(Info, startuptime));

  if (EagerXrunInit && Arguments::init_libraries_at_startup()) {
    create_vm_init_libraries();
  }

  initialize_class(vmSymbols::java_lang_String(), CHECK);

  // Inject CompactStrings value after the static initializers for String ran.
  java_lang_String::set_compact_strings(CompactStrings);

  // Initialize java_lang.System (needed before creating the thread)
  initialize_class(vmSymbols::java_lang_System(), CHECK);
  // The VM creates & returns objects of this class. Make sure it's initialized.
  initialize_class(vmSymbols::java_lang_Class(), CHECK);
  initialize_class(vmSymbols::java_lang_ThreadGroup(), CHECK);
  Handle thread_group = create_initial_thread_group(CHECK);
  Universe::set_main_thread_group(thread_group());
  initialize_class(vmSymbols::java_lang_Thread(), CHECK);
  oop thread_object = create_initial_thread(thread_group, main_thread, CHECK);
  main_thread->set_threadObj(thread_object);

  // Set thread status to running since main thread has
  // been started and running.
  java_lang_Thread::set_thread_status(thread_object,
                                      java_lang_Thread::RUNNABLE);

  // The VM creates objects of this class.
  initialize_class(vmSymbols::java_lang_Module(), CHECK);

#ifdef ASSERT
  InstanceKlass *k = SystemDictionary::UnsafeConstants_klass();
  assert(k->is_not_initialized(), "UnsafeConstants should not already be initialized");
#endif

  // initialize the hardware-specific constants needed by Unsafe
  initialize_class(vmSymbols::jdk_internal_misc_UnsafeConstants(), CHECK);
  jdk_internal_misc_UnsafeConstants::set_unsafe_constants();

  // The VM preresolves methods to these classes. Make sure that they get initialized
  initialize_class(vmSymbols::java_lang_reflect_Method(), CHECK);
  initialize_class(vmSymbols::java_lang_ref_Finalizer(), CHECK);

  // Phase 1 of the system initialization in the library, java.lang.System class initialization
  call_initPhase1(CHECK);

  // get the Java runtime name after java.lang.System is initialized
  JDK_Version::set_runtime_name(get_java_runtime_name(THREAD));
  JDK_Version::set_runtime_version(get_java_runtime_version(THREAD));

  // an instance of OutOfMemory exception has been allocated earlier
  initialize_class(vmSymbols::java_lang_OutOfMemoryError(), CHECK);
  initialize_class(vmSymbols::java_lang_NullPointerException(), CHECK);
  initialize_class(vmSymbols::java_lang_ClassCastException(), CHECK);
  initialize_class(vmSymbols::java_lang_ArrayStoreException(), CHECK);
  initialize_class(vmSymbols::java_lang_ArithmeticException(), CHECK);
  initialize_class(vmSymbols::java_lang_StackOverflowError(), CHECK);
  initialize_class(vmSymbols::java_lang_IllegalMonitorStateException(), CHECK);
  initialize_class(vmSymbols::java_lang_IllegalArgumentException(), CHECK);

  // Eager box cache initialization only if AOT is on and any library is loaded.
  AOTLoader::initialize_box_caches(CHECK);
}

void Threads::initialize_jsr292_core_classes(TRAPS) {
  TraceTime timer("Initialize java.lang.invoke classes", TRACETIME_LOG(Info, startuptime));

  initialize_class(vmSymbols::java_lang_invoke_MethodHandle(), CHECK);
  initialize_class(vmSymbols::java_lang_invoke_ResolvedMethodName(), CHECK);
  initialize_class(vmSymbols::java_lang_invoke_MemberName(), CHECK);
  initialize_class(vmSymbols::java_lang_invoke_MethodHandleNatives(), CHECK);
}

jint Threads::create_vm(JavaVMInitArgs* args, bool* canTryAgain) {
  extern void JDK_Version_init();

  // Preinitialize version info.
  VM_Version::early_initialize();

  // Check version
  if (!is_supported_jni_version(args->version)) return JNI_EVERSION;

  // Initialize library-based TLS
  ThreadLocalStorage::init();

  // Initialize the output stream module
  ostream_init();

  // Process java launcher properties.
  Arguments::process_sun_java_launcher_properties(args);

  // Initialize the os module
  os::init();

  // Record VM creation timing statistics
  TraceVmCreationTime create_vm_timer;
  create_vm_timer.start();

  // Initialize system properties.
  Arguments::init_system_properties();

  // So that JDK version can be used as a discriminator when parsing arguments
  JDK_Version_init();

  // Update/Initialize System properties after JDK version number is known
  Arguments::init_version_specific_system_properties();

  // Make sure to initialize log configuration *before* parsing arguments
  LogConfiguration::initialize(create_vm_timer.begin_time());

  // Parse arguments
  // Note: this internally calls os::init_container_support()
  jint parse_result = Arguments::parse(args);
  if (parse_result != JNI_OK) return parse_result;

  os::init_before_ergo();

  jint ergo_result = Arguments::apply_ergo();
  if (ergo_result != JNI_OK) return ergo_result;

  // Final check of all ranges after ergonomics which may change values.
  if (!JVMFlagRangeList::check_ranges()) {
    return JNI_EINVAL;
  }

  // Final check of all 'AfterErgo' constraints after ergonomics which may change values.
  bool constraint_result = JVMFlagConstraintList::check_constraints(JVMFlagConstraint::AfterErgo);
  if (!constraint_result) {
    return JNI_EINVAL;
  }

  JVMFlagWriteableList::mark_startup();

  if (PauseAtStartup) {
    os::pause();
  }

  HOTSPOT_VM_INIT_BEGIN();

  // Timing (must come after argument parsing)
  TraceTime timer("Create VM", TRACETIME_LOG(Info, startuptime));

  // Initialize the os module after parsing the args
  jint os_init_2_result = os::init_2();
  if (os_init_2_result != JNI_OK) return os_init_2_result;

#ifdef CAN_SHOW_REGISTERS_ON_ASSERT
  // Initialize assert poison page mechanism.
  if (ShowRegistersOnAssert) {
    initialize_assert_poison();
  }
#endif // CAN_SHOW_REGISTERS_ON_ASSERT

  SafepointMechanism::initialize();

  jint adjust_after_os_result = Arguments::adjust_after_os();
  if (adjust_after_os_result != JNI_OK) return adjust_after_os_result;

  // Initialize output stream logging
  ostream_init_log();

  // Convert -Xrun to -agentlib: if there is no JVM_OnLoad
  // Must be before create_vm_init_agents()
  if (Arguments::init_libraries_at_startup()) {
    convert_vm_init_libraries_to_agents();
  }

  // Launch -agentlib/-agentpath and converted -Xrun agents
  if (Arguments::init_agents_at_startup()) {
    create_vm_init_agents();
  }

  // Initialize Threads state
  _number_of_threads = 0;
  _number_of_non_daemon_threads = 0;

  // Initialize global data structures and create system classes in heap
  vm_init_globals();

#if INCLUDE_JVMCI
  if (JVMCICounterSize > 0) {
    JavaThread::_jvmci_old_thread_counters = NEW_C_HEAP_ARRAY(jlong, JVMCICounterSize, mtJVMCI);
    memset(JavaThread::_jvmci_old_thread_counters, 0, sizeof(jlong) * JVMCICounterSize);
  } else {
    JavaThread::_jvmci_old_thread_counters = NULL;
  }
#endif // INCLUDE_JVMCI

  // Attach the main thread to this os thread
  JavaThread* main_thread = new JavaThread();
  main_thread->set_thread_state(_thread_in_vm);
  main_thread->initialize_thread_current();
  // must do this before set_active_handles
  main_thread->record_stack_base_and_size();
  main_thread->register_thread_stack_with_NMT();
  main_thread->set_active_handles(JNIHandleBlock::allocate_block());

  if (!main_thread->set_as_starting_thread()) {
    vm_shutdown_during_initialization(
                                      "Failed necessary internal allocation. Out of swap space");
    main_thread->smr_delete();
    *canTryAgain = false; // don't let caller call JNI_CreateJavaVM again
    return JNI_ENOMEM;
  }

  // Enable guard page *after* os::create_main_thread(), otherwise it would
  // crash Linux VM, see notes in os_linux.cpp.
  main_thread->create_stack_guard_pages();

  // Initialize Java-Level synchronization subsystem
  ObjectMonitor::Initialize();

  // Initialize global modules
  jint status = init_globals();
  if (status != JNI_OK) {
    main_thread->smr_delete();
    *canTryAgain = false; // don't let caller call JNI_CreateJavaVM again
    return status;
  }

  JFR_ONLY(Jfr::on_vm_init();)

  // Should be done after the heap is fully created
  main_thread->cache_global_variables();

  HandleMark hm;

  { MutexLocker mu(Threads_lock);
    Threads::add(main_thread);
  }

  // Any JVMTI raw monitors entered in onload will transition into
  // real raw monitor. VM is setup enough here for raw monitor enter.
  JvmtiExport::transition_pending_onload_raw_monitors();

  // Create the VMThread
  { TraceTime timer("Start VMThread", TRACETIME_LOG(Info, startuptime));

  VMThread::create();
    Thread* vmthread = VMThread::vm_thread();

    if (!os::create_thread(vmthread, os::vm_thread)) {
      vm_exit_during_initialization("Cannot create VM thread. "
                                    "Out of system resources.");
    }

    // Wait for the VM thread to become ready, and VMThread::run to initialize
    // Monitors can have spurious returns, must always check another state flag
    {
      MonitorLocker ml(Notify_lock);
      os::start_thread(vmthread);
      while (vmthread->active_handles() == NULL) {
        ml.wait();
      }
    }
  }

  assert(Universe::is_fully_initialized(), "not initialized");
  if (VerifyDuringStartup) {
    // Make sure we're starting with a clean slate.
    VM_Verify verify_op;
    VMThread::execute(&verify_op);
  }

  // We need this to update the java.vm.info property in case any flags used
  // to initially define it have been changed. This is needed for both CDS and
  // AOT, since UseSharedSpaces and UseAOT may be changed after java.vm.info
  // is initially computed. See Abstract_VM_Version::vm_info_string().
  // This update must happen before we initialize the java classes, but
  // after any initialization logic that might modify the flags.
  Arguments::update_vm_info_property(VM_Version::vm_info_string());

  Thread* THREAD = Thread::current();

  // Always call even when there are not JVMTI environments yet, since environments
  // may be attached late and JVMTI must track phases of VM execution
  JvmtiExport::enter_early_start_phase();

  // Notify JVMTI agents that VM has started (JNI is up) - nop if no agents.
  JvmtiExport::post_early_vm_start();

  initialize_java_lang_classes(main_thread, CHECK_JNI_ERR);

  quicken_jni_functions();

  // No more stub generation allowed after that point.
  StubCodeDesc::freeze();

  // Set flag that basic initialization has completed. Used by exceptions and various
  // debug stuff, that does not work until all basic classes have been initialized.
  set_init_completed();

  LogConfiguration::post_initialize();
  Metaspace::post_initialize();

  HOTSPOT_VM_INIT_END();

  // record VM initialization completion time
#if INCLUDE_MANAGEMENT
  Management::record_vm_init_completed();
#endif // INCLUDE_MANAGEMENT

  // Signal Dispatcher needs to be started before VMInit event is posted
  os::initialize_jdk_signal_support(CHECK_JNI_ERR);

  // Start Attach Listener if +StartAttachListener or it can't be started lazily
  if (!DisableAttachMechanism) {
    AttachListener::vm_start();
    if (StartAttachListener || AttachListener::init_at_startup()) {
      AttachListener::init();
    }
  }

  // Launch -Xrun agents
  // Must be done in the JVMTI live phase so that for backward compatibility the JDWP
  // back-end can launch with -Xdebug -Xrunjdwp.
  if (!EagerXrunInit && Arguments::init_libraries_at_startup()) {
    create_vm_init_libraries();
  }

  if (CleanChunkPoolAsync) {
    Chunk::start_chunk_pool_cleaner_task();
  }


  // initialize compiler(s)
#if defined(COMPILER1) || COMPILER2_OR_JVMCI
#if INCLUDE_JVMCI
  bool force_JVMCI_intialization = false;
  if (EnableJVMCI) {
    // Initialize JVMCI eagerly when it is explicitly requested.
    // Or when JVMCILibDumpJNIConfig or JVMCIPrintProperties is enabled.
    force_JVMCI_intialization = EagerJVMCI || JVMCIPrintProperties || JVMCILibDumpJNIConfig;

    if (!force_JVMCI_intialization) {
      // 8145270: Force initialization of JVMCI runtime otherwise requests for blocking
      // compilations via JVMCI will not actually block until JVMCI is initialized.
      force_JVMCI_intialization = UseJVMCICompiler && (!UseInterpreter || !BackgroundCompilation);
    }
  }
#endif
  CompileBroker::compilation_init_phase1(CHECK_JNI_ERR);
  // Postpone completion of compiler initialization to after JVMCI
  // is initialized to avoid timeouts of blocking compilations.
  if (JVMCI_ONLY(!force_JVMCI_intialization) NOT_JVMCI(true)) {
    CompileBroker::compilation_init_phase2();
  }
#endif

  // Pre-initialize some JSR292 core classes to avoid deadlock during class loading.
  // It is done after compilers are initialized, because otherwise compilations of
  // signature polymorphic MH intrinsics can be missed
  // (see SystemDictionary::find_method_handle_intrinsic).
  initialize_jsr292_core_classes(CHECK_JNI_ERR);

  // This will initialize the module system.  Only java.base classes can be
  // loaded until phase 2 completes
  call_initPhase2(CHECK_JNI_ERR);

  // Always call even when there are not JVMTI environments yet, since environments
  // may be attached late and JVMTI must track phases of VM execution
  JvmtiExport::enter_start_phase();

  // Notify JVMTI agents that VM has started (JNI is up) - nop if no agents.
  JvmtiExport::post_vm_start();

  // Final system initialization including security manager and system class loader
  call_initPhase3(CHECK_JNI_ERR);

  // cache the system and platform class loaders
  SystemDictionary::compute_java_loaders(CHECK_JNI_ERR);

#if INCLUDE_CDS
  // capture the module path info from the ModuleEntryTable
  ClassLoader::initialize_module_path(THREAD);
#endif

#if INCLUDE_JVMCI
  if (force_JVMCI_intialization) {
    JVMCI::initialize_compiler(CHECK_JNI_ERR);
    CompileBroker::compilation_init_phase2();
  }
#endif

  // Always call even when there are not JVMTI environments yet, since environments
  // may be attached late and JVMTI must track phases of VM execution
  JvmtiExport::enter_live_phase();

  // Make perfmemory accessible
  PerfMemory::set_accessible(true);

  // Notify JVMTI agents that VM initialization is complete - nop if no agents.
  JvmtiExport::post_vm_initialized();

  JFR_ONLY(Jfr::on_vm_start();)

#if INCLUDE_MANAGEMENT
  Management::initialize(THREAD);

  if (HAS_PENDING_EXCEPTION) {
    // management agent fails to start possibly due to
    // configuration problem and is responsible for printing
    // stack trace if appropriate. Simply exit VM.
    vm_exit(1);
  }
#endif // INCLUDE_MANAGEMENT

  if (MemProfiling)                   MemProfiler::engage();
  StatSampler::engage();
  if (CheckJNICalls)                  JniPeriodicChecker::engage();

  BiasedLocking::init();

#if INCLUDE_RTM_OPT
  RTMLockingCounters::init();
#endif

  call_postVMInitHook(THREAD);
  // The Java side of PostVMInitHook.run must deal with all
  // exceptions and provide means of diagnosis.
  if (HAS_PENDING_EXCEPTION) {
    CLEAR_PENDING_EXCEPTION;
  }

  {
    MutexLocker ml(PeriodicTask_lock);
    // Make sure the WatcherThread can be started by WatcherThread::start()
    // or by dynamic enrollment.
    WatcherThread::make_startable();
    // Start up the WatcherThread if there are any periodic tasks
    // NOTE:  All PeriodicTasks should be registered by now. If they
    //   aren't, late joiners might appear to start slowly (we might
    //   take a while to process their first tick).
    if (PeriodicTask::num_tasks() > 0) {
      WatcherThread::start();
    }
  }

  create_vm_timer.end();
#ifdef ASSERT
  _vm_complete = true;
#endif

  if (DumpSharedSpaces) {
    MetaspaceShared::preload_and_dump(CHECK_JNI_ERR);
    ShouldNotReachHere();
  }

  return JNI_OK;
}

// type for the Agent_OnLoad and JVM_OnLoad entry points
extern "C" {
  typedef jint (JNICALL *OnLoadEntry_t)(JavaVM *, char *, void *);
}
// Find a command line agent library and return its entry point for
//         -agentlib:  -agentpath:   -Xrun
// num_symbol_entries must be passed-in since only the caller knows the number of symbols in the array.
static OnLoadEntry_t lookup_on_load(AgentLibrary* agent,
                                    const char *on_load_symbols[],
                                    size_t num_symbol_entries) {
  OnLoadEntry_t on_load_entry = NULL;
  void *library = NULL;

  if (!agent->valid()) {
    char buffer[JVM_MAXPATHLEN];
    char ebuf[1024] = "";
    const char *name = agent->name();
    const char *msg = "Could not find agent library ";

    // First check to see if agent is statically linked into executable
    if (os::find_builtin_agent(agent, on_load_symbols, num_symbol_entries)) {
      library = agent->os_lib();
    } else if (agent->is_absolute_path()) {
      library = os::dll_load(name, ebuf, sizeof ebuf);
      if (library == NULL) {
        const char *sub_msg = " in absolute path, with error: ";
        size_t len = strlen(msg) + strlen(name) + strlen(sub_msg) + strlen(ebuf) + 1;
        char *buf = NEW_C_HEAP_ARRAY(char, len, mtThread);
        jio_snprintf(buf, len, "%s%s%s%s", msg, name, sub_msg, ebuf);
        // If we can't find the agent, exit.
        vm_exit_during_initialization(buf, NULL);
        FREE_C_HEAP_ARRAY(char, buf);
      }
    } else {
      // Try to load the agent from the standard dll directory
      if (os::dll_locate_lib(buffer, sizeof(buffer), Arguments::get_dll_dir(),
                             name)) {
        library = os::dll_load(buffer, ebuf, sizeof ebuf);
      }
      if (library == NULL) { // Try the library path directory.
        if (os::dll_build_name(buffer, sizeof(buffer), name)) {
          library = os::dll_load(buffer, ebuf, sizeof ebuf);
        }
        if (library == NULL) {
          const char *sub_msg = " on the library path, with error: ";
          const char *sub_msg2 = "\nModule java.instrument may be missing from runtime image.";

          size_t len = strlen(msg) + strlen(name) + strlen(sub_msg) +
                       strlen(ebuf) + strlen(sub_msg2) + 1;
          char *buf = NEW_C_HEAP_ARRAY(char, len, mtThread);
          if (!agent->is_instrument_lib()) {
            jio_snprintf(buf, len, "%s%s%s%s", msg, name, sub_msg, ebuf);
          } else {
            jio_snprintf(buf, len, "%s%s%s%s%s", msg, name, sub_msg, ebuf, sub_msg2);
          }
          // If we can't find the agent, exit.
          vm_exit_during_initialization(buf, NULL);
          FREE_C_HEAP_ARRAY(char, buf);
        }
      }
    }
    agent->set_os_lib(library);
    agent->set_valid();
  }

  // Find the OnLoad function.
  on_load_entry =
    CAST_TO_FN_PTR(OnLoadEntry_t, os::find_agent_function(agent,
                                                          false,
                                                          on_load_symbols,
                                                          num_symbol_entries));
  return on_load_entry;
}

// Find the JVM_OnLoad entry point
static OnLoadEntry_t lookup_jvm_on_load(AgentLibrary* agent) {
  const char *on_load_symbols[] = JVM_ONLOAD_SYMBOLS;
  return lookup_on_load(agent, on_load_symbols, sizeof(on_load_symbols) / sizeof(char*));
}

// Find the Agent_OnLoad entry point
static OnLoadEntry_t lookup_agent_on_load(AgentLibrary* agent) {
  const char *on_load_symbols[] = AGENT_ONLOAD_SYMBOLS;
  return lookup_on_load(agent, on_load_symbols, sizeof(on_load_symbols) / sizeof(char*));
}

// For backwards compatibility with -Xrun
// Convert libraries with no JVM_OnLoad, but which have Agent_OnLoad to be
// treated like -agentpath:
// Must be called before agent libraries are created
void Threads::convert_vm_init_libraries_to_agents() {
  AgentLibrary* agent;
  AgentLibrary* next;

  for (agent = Arguments::libraries(); agent != NULL; agent = next) {
    next = agent->next();  // cache the next agent now as this agent may get moved off this list
    OnLoadEntry_t on_load_entry = lookup_jvm_on_load(agent);

    // If there is an JVM_OnLoad function it will get called later,
    // otherwise see if there is an Agent_OnLoad
    if (on_load_entry == NULL) {
      on_load_entry = lookup_agent_on_load(agent);
      if (on_load_entry != NULL) {
        // switch it to the agent list -- so that Agent_OnLoad will be called,
        // JVM_OnLoad won't be attempted and Agent_OnUnload will
        Arguments::convert_library_to_agent(agent);
      } else {
        vm_exit_during_initialization("Could not find JVM_OnLoad or Agent_OnLoad function in the library", agent->name());
      }
    }
  }
}

// Create agents for -agentlib:  -agentpath:  and converted -Xrun
// Invokes Agent_OnLoad
// Called very early -- before JavaThreads exist
void Threads::create_vm_init_agents() {
  extern struct JavaVM_ main_vm;
  AgentLibrary* agent;

  JvmtiExport::enter_onload_phase();

  for (agent = Arguments::agents(); agent != NULL; agent = agent->next()) {
    // CDS dumping does not support native JVMTI agent.
    // CDS dumping supports Java agent if the AllowArchivingWithJavaAgent diagnostic option is specified.
    if (DumpSharedSpaces || DynamicDumpSharedSpaces) {
      if(!agent->is_instrument_lib()) {
        vm_exit_during_cds_dumping("CDS dumping does not support native JVMTI agent, name", agent->name());
      } else if (!AllowArchivingWithJavaAgent) {
        vm_exit_during_cds_dumping(
          "Must enable AllowArchivingWithJavaAgent in order to run Java agent during CDS dumping");
      }
    }

    OnLoadEntry_t  on_load_entry = lookup_agent_on_load(agent);

    if (on_load_entry != NULL) {
      // Invoke the Agent_OnLoad function
      jint err = (*on_load_entry)(&main_vm, agent->options(), NULL);
      if (err != JNI_OK) {
        vm_exit_during_initialization("agent library failed to init", agent->name());
      }
    } else {
      vm_exit_during_initialization("Could not find Agent_OnLoad function in the agent library", agent->name());
    }
  }

  JvmtiExport::enter_primordial_phase();
}

extern "C" {
  typedef void (JNICALL *Agent_OnUnload_t)(JavaVM *);
}

void Threads::shutdown_vm_agents() {
  // Send any Agent_OnUnload notifications
  const char *on_unload_symbols[] = AGENT_ONUNLOAD_SYMBOLS;
  size_t num_symbol_entries = ARRAY_SIZE(on_unload_symbols);
  extern struct JavaVM_ main_vm;
  for (AgentLibrary* agent = Arguments::agents(); agent != NULL; agent = agent->next()) {

    // Find the Agent_OnUnload function.
    Agent_OnUnload_t unload_entry = CAST_TO_FN_PTR(Agent_OnUnload_t,
                                                   os::find_agent_function(agent,
                                                   false,
                                                   on_unload_symbols,
                                                   num_symbol_entries));

    // Invoke the Agent_OnUnload function
    if (unload_entry != NULL) {
      JavaThread* thread = JavaThread::current();
      ThreadToNativeFromVM ttn(thread);
      HandleMark hm(thread);
      (*unload_entry)(&main_vm);
    }
  }
}

// Called for after the VM is initialized for -Xrun libraries which have not been converted to agent libraries
// Invokes JVM_OnLoad
void Threads::create_vm_init_libraries() {
  extern struct JavaVM_ main_vm;
  AgentLibrary* agent;

  for (agent = Arguments::libraries(); agent != NULL; agent = agent->next()) {
    OnLoadEntry_t on_load_entry = lookup_jvm_on_load(agent);

    if (on_load_entry != NULL) {
      // Invoke the JVM_OnLoad function
      JavaThread* thread = JavaThread::current();
      ThreadToNativeFromVM ttn(thread);
      HandleMark hm(thread);
      jint err = (*on_load_entry)(&main_vm, agent->options(), NULL);
      if (err != JNI_OK) {
        vm_exit_during_initialization("-Xrun library failed to init", agent->name());
      }
    } else {
      vm_exit_during_initialization("Could not find JVM_OnLoad function in -Xrun library", agent->name());
    }
  }
}


// Last thread running calls java.lang.Shutdown.shutdown()
void JavaThread::invoke_shutdown_hooks() {
  HandleMark hm(this);

  // We could get here with a pending exception, if so clear it now.
  if (this->has_pending_exception()) {
    this->clear_pending_exception();
  }

  EXCEPTION_MARK;
  Klass* shutdown_klass =
    SystemDictionary::resolve_or_null(vmSymbols::java_lang_Shutdown(),
                                      THREAD);
  if (shutdown_klass != NULL) {
    // SystemDictionary::resolve_or_null will return null if there was
    // an exception.  If we cannot load the Shutdown class, just don't
    // call Shutdown.shutdown() at all.  This will mean the shutdown hooks
    // won't be run.  Note that if a shutdown hook was registered,
    // the Shutdown class would have already been loaded
    // (Runtime.addShutdownHook will load it).
    JavaValue result(T_VOID);
    JavaCalls::call_static(&result,
                           shutdown_klass,
                           vmSymbols::shutdown_name(),
                           vmSymbols::void_method_signature(),
                           THREAD);
  }
  CLEAR_PENDING_EXCEPTION;
}

// Threads::destroy_vm() is normally called from jni_DestroyJavaVM() when
// the program falls off the end of main(). Another VM exit path is through
// vm_exit() when the program calls System.exit() to return a value or when
// there is a serious error in VM. The two shutdown paths are not exactly
// the same, but they share Shutdown.shutdown() at Java level and before_exit()
// and VM_Exit op at VM level.
//
// Shutdown sequence:
//   + Shutdown native memory tracking if it is on
//   + Wait until we are the last non-daemon thread to execute
//     <-- every thing is still working at this moment -->
//   + Call java.lang.Shutdown.shutdown(), which will invoke Java level
//        shutdown hooks
//   + Call before_exit(), prepare for VM exit
//      > run VM level shutdown hooks (they are registered through JVM_OnExit(),
//        currently the only user of this mechanism is File.deleteOnExit())
//      > stop StatSampler, watcher thread, CMS threads,
//        post thread end and vm death events to JVMTI,
//        stop signal thread
//   + Call JavaThread::exit(), it will:
//      > release JNI handle blocks, remove stack guard pages
//      > remove this thread from Threads list
//     <-- no more Java code from this thread after this point -->
//   + Stop VM thread, it will bring the remaining VM to a safepoint and stop
//     the compiler threads at safepoint
//     <-- do not use anything that could get blocked by Safepoint -->
//   + Disable tracing at JNI/JVM barriers
//   + Set _vm_exited flag for threads that are still running native code
//   + Call exit_globals()
//      > deletes tty
//      > deletes PerfMemory resources
//   + Delete this thread
//   + Return to caller

bool Threads::destroy_vm() {
  JavaThread* thread = JavaThread::current();

#ifdef ASSERT
  _vm_complete = false;
#endif
  // Wait until we are the last non-daemon thread to execute
  { MonitorLocker nu(Threads_lock);
    while (Threads::number_of_non_daemon_threads() > 1)
      // This wait should make safepoint checks, wait without a timeout,
      // and wait as a suspend-equivalent condition.
      nu.wait(0, Mutex::_as_suspend_equivalent_flag);
  }

  EventShutdown e;
  if (e.should_commit()) {
    e.set_reason("No remaining non-daemon Java threads");
    e.commit();
  }

  // Hang forever on exit if we are reporting an error.
  if (ShowMessageBoxOnError && VMError::is_error_reported()) {
    os::infinite_sleep();
  }
  os::wait_for_keypress_at_exit();

  // run Java level shutdown hooks
  thread->invoke_shutdown_hooks();

  before_exit(thread);

  thread->exit(true);

  // Stop VM thread.
  {
    // 4945125 The vm thread comes to a safepoint during exit.
    // GC vm_operations can get caught at the safepoint, and the
    // heap is unparseable if they are caught. Grab the Heap_lock
    // to prevent this. The GC vm_operations will not be able to
    // queue until after the vm thread is dead. After this point,
    // we'll never emerge out of the safepoint before the VM exits.

    MutexLocker ml(Heap_lock, Mutex::_no_safepoint_check_flag);

    VMThread::wait_for_vm_thread_exit();
    assert(SafepointSynchronize::is_at_safepoint(), "VM thread should exit at Safepoint");
    VMThread::destroy();
  }

  // Now, all Java threads are gone except daemon threads. Daemon threads
  // running Java code or in VM are stopped by the Safepoint. However,
  // daemon threads executing native code are still running.  But they
  // will be stopped at native=>Java/VM barriers. Note that we can't
  // simply kill or suspend them, as it is inherently deadlock-prone.

  VM_Exit::set_vm_exited();

  // Clean up ideal graph printers after the VMThread has started
  // the final safepoint which will block all the Compiler threads.
  // Note that this Thread has already logically exited so the
  // clean_up() function's use of a JavaThreadIteratorWithHandle
  // would be a problem except set_vm_exited() has remembered the
  // shutdown thread which is granted a policy exception.
#if defined(COMPILER2) && !defined(PRODUCT)
  IdealGraphPrinter::clean_up();
#endif

  notify_vm_shutdown();

  // exit_globals() will delete tty
  exit_globals();

  // We are after VM_Exit::set_vm_exited() so we can't call
  // thread->smr_delete() or we will block on the Threads_lock.
  // Deleting the shutdown thread here is safe because another
  // JavaThread cannot have an active ThreadsListHandle for
  // this JavaThread.
  delete thread;

#if INCLUDE_JVMCI
  if (JVMCICounterSize > 0) {
    FREE_C_HEAP_ARRAY(jlong, JavaThread::_jvmci_old_thread_counters);
  }
#endif

  LogConfiguration::finalize();

  return true;
}


jboolean Threads::is_supported_jni_version_including_1_1(jint version) {
  if (version == JNI_VERSION_1_1) return JNI_TRUE;
  return is_supported_jni_version(version);
}


jboolean Threads::is_supported_jni_version(jint version) {
  if (version == JNI_VERSION_1_2) return JNI_TRUE;
  if (version == JNI_VERSION_1_4) return JNI_TRUE;
  if (version == JNI_VERSION_1_6) return JNI_TRUE;
  if (version == JNI_VERSION_1_8) return JNI_TRUE;
  if (version == JNI_VERSION_9) return JNI_TRUE;
  if (version == JNI_VERSION_10) return JNI_TRUE;
  return JNI_FALSE;
}


void Threads::add(JavaThread* p, bool force_daemon) {
  // The threads lock must be owned at this point
  assert(Threads_lock->owned_by_self(), "must have threads lock");

  BarrierSet::barrier_set()->on_thread_attach(p);

  // Once a JavaThread is added to the Threads list, smr_delete() has
  // to be used to delete it. Otherwise we can just delete it directly.
  p->set_on_thread_list();

  _number_of_threads++;
  oop threadObj = p->threadObj();
  bool daemon = true;
  // Bootstrapping problem: threadObj can be null for initial
  // JavaThread (or for threads attached via JNI)
  if ((!force_daemon) && !is_daemon((threadObj))) {
    _number_of_non_daemon_threads++;
    daemon = false;
  }

  ThreadService::add_thread(p, daemon);

  // Maintain fast thread list
  ThreadsSMRSupport::add_thread(p);

  // Possible GC point.
  Events::log(p, "Thread added: " INTPTR_FORMAT, p2i(p));
}

void Threads::remove(JavaThread* p, bool is_daemon) {

  // Reclaim the ObjectMonitors from the omInUseList and omFreeList of the moribund thread.
  ObjectSynchronizer::omFlush(p);

  // Extra scope needed for Thread_lock, so we can check
  // that we do not remove thread without safepoint code notice
  { MonitorLocker ml(Threads_lock);

    assert(ThreadsSMRSupport::get_java_thread_list()->includes(p), "p must be present");

    // Maintain fast thread list
    ThreadsSMRSupport::remove_thread(p);

    _number_of_threads--;
    if (!is_daemon) {
      _number_of_non_daemon_threads--;

      // Only one thread left, do a notify on the Threads_lock so a thread waiting
      // on destroy_vm will wake up.
      if (number_of_non_daemon_threads() == 1) {
        ml.notify_all();
      }
    }
    ThreadService::remove_thread(p, is_daemon);

    // Make sure that safepoint code disregard this thread. This is needed since
    // the thread might mess around with locks after this point. This can cause it
    // to do callbacks into the safepoint code. However, the safepoint code is not aware
    // of this thread since it is removed from the queue.
    p->set_terminated_value();
  } // unlock Threads_lock

  // Since Events::log uses a lock, we grab it outside the Threads_lock
  Events::log(p, "Thread exited: " INTPTR_FORMAT, p2i(p));
}

// Operations on the Threads list for GC.  These are not explicitly locked,
// but the garbage collector must provide a safe context for them to run.
// In particular, these things should never be called when the Threads_lock
// is held by some other thread. (Note: the Safepoint abstraction also
// uses the Threads_lock to guarantee this property. It also makes sure that
// all threads gets blocked when exiting or starting).

void Threads::oops_do(OopClosure* f, CodeBlobClosure* cf) {
  ALL_JAVA_THREADS(p) {
    p->oops_do(f, cf);
  }
  VMThread::vm_thread()->oops_do(f, cf);
}

void Threads::change_thread_claim_token() {
  if (++_thread_claim_token == 0) {
    // On overflow of the token counter, there is a risk of future
    // collisions between a new global token value and a stale token
    // for a thread, because not all iterations visit all threads.
    // (Though it's pretty much a theoretical concern for non-trivial
    // token counter sizes.)  To deal with the possibility, reset all
    // the thread tokens to zero on global token overflow.
    struct ResetClaims : public ThreadClosure {
      virtual void do_thread(Thread* t) {
        t->claim_threads_do(false, 0);
      }
    } reset_claims;
    Threads::threads_do(&reset_claims);
    // On overflow, update the global token to non-zero, to
    // avoid the special "never claimed" initial thread value.
    _thread_claim_token = 1;
  }
}

#ifdef ASSERT
void assert_thread_claimed(const char* kind, Thread* t, uintx expected) {
  const uintx token = t->threads_do_token();
  assert(token == expected,
         "%s " PTR_FORMAT " has incorrect value " UINTX_FORMAT " != "
         UINTX_FORMAT, kind, p2i(t), token, expected);
}

void Threads::assert_all_threads_claimed() {
  ALL_JAVA_THREADS(p) {
    assert_thread_claimed("Thread", p, _thread_claim_token);
  }
  assert_thread_claimed("VMThread", VMThread::vm_thread(), _thread_claim_token);
}
#endif // ASSERT

class ParallelOopsDoThreadClosure : public ThreadClosure {
private:
  OopClosure* _f;
  CodeBlobClosure* _cf;
public:
  ParallelOopsDoThreadClosure(OopClosure* f, CodeBlobClosure* cf) : _f(f), _cf(cf) {}
  void do_thread(Thread* t) {
    t->oops_do(_f, _cf);
  }
};

void Threads::possibly_parallel_oops_do(bool is_par, OopClosure* f, CodeBlobClosure* cf) {
  ParallelOopsDoThreadClosure tc(f, cf);
  possibly_parallel_threads_do(is_par, &tc);
}

void Threads::nmethods_do(CodeBlobClosure* cf) {
  ALL_JAVA_THREADS(p) {
    // This is used by the code cache sweeper to mark nmethods that are active
    // on the stack of a Java thread. Ignore the sweeper thread itself to avoid
    // marking CodeCacheSweeperThread::_scanned_compiled_method as active.
    if(!p->is_Code_cache_sweeper_thread()) {
      p->nmethods_do(cf);
    }
  }
}

void Threads::metadata_do(MetadataClosure* f) {
  ALL_JAVA_THREADS(p) {
    p->metadata_do(f);
  }
}

class ThreadHandlesClosure : public ThreadClosure {
  void (*_f)(Metadata*);
 public:
  ThreadHandlesClosure(void f(Metadata*)) : _f(f) {}
  virtual void do_thread(Thread* thread) {
    thread->metadata_handles_do(_f);
  }
};

void Threads::metadata_handles_do(void f(Metadata*)) {
  // Only walk the Handles in Thread.
  ThreadHandlesClosure handles_closure(f);
  threads_do(&handles_closure);
}

void Threads::deoptimized_wrt_marked_nmethods() {
  ALL_JAVA_THREADS(p) {
    p->deoptimized_wrt_marked_nmethods();
  }
}


// Get count Java threads that are waiting to enter the specified monitor.
GrowableArray<JavaThread*>* Threads::get_pending_threads(ThreadsList * t_list,
                                                         int count,
                                                         address monitor) {
  GrowableArray<JavaThread*>* result = new GrowableArray<JavaThread*>(count);

  int i = 0;
  DO_JAVA_THREADS(t_list, p) {
    if (!p->can_call_java()) continue;

    address pending = (address)p->current_pending_monitor();
    if (pending == monitor) {             // found a match
      if (i < count) result->append(p);   // save the first count matches
      i++;
    }
  }

  return result;
}


JavaThread *Threads::owning_thread_from_monitor_owner(ThreadsList * t_list,
                                                      address owner) {
  // NULL owner means not locked so we can skip the search
  if (owner == NULL) return NULL;

  DO_JAVA_THREADS(t_list, p) {
    // first, see if owner is the address of a Java thread
    if (owner == (address)p) return p;
  }

  // Cannot assert on lack of success here since this function may be
  // used by code that is trying to report useful problem information
  // like deadlock detection.
  if (UseHeavyMonitors) return NULL;

  // If we didn't find a matching Java thread and we didn't force use of
  // heavyweight monitors, then the owner is the stack address of the
  // Lock Word in the owning Java thread's stack.
  //
  JavaThread* the_owner = NULL;
  DO_JAVA_THREADS(t_list, q) {
    if (q->is_lock_owned(owner)) {
      the_owner = q;
      break;
    }
  }

  // cannot assert on lack of success here; see above comment
  return the_owner;
}

// Threads::print_on() is called at safepoint by VM_PrintThreads operation.
void Threads::print_on(outputStream* st, bool print_stacks,
                       bool internal_format, bool print_concurrent_locks,
                       bool print_extended_info) {
  char buf[32];
  st->print_raw_cr(os::local_time_string(buf, sizeof(buf)));

  st->print_cr("Full thread dump %s (%s %s):",
               VM_Version::vm_name(),
               VM_Version::vm_release(),
               VM_Version::vm_info_string());
  st->cr();

#if INCLUDE_SERVICES
  // Dump concurrent locks
  ConcurrentLocksDump concurrent_locks;
  if (print_concurrent_locks) {
    concurrent_locks.dump_at_safepoint();
  }
#endif // INCLUDE_SERVICES

  ThreadsSMRSupport::print_info_on(st);
  st->cr();

  ALL_JAVA_THREADS(p) {
    ResourceMark rm;
    p->print_on(st, print_extended_info);
    if (print_stacks) {
      if (internal_format) {
        p->trace_stack();
      } else {
        p->print_stack_on(st);
      }
    }
    st->cr();
#if INCLUDE_SERVICES
    if (print_concurrent_locks) {
      concurrent_locks.print_locks_on(p, st);
    }
#endif // INCLUDE_SERVICES
  }

  VMThread::vm_thread()->print_on(st);
  st->cr();
  Universe::heap()->print_gc_threads_on(st);
  WatcherThread* wt = WatcherThread::watcher_thread();
  if (wt != NULL) {
    wt->print_on(st);
    st->cr();
  }

  st->flush();
}

void Threads::print_on_error(Thread* this_thread, outputStream* st, Thread* current, char* buf,
                             int buflen, bool* found_current) {
  if (this_thread != NULL) {
    bool is_current = (current == this_thread);
    *found_current = *found_current || is_current;
    st->print("%s", is_current ? "=>" : "  ");

    st->print(PTR_FORMAT, p2i(this_thread));
    st->print(" ");
    this_thread->print_on_error(st, buf, buflen);
    st->cr();
  }
}

class PrintOnErrorClosure : public ThreadClosure {
  outputStream* _st;
  Thread* _current;
  char* _buf;
  int _buflen;
  bool* _found_current;
 public:
  PrintOnErrorClosure(outputStream* st, Thread* current, char* buf,
                      int buflen, bool* found_current) :
   _st(st), _current(current), _buf(buf), _buflen(buflen), _found_current(found_current) {}

  virtual void do_thread(Thread* thread) {
    Threads::print_on_error(thread, _st, _current, _buf, _buflen, _found_current);
  }
};

// Threads::print_on_error() is called by fatal error handler. It's possible
// that VM is not at safepoint and/or current thread is inside signal handler.
// Don't print stack trace, as the stack may not be walkable. Don't allocate
// memory (even in resource area), it might deadlock the error handler.
void Threads::print_on_error(outputStream* st, Thread* current, char* buf,
                             int buflen) {
  ThreadsSMRSupport::print_info_on(st);
  st->cr();

  bool found_current = false;
  st->print_cr("Java Threads: ( => current thread )");
  ALL_JAVA_THREADS(thread) {
    print_on_error(thread, st, current, buf, buflen, &found_current);
  }
  st->cr();

  st->print_cr("Other Threads:");
  print_on_error(VMThread::vm_thread(), st, current, buf, buflen, &found_current);
  print_on_error(WatcherThread::watcher_thread(), st, current, buf, buflen, &found_current);

  PrintOnErrorClosure print_closure(st, current, buf, buflen, &found_current);
  Universe::heap()->gc_threads_do(&print_closure);

  if (!found_current) {
    st->cr();
    st->print("=>" PTR_FORMAT " (exited) ", p2i(current));
    current->print_on_error(st, buf, buflen);
    st->cr();
  }
  st->cr();

  st->print_cr("Threads with active compile tasks:");
  print_threads_compiling(st, buf, buflen);
}

void Threads::print_threads_compiling(outputStream* st, char* buf, int buflen, bool short_form) {
  ALL_JAVA_THREADS(thread) {
    if (thread->is_Compiler_thread()) {
      CompilerThread* ct = (CompilerThread*) thread;

      // Keep task in local variable for NULL check.
      // ct->_task might be set to NULL by concurring compiler thread
      // because it completed the compilation. The task is never freed,
      // though, just returned to a free list.
      CompileTask* task = ct->task();
      if (task != NULL) {
        thread->print_name_on_error(st, buf, buflen);
        st->print("  ");
        task->print(st, NULL, short_form, true);
      }
    }
  }
}


// Internal SpinLock and Mutex
// Based on ParkEvent

// Ad-hoc mutual exclusion primitives: SpinLock and Mux
//
// We employ SpinLocks _only for low-contention, fixed-length
// short-duration critical sections where we're concerned
// about native mutex_t or HotSpot Mutex:: latency.
// The mux construct provides a spin-then-block mutual exclusion
// mechanism.
//
// Testing has shown that contention on the ListLock guarding gFreeList
// is common.  If we implement ListLock as a simple SpinLock it's common
// for the JVM to devolve to yielding with little progress.  This is true
// despite the fact that the critical sections protected by ListLock are
// extremely short.
//
// TODO-FIXME: ListLock should be of type SpinLock.
// We should make this a 1st-class type, integrated into the lock
// hierarchy as leaf-locks.  Critically, the SpinLock structure
// should have sufficient padding to avoid false-sharing and excessive
// cache-coherency traffic.


typedef volatile int SpinLockT;

void Thread::SpinAcquire(volatile int * adr, const char * LockName) {
  if (Atomic::cmpxchg (1, adr, 0) == 0) {
    return;   // normal fast-path return
  }

  // Slow-path : We've encountered contention -- Spin/Yield/Block strategy.
  int ctr = 0;
  int Yields = 0;
  for (;;) {
    while (*adr != 0) {
      ++ctr;
      if ((ctr & 0xFFF) == 0 || !os::is_MP()) {
        if (Yields > 5) {
          os::naked_short_sleep(1);
        } else {
          os::naked_yield();
          ++Yields;
        }
      } else {
        SpinPause();
      }
    }
    if (Atomic::cmpxchg(1, adr, 0) == 0) return;
  }
}

void Thread::SpinRelease(volatile int * adr) {
  assert(*adr != 0, "invariant");
  OrderAccess::fence();      // guarantee at least release consistency.
  // Roach-motel semantics.
  // It's safe if subsequent LDs and STs float "up" into the critical section,
  // but prior LDs and STs within the critical section can't be allowed
  // to reorder or float past the ST that releases the lock.
  // Loads and stores in the critical section - which appear in program
  // order before the store that releases the lock - must also appear
  // before the store that releases the lock in memory visibility order.
  // Conceptually we need a #loadstore|#storestore "release" MEMBAR before
  // the ST of 0 into the lock-word which releases the lock, so fence
  // more than covers this on all platforms.
  *adr = 0;
}

// muxAcquire and muxRelease:
//
// *  muxAcquire and muxRelease support a single-word lock-word construct.
//    The LSB of the word is set IFF the lock is held.
//    The remainder of the word points to the head of a singly-linked list
//    of threads blocked on the lock.
//
// *  The current implementation of muxAcquire-muxRelease uses its own
//    dedicated Thread._MuxEvent instance.  If we're interested in
//    minimizing the peak number of extant ParkEvent instances then
//    we could eliminate _MuxEvent and "borrow" _ParkEvent as long
//    as certain invariants were satisfied.  Specifically, care would need
//    to be taken with regards to consuming unpark() "permits".
//    A safe rule of thumb is that a thread would never call muxAcquire()
//    if it's enqueued (cxq, EntryList, WaitList, etc) and will subsequently
//    park().  Otherwise the _ParkEvent park() operation in muxAcquire() could
//    consume an unpark() permit intended for monitorenter, for instance.
//    One way around this would be to widen the restricted-range semaphore
//    implemented in park().  Another alternative would be to provide
//    multiple instances of the PlatformEvent() for each thread.  One
//    instance would be dedicated to muxAcquire-muxRelease, for instance.
//
// *  Usage:
//    -- Only as leaf locks
//    -- for short-term locking only as muxAcquire does not perform
//       thread state transitions.
//
// Alternatives:
// *  We could implement muxAcquire and muxRelease with MCS or CLH locks
//    but with parking or spin-then-park instead of pure spinning.
// *  Use Taura-Oyama-Yonenzawa locks.
// *  It's possible to construct a 1-0 lock if we encode the lockword as
//    (List,LockByte).  Acquire will CAS the full lockword while Release
//    will STB 0 into the LockByte.  The 1-0 scheme admits stranding, so
//    acquiring threads use timers (ParkTimed) to detect and recover from
//    the stranding window.  Thread/Node structures must be aligned on 256-byte
//    boundaries by using placement-new.
// *  Augment MCS with advisory back-link fields maintained with CAS().
//    Pictorially:  LockWord -> T1 <-> T2 <-> T3 <-> ... <-> Tn <-> Owner.
//    The validity of the backlinks must be ratified before we trust the value.
//    If the backlinks are invalid the exiting thread must back-track through the
//    the forward links, which are always trustworthy.
// *  Add a successor indication.  The LockWord is currently encoded as
//    (List, LOCKBIT:1).  We could also add a SUCCBIT or an explicit _succ variable
//    to provide the usual futile-wakeup optimization.
//    See RTStt for details.
//


const intptr_t LOCKBIT = 1;

void Thread::muxAcquire(volatile intptr_t * Lock, const char * LockName) {
  intptr_t w = Atomic::cmpxchg(LOCKBIT, Lock, (intptr_t)0);
  if (w == 0) return;
  if ((w & LOCKBIT) == 0 && Atomic::cmpxchg(w|LOCKBIT, Lock, w) == w) {
    return;
  }

  ParkEvent * const Self = Thread::current()->_MuxEvent;
  assert((intptr_t(Self) & LOCKBIT) == 0, "invariant");
  for (;;) {
    int its = (os::is_MP() ? 100 : 0) + 1;

    // Optional spin phase: spin-then-park strategy
    while (--its >= 0) {
      w = *Lock;
      if ((w & LOCKBIT) == 0 && Atomic::cmpxchg(w|LOCKBIT, Lock, w) == w) {
        return;
      }
    }

    Self->reset();
    Self->OnList = intptr_t(Lock);
    // The following fence() isn't _strictly necessary as the subsequent
    // CAS() both serializes execution and ratifies the fetched *Lock value.
    OrderAccess::fence();
    for (;;) {
      w = *Lock;
      if ((w & LOCKBIT) == 0) {
        if (Atomic::cmpxchg(w|LOCKBIT, Lock, w) == w) {
          Self->OnList = 0;   // hygiene - allows stronger asserts
          return;
        }
        continue;      // Interference -- *Lock changed -- Just retry
      }
      assert(w & LOCKBIT, "invariant");
      Self->ListNext = (ParkEvent *) (w & ~LOCKBIT);
      if (Atomic::cmpxchg(intptr_t(Self)|LOCKBIT, Lock, w) == w) break;
    }

    while (Self->OnList != 0) {
      Self->park();
    }
  }
}

void Thread::muxAcquireW(volatile intptr_t * Lock, ParkEvent * ev) {
  intptr_t w = Atomic::cmpxchg(LOCKBIT, Lock, (intptr_t)0);
  if (w == 0) return;
  if ((w & LOCKBIT) == 0 && Atomic::cmpxchg(w|LOCKBIT, Lock, w) == w) {
    return;
  }

  ParkEvent * ReleaseAfter = NULL;
  if (ev == NULL) {
    ev = ReleaseAfter = ParkEvent::Allocate(NULL);
  }
  assert((intptr_t(ev) & LOCKBIT) == 0, "invariant");
  for (;;) {
    guarantee(ev->OnList == 0, "invariant");
    int its = (os::is_MP() ? 100 : 0) + 1;

    // Optional spin phase: spin-then-park strategy
    while (--its >= 0) {
      w = *Lock;
      if ((w & LOCKBIT) == 0 && Atomic::cmpxchg(w|LOCKBIT, Lock, w) == w) {
        if (ReleaseAfter != NULL) {
          ParkEvent::Release(ReleaseAfter);
        }
        return;
      }
    }

    ev->reset();
    ev->OnList = intptr_t(Lock);
    // The following fence() isn't _strictly necessary as the subsequent
    // CAS() both serializes execution and ratifies the fetched *Lock value.
    OrderAccess::fence();
    for (;;) {
      w = *Lock;
      if ((w & LOCKBIT) == 0) {
        if (Atomic::cmpxchg(w|LOCKBIT, Lock, w) == w) {
          ev->OnList = 0;
          // We call ::Release while holding the outer lock, thus
          // artificially lengthening the critical section.
          // Consider deferring the ::Release() until the subsequent unlock(),
          // after we've dropped the outer lock.
          if (ReleaseAfter != NULL) {
            ParkEvent::Release(ReleaseAfter);
          }
          return;
        }
        continue;      // Interference -- *Lock changed -- Just retry
      }
      assert(w & LOCKBIT, "invariant");
      ev->ListNext = (ParkEvent *) (w & ~LOCKBIT);
      if (Atomic::cmpxchg(intptr_t(ev)|LOCKBIT, Lock, w) == w) break;
    }

    while (ev->OnList != 0) {
      ev->park();
    }
  }
}

// Release() must extract a successor from the list and then wake that thread.
// It can "pop" the front of the list or use a detach-modify-reattach (DMR) scheme
// similar to that used by ParkEvent::Allocate() and ::Release().  DMR-based
// Release() would :
// (A) CAS() or swap() null to *Lock, releasing the lock and detaching the list.
// (B) Extract a successor from the private list "in-hand"
// (C) attempt to CAS() the residual back into *Lock over null.
//     If there were any newly arrived threads and the CAS() would fail.
//     In that case Release() would detach the RATs, re-merge the list in-hand
//     with the RATs and repeat as needed.  Alternately, Release() might
//     detach and extract a successor, but then pass the residual list to the wakee.
//     The wakee would be responsible for reattaching and remerging before it
//     competed for the lock.
//
// Both "pop" and DMR are immune from ABA corruption -- there can be
// multiple concurrent pushers, but only one popper or detacher.
// This implementation pops from the head of the list.  This is unfair,
// but tends to provide excellent throughput as hot threads remain hot.
// (We wake recently run threads first).
//
// All paths through muxRelease() will execute a CAS.
// Release consistency -- We depend on the CAS in muxRelease() to provide full
// bidirectional fence/MEMBAR semantics, ensuring that all prior memory operations
// executed within the critical section are complete and globally visible before the
// store (CAS) to the lock-word that releases the lock becomes globally visible.
void Thread::muxRelease(volatile intptr_t * Lock)  {
  for (;;) {
    const intptr_t w = Atomic::cmpxchg((intptr_t)0, Lock, LOCKBIT);
    assert(w & LOCKBIT, "invariant");
    if (w == LOCKBIT) return;
    ParkEvent * const List = (ParkEvent *) (w & ~LOCKBIT);
    assert(List != NULL, "invariant");
    assert(List->OnList == intptr_t(Lock), "invariant");
    ParkEvent * const nxt = List->ListNext;
    guarantee((intptr_t(nxt) & LOCKBIT) == 0, "invariant");

    // The following CAS() releases the lock and pops the head element.
    // The CAS() also ratifies the previously fetched lock-word value.
    if (Atomic::cmpxchg(intptr_t(nxt), Lock, w) != w) {
      continue;
    }
    List->OnList = 0;
    OrderAccess::fence();
    List->unpark();
    return;
  }
}


void Threads::verify() {
  ALL_JAVA_THREADS(p) {
    p->verify();
  }
  VMThread* thread = VMThread::vm_thread();
  if (thread != NULL) thread->verify();
}<|MERGE_RESOLUTION|>--- conflicted
+++ resolved
@@ -1703,21 +1703,11 @@
   _cached_monitor_info = NULL;
   _parker = Parker::Allocate(this);
 
-<<<<<<< HEAD
   _cont_yield = false;
   _cont_preempt = false;
   _cont_fastpath = 0;
   memset(&_cont_frame, 0, sizeof(FrameInfo));
 
-#ifndef PRODUCT
-  _jmp_ring_index = 0;
-  for (int ji = 0; ji < jump_ring_buffer_size; ji++) {
-    record_jump(NULL, NULL, NULL, 0);
-  }
-#endif // PRODUCT
-
-=======
->>>>>>> 5c25e2a6
   // Setup safepoint state info for this thread
   ThreadSafepointState::create(this);
 
@@ -3037,15 +3027,9 @@
 void JavaThread::print_thread_state_on(outputStream *st) const {
   st->print_cr("   JavaThread state: %s", _get_thread_state_name(_thread_state));
 };
-<<<<<<< HEAD
-void JavaThread::print_thread_state() const {
-  print_thread_state_on(tty);
-}
 const char* JavaThread::thread_state_name() const {
   return _get_thread_state_name(_thread_state);
 }
-=======
->>>>>>> 5c25e2a6
 #endif // PRODUCT
 
 // Called by Threads::print() for VM_PrintThreads operation
