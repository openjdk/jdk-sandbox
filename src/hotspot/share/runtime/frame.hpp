--- conflicted
+++ resolved
@@ -37,20 +37,12 @@
 typedef class BytecodeInterpreter* interpreterState;
 
 class CodeBlob;
-<<<<<<< HEAD
-class CodeBlobLookup;
-class FrameValues;
-class vframeArray;
-class JavaCallWrapper;
-class InterpreterOopMap;
-=======
 class CompiledMethod;
 class FrameValues;
 class vframeArray;
 class JavaCallWrapper;
 class Method;
 class methodHandle;
->>>>>>> c836da38
 
 enum class DerivedPointerIterationMode {
   _with_table,
