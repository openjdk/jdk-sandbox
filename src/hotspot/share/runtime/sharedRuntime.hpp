/*
 * Copyright (c) 1997, 2024, Oracle and/or its affiliates. All rights reserved.
 * DO NOT ALTER OR REMOVE COPYRIGHT NOTICES OR THIS FILE HEADER.
 *
 * This code is free software; you can redistribute it and/or modify it
 * under the terms of the GNU General Public License version 2 only, as
 * published by the Free Software Foundation.
 *
 * This code is distributed in the hope that it will be useful, but WITHOUT
 * ANY WARRANTY; without even the implied warranty of MERCHANTABILITY or
 * FITNESS FOR A PARTICULAR PURPOSE.  See the GNU General Public License
 * version 2 for more details (a copy is included in the LICENSE file that
 * accompanied this code).
 *
 * You should have received a copy of the GNU General Public License version
 * 2 along with this work; if not, write to the Free Software Foundation,
 * Inc., 51 Franklin St, Fifth Floor, Boston, MA 02110-1301 USA.
 *
 * Please contact Oracle, 500 Oracle Parkway, Redwood Shores, CA 94065 USA
 * or visit www.oracle.com if you need additional information or have any
 * questions.
 *
 */

#ifndef SHARE_RUNTIME_SHAREDRUNTIME_HPP
#define SHARE_RUNTIME_SHAREDRUNTIME_HPP

#include "code/codeBlob.hpp"
#include "code/vmreg.hpp"
#include "interpreter/linkResolver.hpp"
#include "memory/allStatic.hpp"
#include "memory/resourceArea.hpp"
#include "runtime/stubDeclarations.hpp"
#include "utilities/macros.hpp"

class AdapterHandlerEntry;
class AdapterFingerPrint;
class vframeStream;
class ObjectWaiter;

// Runtime is the base class for various runtime interfaces
// (InterpreterRuntime, CompilerRuntime, etc.). It provides
// shared functionality such as exception forwarding (C++ to
// Java exceptions), locking/unlocking mechanisms, statistical
// information, etc.

// define SharedStubId enum tags: wrong_method_id, etc

#define SHARED_STUB_ID_ENUM_DECLARE(name, type) STUB_ID_NAME(name),
enum class SharedStubId :int {
  NO_STUBID = -1,
  SHARED_STUBS_DO(SHARED_STUB_ID_ENUM_DECLARE)
  NUM_STUBIDS
};
#undef SHARED_STUB_ID_ENUM_DECLARE

class SharedRuntime: AllStatic {
  friend class VMStructs;

 private:
  // Declare shared stub fields
#define SHARED_STUB_FIELD_DECLARE(name, type) \
  static type        BLOB_FIELD_NAME(name);
  SHARED_STUBS_DO(SHARED_STUB_FIELD_DECLARE)
#undef SHARED_STUB_FIELD_DECLARE

<<<<<<< HEAD
  static RuntimeStub*        _wrong_method_blob;
  static RuntimeStub*        _wrong_method_abstract_blob;
  static RuntimeStub*        _ic_miss_blob;
  static RuntimeStub*        _resolve_opt_virtual_call_blob;
  static RuntimeStub*        _resolve_virtual_call_blob;
  static RuntimeStub*        _resolve_static_call_blob;
  static address             _native_frame_resume_entry;

  static DeoptimizationBlob* _deopt_blob;

  static SafepointBlob*      _polling_page_vectors_safepoint_handler_blob;
  static SafepointBlob*      _polling_page_safepoint_handler_blob;
  static SafepointBlob*      _polling_page_return_handler_blob;
=======
#ifdef ASSERT
  static bool is_resolve_id(SharedStubId id) {
    return (id == SharedStubId::wrong_method_id ||
            id == SharedStubId::wrong_method_abstract_id ||
            id == SharedStubId::ic_miss_id ||
            id == SharedStubId::resolve_opt_virtual_call_id ||
            id == SharedStubId::resolve_virtual_call_id ||
            id == SharedStubId::resolve_static_call_id);
  }
  static bool is_polling_page_id(SharedStubId id) {
    return (id == SharedStubId::polling_page_vectors_safepoint_handler_id ||
            id == SharedStubId::polling_page_safepoint_handler_id ||
            id == SharedStubId::polling_page_return_handler_id);
  }
  static bool is_throw_id(SharedStubId id) {
    return (id == SharedStubId::throw_AbstractMethodError_id ||
            id == SharedStubId::throw_IncompatibleClassChangeError_id ||
            id == SharedStubId::throw_NullPointerException_at_call_id ||
            id == SharedStubId::throw_StackOverflowError_id ||
            id == SharedStubId::throw_delayed_StackOverflowError_id);
  }
#endif
>>>>>>> deeb09a6

  // cont_doYieldStub is not yet folded into the general model for
  // shared stub/blob handling. It is actually a specially generated
  // native wrapper for a specific native method, as also is it's
  // counterpart the continuation do_enter method.
  static nmethod*            _cont_doYield_stub;

  // Stub names indexed by SharedStubId
  static const char *_stub_names[];

#ifndef PRODUCT
  // Counters
  static int64_t _nof_megamorphic_calls;         // total # of megamorphic calls (through vtable)
#endif // !PRODUCT

 private:
  static SafepointBlob* generate_handler_blob(SharedStubId id, address call_ptr);
  static RuntimeStub*   generate_resolve_blob(SharedStubId id, address destination);
  static RuntimeStub*   generate_throw_exception(SharedStubId id, address runtime_entry);
 public:
  static void generate_initial_stubs(void);
  static void generate_stubs(void);
#if INCLUDE_JFR
  static void generate_jfr_stubs(void);
  // For c2: c_rarg0 is junk, call to runtime to write a checkpoint.
  // It returns a jobject handle to the event writer.
  // The handle is dereferenced and the return value is the event writer oop.
  static RuntimeStub* generate_jfr_write_checkpoint();
  // For c2: call to runtime to return a buffer lease.
  static RuntimeStub* generate_jfr_return_lease();
#endif

  static const char *stub_name(SharedStubId id) {
    assert(id > SharedStubId::NO_STUBID && id < SharedStubId::NUM_STUBIDS, "stub id out of range");
    return _stub_names[(int)id];
  }

  // max bytes for each dtrace string parameter
  enum { max_dtrace_string_size = 256 };

  // The following arithmetic routines are used on platforms that do
  // not have machine instructions to implement their functionality.
  // Do not remove these.

  // long arithmetics
  static jlong   lmul(jlong y, jlong x);
  static jlong   ldiv(jlong y, jlong x);
  static jlong   lrem(jlong y, jlong x);

  // float and double remainder
  static jfloat  frem(jfloat  x, jfloat  y);
  static jdouble drem(jdouble x, jdouble y);


#ifdef _WIN64
  // Workaround for fmod issue in the Windows x64 CRT
  static double fmod_winx64(double x, double y);
#endif

#ifdef __SOFTFP__
  static jfloat  fadd(jfloat x, jfloat y);
  static jfloat  fsub(jfloat x, jfloat y);
  static jfloat  fmul(jfloat x, jfloat y);
  static jfloat  fdiv(jfloat x, jfloat y);

  static jdouble dadd(jdouble x, jdouble y);
  static jdouble dsub(jdouble x, jdouble y);
  static jdouble dmul(jdouble x, jdouble y);
  static jdouble ddiv(jdouble x, jdouble y);
#endif // __SOFTFP__

  // float conversion (needs to set appropriate rounding mode)
  static jint    f2i (jfloat  x);
  static jlong   f2l (jfloat  x);
  static jint    d2i (jdouble x);
  static jlong   d2l (jdouble x);
  static jfloat  d2f (jdouble x);
  static jfloat  l2f (jlong   x);
  static jdouble l2d (jlong   x);
  static jfloat  i2f (jint    x);

#ifdef __SOFTFP__
  static jdouble i2d (jint    x);
  static jdouble f2d (jfloat  x);
#endif // __SOFTFP__

  // double trigonometrics and transcendentals
  static jdouble dsin(jdouble x);
  static jdouble dcos(jdouble x);
  static jdouble dtan(jdouble x);
  static jdouble dlog(jdouble x);
  static jdouble dlog10(jdouble x);
  static jdouble dexp(jdouble x);
  static jdouble dpow(jdouble x, jdouble y);

#if defined(__SOFTFP__) || defined(E500V2)
  static double dabs(double f);
#endif

#if defined(__SOFTFP__) || defined(PPC)
  static double dsqrt(double f);
#endif

  // Montgomery multiplication
  static void montgomery_multiply(jint *a_ints, jint *b_ints, jint *n_ints,
                                  jint len, jlong inv, jint *m_ints);
  static void montgomery_square(jint *a_ints, jint *n_ints,
                                jint len, jlong inv, jint *m_ints);

#ifdef __SOFTFP__
  // C++ compiler generates soft float instructions as well as passing
  // float and double in registers.
  static int  fcmpl(float x, float y);
  static int  fcmpg(float x, float y);
  static int  dcmpl(double x, double y);
  static int  dcmpg(double x, double y);

  static int unordered_fcmplt(float x, float y);
  static int unordered_dcmplt(double x, double y);
  static int unordered_fcmple(float x, float y);
  static int unordered_dcmple(double x, double y);
  static int unordered_fcmpge(float x, float y);
  static int unordered_dcmpge(double x, double y);
  static int unordered_fcmpgt(float x, float y);
  static int unordered_dcmpgt(double x, double y);

  static float  fneg(float f);
  static double dneg(double f);
#endif

  // exception handling across interpreter/compiler boundaries
  static address raw_exception_handler_for_return_address(JavaThread* current, address return_address);
  static address exception_handler_for_return_address(JavaThread* current, address return_address);

  // exception handling and implicit exceptions
  static address compute_compiled_exc_handler(nmethod* nm, address ret_pc, Handle& exception,
                                              bool force_unwind, bool top_frame_only, bool& recursive_exception_occurred);
  enum ImplicitExceptionKind {
    IMPLICIT_NULL,
    IMPLICIT_DIVIDE_BY_ZERO,
    STACK_OVERFLOW
  };
  static void    throw_AbstractMethodError(JavaThread* current);
  static void    throw_IncompatibleClassChangeError(JavaThread* current);
  static void    throw_ArithmeticException(JavaThread* current);
  static void    throw_NullPointerException(JavaThread* current);
  static void    throw_NullPointerException_at_call(JavaThread* current);
  static void    throw_StackOverflowError(JavaThread* current);
  static void    throw_delayed_StackOverflowError(JavaThread* current);
  static void    throw_StackOverflowError_common(JavaThread* current, bool delayed);
  static address continuation_for_implicit_exception(JavaThread* current,
                                                     address faulting_pc,
                                                     ImplicitExceptionKind exception_kind);

  static address native_frame_resume_entry() { return _native_frame_resume_entry; }
  static void set_native_frame_resume_entry(address val) {
    assert(_native_frame_resume_entry == nullptr, "");
    _native_frame_resume_entry = val;
  }

  // Post-slow-path-allocation, pre-initializing-stores step for
  // implementing e.g. ReduceInitialCardMarks
  static void on_slowpath_allocation_exit(JavaThread* current);

  static void enable_stack_reserved_zone(JavaThread* current);
  static frame look_for_reserved_stack_annotated_method(JavaThread* current, frame fr);

  // Shared stub locations
  static address get_poll_stub(address pc);

  static address get_ic_miss_stub() {
    assert(_ic_miss_blob!= nullptr, "oops");
    return _ic_miss_blob->entry_point();
  }

  static address get_handle_wrong_method_stub() {
    assert(_wrong_method_blob!= nullptr, "oops");
    return _wrong_method_blob->entry_point();
  }

  static address get_handle_wrong_method_abstract_stub() {
    assert(_wrong_method_abstract_blob!= nullptr, "oops");
    return _wrong_method_abstract_blob->entry_point();
  }

  static address get_resolve_opt_virtual_call_stub() {
    assert(_resolve_opt_virtual_call_blob != nullptr, "oops");
    return _resolve_opt_virtual_call_blob->entry_point();
  }
  static address get_resolve_virtual_call_stub() {
    assert(_resolve_virtual_call_blob != nullptr, "oops");
    return _resolve_virtual_call_blob->entry_point();
  }
  static address get_resolve_static_call_stub() {
    assert(_resolve_static_call_blob != nullptr, "oops");
    return _resolve_static_call_blob->entry_point();
  }

  static SafepointBlob* polling_page_return_handler_blob()     { return _polling_page_return_handler_blob; }
  static SafepointBlob* polling_page_safepoint_handler_blob()  { return _polling_page_safepoint_handler_blob; }
  static SafepointBlob* polling_page_vectors_safepoint_handler_blob()  { return _polling_page_vectors_safepoint_handler_blob; }

  static nmethod* cont_doYield_stub() {
    assert(_cont_doYield_stub != nullptr, "oops");
    return _cont_doYield_stub;
  }

  // Implicit exceptions
  static address throw_AbstractMethodError_entry()          { return _throw_AbstractMethodError_blob->entry_point(); }
  static address throw_IncompatibleClassChangeError_entry() { return _throw_IncompatibleClassChangeError_blob->entry_point(); }
  static address throw_NullPointerException_at_call_entry() { return _throw_NullPointerException_at_call_blob->entry_point(); }
  static address throw_StackOverflowError_entry()           { return _throw_StackOverflowError_blob->entry_point(); }
  static address throw_delayed_StackOverflowError_entry()   { return _throw_delayed_StackOverflowError_blob->entry_point(); }

#if INCLUDE_JFR
  static address jfr_write_checkpoint() { return _jfr_write_checkpoint_blob->entry_point(); }
  static address jfr_return_lease()     { return _jfr_return_lease_blob->entry_point(); }
#endif

  // Counters
#ifndef PRODUCT
  static address nof_megamorphic_calls_addr() { return (address)&_nof_megamorphic_calls; }
#endif // PRODUCT

  // Helper routine for full-speed JVMTI exception throwing support
  static void throw_and_post_jvmti_exception(JavaThread* current, Handle h_exception);
  static void throw_and_post_jvmti_exception(JavaThread* current, Symbol* name, const char *message = nullptr);

#if INCLUDE_JVMTI
  // Functions for JVMTI notifications
  static void notify_jvmti_vthread_start(oopDesc* vt, jboolean hide, JavaThread* current);
  static void notify_jvmti_vthread_end(oopDesc* vt, jboolean hide, JavaThread* current);
  static void notify_jvmti_vthread_mount(oopDesc* vt, jboolean hide, JavaThread* current);
  static void notify_jvmti_vthread_unmount(oopDesc* vt, jboolean hide, JavaThread* current);
#endif

  // RedefineClasses() tracing support for obsolete method entry
  static int rc_trace_method_entry(JavaThread* thread, Method* m);

  // To be used as the entry point for unresolved native methods.
  static address native_method_throw_unsatisfied_link_error_entry();

  static void register_finalizer(JavaThread* thread, oopDesc* obj);

  // dtrace notifications
  static int dtrace_object_alloc(oopDesc* o);
  static int dtrace_object_alloc(JavaThread* thread, oopDesc* o);
  static int dtrace_object_alloc(JavaThread* thread, oopDesc* o, size_t size);
  static int dtrace_method_entry(JavaThread* thread, Method* m);
  static int dtrace_method_exit(JavaThread* thread, Method* m);

  // Utility method for retrieving the Java thread id, returns 0 if the
  // thread is not a well formed Java thread.
  static jlong get_java_tid(JavaThread* thread);


  // used by native wrappers to re-enable yellow if overflow happened in native code
  static void reguard_yellow_pages();

  // Fill in the "X cannot be cast to a Y" message for ClassCastException
  //
  // @param thr the current thread
  // @param caster_klass the class of the object we are casting
  // @return the dynamically allocated exception message (must be freed
  // by the caller using a resource mark)
  //
  // BCP must refer to the current 'checkcast' opcode for the frame
  // on top of the stack.
  // The caller (or one of its callers) must use a ResourceMark
  // in order to correctly free the result.
  //
  static char* generate_class_cast_message(JavaThread* thr, Klass* caster_klass);

  // Fill in the "X cannot be cast to a Y" message for ClassCastException
  //
  // @param caster_klass the class of the object we are casting
  // @param target_klass the target klass attempt
  // @return the dynamically allocated exception message (must be freed
  // by the caller using a resource mark)
  //
  // This version does not require access the frame, so it can be called
  // from interpreted code
  // The caller (or one of it's callers) must use a ResourceMark
  // in order to correctly free the result.
  //
  static char* generate_class_cast_message(Klass* caster_klass, Klass* target_klass, Symbol* target_klass_name = nullptr);

  // Resolves a call site- may patch in the destination of the call into the
  // compiled code.
  static methodHandle resolve_helper(bool is_virtual, bool is_optimized, TRAPS);

 private:
  // deopt blob
  static void generate_deopt_blob(void);

  static bool handle_ic_miss_helper_internal(Handle receiver, nmethod* caller_nm, const frame& caller_frame,
                                             methodHandle callee_method, Bytecodes::Code bc, CallInfo& call_info,
                                             bool& needs_ic_stub_refill, TRAPS);

 public:
  static DeoptimizationBlob* deopt_blob(void)      { return _deopt_blob; }

  // Resets a call-site in compiled code so it will get resolved again.
  static methodHandle reresolve_call_site(TRAPS);

  // In the code prolog, if the klass comparison fails, the inline cache
  // misses and the call site is patched to megamorphic
  static methodHandle handle_ic_miss_helper(TRAPS);

  // Find the method that called us.
  static methodHandle find_callee_method(TRAPS);

  static void monitor_enter_helper(oopDesc* obj, BasicLock* lock, JavaThread* thread);

  static void monitor_exit_helper(oopDesc* obj, BasicLock* lock, JavaThread* current);

  // Issue UL warning for unlocked JNI monitor on virtual thread termination
  static void log_jni_monitor_still_held();

 private:
  static Handle find_callee_info(Bytecodes::Code& bc, CallInfo& callinfo, TRAPS);
  static Handle find_callee_info_helper(vframeStream& vfst, Bytecodes::Code& bc, CallInfo& callinfo, TRAPS);

  static Method* extract_attached_method(vframeStream& vfst);

#if defined(X86) && defined(COMPILER1)
  // For Object.hashCode, System.identityHashCode try to pull hashCode from object header if available.
  static void inline_check_hashcode_from_object_header(MacroAssembler* masm, const methodHandle& method, Register obj_reg, Register result);
#endif // X86 && COMPILER1

 public:

  // Read the array of BasicTypes from a Java signature, and compute where
  // compiled Java code would like to put the results.  Values in reg_lo and
  // reg_hi refer to 4-byte quantities.  Values less than SharedInfo::stack0 are
  // registers, those above refer to 4-byte stack slots.  All stack slots are
  // based off of the window top.  SharedInfo::stack0 refers to the first usable
  // slot in the bottom of the frame. SharedInfo::stack0+1 refers to the memory word
  // 4-bytes higher.
  // return value is the maximum number of VMReg stack slots the convention will use.
  static int java_calling_convention(const BasicType* sig_bt, VMRegPair* regs, int total_args_passed);

  static void check_member_name_argument_is_last_argument(const methodHandle& method,
                                                          const BasicType* sig_bt,
                                                          const VMRegPair* regs) NOT_DEBUG_RETURN;

  // Ditto except for calling C
  //
  // C argument in register AND stack slot.
  // Some architectures require that an argument must be passed in a register
  // AND in a stack slot. These architectures provide a second VMRegPair array
  // to be filled by the c_calling_convention method. On other architectures,
  // null is being passed as the second VMRegPair array, so arguments are either
  // passed in a register OR in a stack slot.
  static int c_calling_convention(const BasicType *sig_bt, VMRegPair *regs, int total_args_passed);

  static int vector_calling_convention(VMRegPair *regs,
                                       uint num_bits,
                                       uint total_args_passed);

  // Generate I2C and C2I adapters. These adapters are simple argument marshalling
  // blobs. Unlike adapters in the tiger and earlier releases the code in these
  // blobs does not create a new frame and are therefore virtually invisible
  // to the stack walking code. In general these blobs extend the callers stack
  // as needed for the conversion of argument locations.

  // When calling a c2i blob the code will always call the interpreter even if
  // by the time we reach the blob there is compiled code available. This allows
  // the blob to pass the incoming stack pointer (the sender sp) in a known
  // location for the interpreter to record. This is used by the frame code
  // to correct the sender code to match up with the stack pointer when the
  // thread left the compiled code. In addition it allows the interpreter
  // to remove the space the c2i adapter allocated to do its argument conversion.

  // Although a c2i blob will always run interpreted even if compiled code is
  // present if we see that compiled code is present the compiled call site
  // will be patched/re-resolved so that later calls will run compiled.

  // Additionally a c2i blob need to have a unverified entry because it can be reached
  // in situations where the call site is an inlined cache site and may go megamorphic.

  // A i2c adapter is simpler than the c2i adapter. This is because it is assumed
  // that the interpreter before it does any call dispatch will record the current
  // stack pointer in the interpreter frame. On return it will restore the stack
  // pointer as needed. This means the i2c adapter code doesn't need any special
  // handshaking path with compiled code to keep the stack walking correct.

  static AdapterHandlerEntry* generate_i2c2i_adapters(MacroAssembler *_masm,
                                                      int total_args_passed,
                                                      int max_arg,
                                                      const BasicType *sig_bt,
                                                      const VMRegPair *regs,
                                                      AdapterFingerPrint* fingerprint);

  static void gen_i2c_adapter(MacroAssembler *_masm,
                              int total_args_passed,
                              int comp_args_on_stack,
                              const BasicType *sig_bt,
                              const VMRegPair *regs);

  // OSR support

  // OSR_migration_begin will extract the jvm state from an interpreter
  // frame (locals, monitors) and store the data in a piece of C heap
  // storage. This then allows the interpreter frame to be removed from the
  // stack and the OSR nmethod to be called. That method is called with a
  // pointer to the C heap storage. This pointer is the return value from
  // OSR_migration_begin.

  static intptr_t* OSR_migration_begin(JavaThread *thread);

  // OSR_migration_end is a trivial routine. It is called after the compiled
  // method has extracted the jvm state from the C heap that OSR_migration_begin
  // created. It's entire job is to simply free this storage.
  static void OSR_migration_end(intptr_t* buf);

  // Convert a sig into a calling convention register layout
  // and find interesting things about it.
  static VMRegPair* find_callee_arguments(Symbol* sig, bool has_receiver, bool has_appendix, int *arg_size);
  static VMReg name_for_receiver();

  // "Top of Stack" slots that may be unused by the calling convention but must
  // otherwise be preserved.
  // On Intel these are not necessary and the value can be zero.
  // On Sparc this describes the words reserved for storing a register window
  // when an interrupt occurs.
  static uint out_preserve_stack_slots();

  // Stack slots that may be unused by the calling convention but must
  // otherwise be preserved.  On Intel this includes the return address.
  // On PowerPC it includes the 4 words holding the old TOC & LR glue.
  static uint in_preserve_stack_slots();

  static VMReg thread_register();

  static void continuation_enter_cleanup(MacroAssembler* masm);

  // Is vector's size (in bytes) bigger than a size saved by default?
  // For example, on x86 16 bytes XMM registers are saved by default.
  static bool is_wide_vector(int size);

  // Save and restore a native result
  static void    save_native_result(MacroAssembler *_masm, BasicType ret_type, int frame_slots);
  static void restore_native_result(MacroAssembler *_masm, BasicType ret_type, int frame_slots);

  // Generate a native wrapper for a given method.  The method takes arguments
  // in the Java compiled code convention, marshals them to the native
  // convention (handlizes oops, etc), transitions to native, makes the call,
  // returns to java state (possibly blocking), unhandlizes any result and
  // returns.
  //
  // The wrapper may contain special-case code if the given method
  // is a compiled method handle adapter, such as _invokeBasic, _linkToVirtual, etc.
  static nmethod* generate_native_wrapper(MacroAssembler* masm,
                                          const methodHandle& method,
                                          int compile_id,
                                          BasicType* sig_bt,
                                          VMRegPair* regs,
                                          BasicType ret_type);

  // A compiled caller has just called the interpreter, but compiled code
  // exists.  Patch the caller so he no longer calls into the interpreter.
  static void fixup_callers_callsite(Method* moop, address ret_pc);
  static bool should_fixup_call_destination(address destination, address entry_point, address caller_pc, Method* moop, CodeBlob* cb);

  // Slow-path Locking and Unlocking
  static void complete_monitor_locking_C(oopDesc* obj, BasicLock* lock, JavaThread* current);
  static void complete_monitor_unlocking_C(oopDesc* obj, BasicLock* lock, JavaThread* current);

  // Resolving of calls
  static address get_resolved_entry        (JavaThread* current, methodHandle callee_method);
  static address resolve_static_call_C     (JavaThread* current);
  static address resolve_virtual_call_C    (JavaThread* current);
  static address resolve_opt_virtual_call_C(JavaThread* current);

  // arraycopy, the non-leaf version.  (See StubRoutines for all the leaf calls.)
  static void slow_arraycopy_C(oopDesc* src,  jint src_pos,
                               oopDesc* dest, jint dest_pos,
                               jint length, JavaThread* thread);

  // handle ic miss with caller being compiled code
  // wrong method handling (inline cache misses)
  static address handle_wrong_method(JavaThread* current);
  static address handle_wrong_method_abstract(JavaThread* current);
  static address handle_wrong_method_ic_miss(JavaThread* current);

  static address handle_unsafe_access(JavaThread* thread, address next_pc);

#ifndef PRODUCT

  // Collect and print inline cache miss statistics
 private:
  enum { maxICmiss_count = 100 };
  static int     _ICmiss_index;                  // length of IC miss histogram
  static int     _ICmiss_count[maxICmiss_count]; // miss counts
  static address _ICmiss_at[maxICmiss_count];    // miss addresses
  static void trace_ic_miss(address at);

 public:
  static uint _ic_miss_ctr;                      // total # of IC misses
  static uint _wrong_method_ctr;
  static uint _resolve_static_ctr;
  static uint _resolve_virtual_ctr;
  static uint _resolve_opt_virtual_ctr;
  static uint _implicit_null_throws;
  static uint _implicit_div0_throws;

  static uint _jbyte_array_copy_ctr;       // Slow-path byte array copy
  static uint _jshort_array_copy_ctr;      // Slow-path short array copy
  static uint _jint_array_copy_ctr;        // Slow-path int array copy
  static uint _jlong_array_copy_ctr;       // Slow-path long array copy
  static uint _oop_array_copy_ctr;         // Slow-path oop array copy
  static uint _checkcast_array_copy_ctr;   // Slow-path oop array copy, with cast
  static uint _unsafe_array_copy_ctr;      // Slow-path includes alignment checks
  static uint _generic_array_copy_ctr;     // Slow-path includes type decoding
  static uint _slow_array_copy_ctr;        // Slow-path failed out to a method call

  static uint _unsafe_set_memory_ctr;      // Slow-path includes alignment checks

  static uint _new_instance_ctr;           // 'new' object requires GC
  static uint _new_array_ctr;              // 'new' array requires GC
  static uint _multi2_ctr, _multi3_ctr, _multi4_ctr, _multi5_ctr;
  static uint _find_handler_ctr;           // find exception handler
  static uint _rethrow_ctr;                // rethrow exception
  static uint _mon_enter_stub_ctr;         // monitor enter stub
  static uint _mon_exit_stub_ctr;          // monitor exit stub
  static uint _mon_enter_ctr;              // monitor enter slow
  static uint _mon_exit_ctr;               // monitor exit slow
  static uint _partial_subtype_ctr;        // SubRoutines::partial_subtype_check

  // Statistics code
  // stats for "normal" compiled calls (non-interface)
  static int64_t _nof_normal_calls;               // total # of calls
  static int64_t _nof_inlined_calls;              // total # of inlined normal calls
  static int64_t _nof_static_calls;               // total # of calls to static methods or super methods (invokespecial)
  static int64_t _nof_inlined_static_calls;       // total # of inlined static calls
  // stats for compiled interface calls
  static int64_t _nof_interface_calls;            // total # of compiled calls
  static int64_t _nof_inlined_interface_calls;    // total # of inlined interface calls

 public: // for compiler
  static address nof_normal_calls_addr()                { return (address)&_nof_normal_calls; }
  static address nof_inlined_calls_addr()               { return (address)&_nof_inlined_calls; }
  static address nof_static_calls_addr()                { return (address)&_nof_static_calls; }
  static address nof_inlined_static_calls_addr()        { return (address)&_nof_inlined_static_calls; }
  static address nof_interface_calls_addr()             { return (address)&_nof_interface_calls; }
  static address nof_inlined_interface_calls_addr()     { return (address)&_nof_inlined_interface_calls; }
  static void print_call_statistics(uint64_t comp_total);
  static void print_ic_miss_histogram();

#endif // PRODUCT

  static void print_statistics() PRODUCT_RETURN;
};


// ---------------------------------------------------------------------------
// Implementation of AdapterHandlerLibrary
//
// This library manages argument marshaling adapters and native wrappers.
// There are 2 flavors of adapters: I2C and C2I.
//
// The I2C flavor takes a stock interpreted call setup, marshals the
// arguments for a Java-compiled call, and jumps to Rmethod-> code()->
// code_begin().  It is broken to call it without an nmethod assigned.
// The usual behavior is to lift any register arguments up out of the
// stack and possibly re-pack the extra arguments to be contiguous.
// I2C adapters will save what the interpreter's stack pointer will be
// after arguments are popped, then adjust the interpreter's frame
// size to force alignment and possibly to repack the arguments.
// After re-packing, it jumps to the compiled code start.  There are
// no safepoints in this adapter code and a GC cannot happen while
// marshaling is in progress.
//
// The C2I flavor takes a stock compiled call setup plus the target method in
// Rmethod, marshals the arguments for an interpreted call and jumps to
// Rmethod->_i2i_entry.  On entry, the interpreted frame has not yet been
// setup.  Compiled frames are fixed-size and the args are likely not in the
// right place.  Hence all the args will likely be copied into the
// interpreter's frame, forcing that frame to grow.  The compiled frame's
// outgoing stack args will be dead after the copy.
//
// Native wrappers, like adapters, marshal arguments.  Unlike adapters they
// also perform an official frame push & pop.  They have a call to the native
// routine in their middles and end in a return (instead of ending in a jump).
// The native wrappers are stored in real nmethods instead of the BufferBlobs
// used by the adapters.  The code generation happens here because it's very
// similar to what the adapters have to do.

class AdapterHandlerEntry : public CHeapObj<mtCode> {
  friend class AdapterHandlerLibrary;

 private:
  AdapterFingerPrint* _fingerprint;
  address _i2c_entry;
  address _c2i_entry;
  address _c2i_unverified_entry;
  address _c2i_no_clinit_check_entry;

#ifdef ASSERT
  // Captures code and signature used to generate this adapter when
  // verifying adapter equivalence.
  unsigned char* _saved_code;
  int            _saved_code_length;
#endif

  AdapterHandlerEntry(AdapterFingerPrint* fingerprint, address i2c_entry, address c2i_entry,
                      address c2i_unverified_entry,
                      address c2i_no_clinit_check_entry) :
    _fingerprint(fingerprint),
    _i2c_entry(i2c_entry),
    _c2i_entry(c2i_entry),
    _c2i_unverified_entry(c2i_unverified_entry),
    _c2i_no_clinit_check_entry(c2i_no_clinit_check_entry)
#ifdef ASSERT
    , _saved_code_length(0)
#endif
  { }

  ~AdapterHandlerEntry();

 public:
  address get_i2c_entry()                  const { return _i2c_entry; }
  address get_c2i_entry()                  const { return _c2i_entry; }
  address get_c2i_unverified_entry()       const { return _c2i_unverified_entry; }
  address get_c2i_no_clinit_check_entry()  const { return _c2i_no_clinit_check_entry; }

  address base_address();
  void relocate(address new_base);

  AdapterFingerPrint* fingerprint() const { return _fingerprint; }

#ifdef ASSERT
  // Used to verify that code generated for shared adapters is equivalent
  void save_code   (unsigned char* code, int length);
  bool compare_code(AdapterHandlerEntry* other);
#endif

  //virtual void print_on(outputStream* st) const;  DO NOT USE
  void print_adapter_on(outputStream* st) const;
};

class AdapterHandlerLibrary: public AllStatic {
  friend class SharedRuntime;
 private:
  static BufferBlob* _buffer; // the temporary code buffer in CodeCache
  static AdapterHandlerEntry* _abstract_method_handler;
  static AdapterHandlerEntry* _no_arg_handler;
  static AdapterHandlerEntry* _int_arg_handler;
  static AdapterHandlerEntry* _obj_arg_handler;
  static AdapterHandlerEntry* _obj_int_arg_handler;
  static AdapterHandlerEntry* _obj_obj_arg_handler;

  static BufferBlob* buffer_blob();
  static void initialize();
  static AdapterHandlerEntry* create_adapter(AdapterBlob*& new_adapter,
                                             int total_args_passed,
                                             BasicType* sig_bt,
                                             bool allocate_code_blob);
  static AdapterHandlerEntry* get_simple_adapter(const methodHandle& method);
 public:

  static AdapterHandlerEntry* new_entry(AdapterFingerPrint* fingerprint,
                                        address i2c_entry,
                                        address c2i_entry,
                                        address c2i_unverified_entry,
                                        address c2i_no_clinit_check_entry = nullptr);
  static void create_native_wrapper(const methodHandle& method);
  static AdapterHandlerEntry* get_adapter(const methodHandle& method);

  static void print_handler(const CodeBlob* b) { print_handler_on(tty, b); }
  static void print_handler_on(outputStream* st, const CodeBlob* b);
  static bool contains(const CodeBlob* b);
#ifndef PRODUCT
  static void print_statistics();
#endif // PRODUCT

};

#endif // SHARE_RUNTIME_SHAREDRUNTIME_HPP<|MERGE_RESOLUTION|>--- conflicted
+++ resolved
@@ -64,21 +64,6 @@
   SHARED_STUBS_DO(SHARED_STUB_FIELD_DECLARE)
 #undef SHARED_STUB_FIELD_DECLARE
 
-<<<<<<< HEAD
-  static RuntimeStub*        _wrong_method_blob;
-  static RuntimeStub*        _wrong_method_abstract_blob;
-  static RuntimeStub*        _ic_miss_blob;
-  static RuntimeStub*        _resolve_opt_virtual_call_blob;
-  static RuntimeStub*        _resolve_virtual_call_blob;
-  static RuntimeStub*        _resolve_static_call_blob;
-  static address             _native_frame_resume_entry;
-
-  static DeoptimizationBlob* _deopt_blob;
-
-  static SafepointBlob*      _polling_page_vectors_safepoint_handler_blob;
-  static SafepointBlob*      _polling_page_safepoint_handler_blob;
-  static SafepointBlob*      _polling_page_return_handler_blob;
-=======
 #ifdef ASSERT
   static bool is_resolve_id(SharedStubId id) {
     return (id == SharedStubId::wrong_method_id ||
@@ -101,7 +86,9 @@
             id == SharedStubId::throw_delayed_StackOverflowError_id);
   }
 #endif
->>>>>>> deeb09a6
+    
+    
+  static address             _native_frame_resume_entry;
 
   // cont_doYieldStub is not yet folded into the general model for
   // shared stub/blob handling. It is actually a specially generated
