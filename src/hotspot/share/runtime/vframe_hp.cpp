/*
 * Copyright (c) 1997, 2018, Oracle and/or its affiliates. All rights reserved.
 * DO NOT ALTER OR REMOVE COPYRIGHT NOTICES OR THIS FILE HEADER.
 *
 * This code is free software; you can redistribute it and/or modify it
 * under the terms of the GNU General Public License version 2 only, as
 * published by the Free Software Foundation.
 *
 * This code is distributed in the hope that it will be useful, but WITHOUT
 * ANY WARRANTY; without even the implied warranty of MERCHANTABILITY or
 * FITNESS FOR A PARTICULAR PURPOSE.  See the GNU General Public License
 * version 2 for more details (a copy is included in the LICENSE file that
 * accompanied this code).
 *
 * You should have received a copy of the GNU General Public License version
 * 2 along with this work; if not, write to the Free Software Foundation,
 * Inc., 51 Franklin St, Fifth Floor, Boston, MA 02110-1301 USA.
 *
 * Please contact Oracle, 500 Oracle Parkway, Redwood Shores, CA 94065 USA
 * or visit www.oracle.com if you need additional information or have any
 * questions.
 *
 */

#include "precompiled.hpp"
#include "classfile/javaClasses.inline.hpp"
#include "code/codeCache.hpp"
#include "code/debugInfoRec.hpp"
#include "code/nmethod.hpp"
#include "code/pcDesc.hpp"
#include "code/scopeDesc.hpp"
#include "interpreter/interpreter.hpp"
#include "interpreter/oopMapCache.hpp"
#include "oops/instanceKlass.hpp"
#include "oops/oop.inline.hpp"
#include "runtime/basicLock.hpp"
#include "runtime/continuation.hpp"
#include "runtime/frame.inline.hpp"
#include "runtime/handles.inline.hpp"
#include "runtime/monitorChunk.hpp"
#include "runtime/signature.hpp"
#include "runtime/stubRoutines.hpp"
#include "runtime/vframeArray.hpp"
#include "runtime/vframe_hp.hpp"
#ifdef COMPILER2
#include "opto/matcher.hpp"
#endif


// ------------- compiledVFrame --------------

StackValueCollection* compiledVFrame::locals() const {
  // Natives has no scope
  if (scope() == NULL) return new StackValueCollection(0);
  GrowableArray<ScopeValue*>*  scv_list = scope()->locals();
  if (scv_list == NULL) return new StackValueCollection(0);

  // scv_list is the list of ScopeValues describing the JVM stack state.
  // There is one scv_list entry for every JVM stack state in use.
  int length = scv_list->length();
  StackValueCollection* result = new StackValueCollection(length);
  for (int i = 0; i < length; i++) {
    result->add(create_stack_value(scv_list->at(i)));
  }

  // Replace the original values with any stores that have been
  // performed through compiledVFrame::update_locals.
  GrowableArray<jvmtiDeferredLocalVariableSet*>* list = thread()->deferred_locals();
  if (list != NULL ) {
    // In real life this never happens or is typically a single element search
    for (int i = 0; i < list->length(); i++) {
      if (list->at(i)->matches(this)) {
        list->at(i)->update_locals(result);
        break;
      }
    }
  }

  return result;
}


void compiledVFrame::set_locals(StackValueCollection* values) const {

  fatal("Should use update_local for each local update");
}

void compiledVFrame::update_local(BasicType type, int index, jvalue value) {
  assert(index >= 0 && index < method()->max_locals(), "out of bounds");
  update_deferred_value(type, index, value);
}

void compiledVFrame::update_stack(BasicType type, int index, jvalue value) {
  assert(index >= 0 && index < method()->max_stack(), "out of bounds");
  update_deferred_value(type, index + method()->max_locals(), value);
}

void compiledVFrame::update_monitor(int index, MonitorInfo* val) {
  assert(index >= 0, "out of bounds");
  jvalue value;
  value.l = (jobject) val->owner();
  update_deferred_value(T_OBJECT, index + method()->max_locals() + method()->max_stack(), value);
}

void compiledVFrame::update_deferred_value(BasicType type, int index, jvalue value) {
<<<<<<< HEAD
  assert(fr().is_deoptimized_frame(), "frame must be scheduled for deoptimization");
  assert(Continuation::is_frame_in_continuation(thread(), fr()), "No support for deferred values in continuations");
=======
  assert(fr().is_deoptimized_frame() || thread()->must_deopt_id() == fr().id(),
         "frame must be scheduled for deoptimization");
>>>>>>> 041946dc
  GrowableArray<jvmtiDeferredLocalVariableSet*>* deferred = thread()->deferred_locals();
  jvmtiDeferredLocalVariableSet* locals = NULL;
  if (deferred != NULL ) {
    // See if this vframe has already had locals with deferred writes
    for (int f = 0; f < deferred->length(); f++ ) {
      if (deferred->at(f)->matches(this)) {
        locals = deferred->at(f);
        break;
      }
    }
    // No matching vframe must push a new vframe
  } else {
    // No deferred updates pending for this thread.
    // allocate in C heap
    deferred =  new(ResourceObj::C_HEAP, mtCompiler) GrowableArray<jvmtiDeferredLocalVariableSet*> (1, true);
    thread()->set_deferred_locals(deferred);
  }
  if (locals == NULL) {
    locals = new jvmtiDeferredLocalVariableSet(method(), bci(), fr().id(), vframe_id());
    deferred->push(locals);
    assert(locals->id() == fr().id(), "Huh? Must match");
  }
  locals->set_value_at(index, type, value);
}

StackValueCollection* compiledVFrame::expressions() const {
  // Natives has no scope
  if (scope() == NULL) return new StackValueCollection(0);
  GrowableArray<ScopeValue*>*  scv_list = scope()->expressions();
  if (scv_list == NULL) return new StackValueCollection(0);

  // scv_list is the list of ScopeValues describing the JVM stack state.
  // There is one scv_list entry for every JVM stack state in use.
  int length = scv_list->length();
  StackValueCollection* result = new StackValueCollection(length);
  for (int i = 0; i < length; i++) {
    result->add(create_stack_value(scv_list->at(i)));
  }

  // Replace the original values with any stores that have been
  // performed through compiledVFrame::update_stack.
  GrowableArray<jvmtiDeferredLocalVariableSet*>* list = thread()->deferred_locals();
  if (list != NULL ) {
    // In real life this never happens or is typically a single element search
    for (int i = 0; i < list->length(); i++) {
      if (list->at(i)->matches(this)) {
        list->at(i)->update_stack(result);
        break;
      }
    }
  }

  return result;
}


// The implementation of the following two methods was factorized into the
// class StackValue because it is also used from within deoptimization.cpp for
// rematerialization and relocking of non-escaping objects.

StackValue *compiledVFrame::create_stack_value(ScopeValue *sv) const {
  return StackValue::create_stack_value(&_fr, register_map(), sv);
}

BasicLock* compiledVFrame::resolve_monitor_lock(Location location) const {
  return StackValue::resolve_monitor_lock(&_fr, location);
}


GrowableArray<MonitorInfo*>* compiledVFrame::monitors() const {
  // Natives has no scope
  if (scope() == NULL) {
    CompiledMethod* nm = code();
    Method* method = nm->method();
    assert(method->is_native() || nm->is_aot(), "Expect a native method or precompiled method");
    if (!method->is_synchronized()) {
      return new GrowableArray<MonitorInfo*>(0);
    }
    // This monitor is really only needed for UseBiasedLocking, but
    // return it in all cases for now as it might be useful for stack
    // traces and tools as well
    GrowableArray<MonitorInfo*> *monitors = new GrowableArray<MonitorInfo*>(1);
    // Casting away const
    frame& fr = (frame&) _fr;
    MonitorInfo* info = new MonitorInfo(
        fr.get_native_receiver(), fr.get_native_monitor(), false, false);
    monitors->push(info);
    return monitors;
  }
  GrowableArray<MonitorValue*>* monitors = scope()->monitors();
  if (monitors == NULL) {
    return new GrowableArray<MonitorInfo*>(0);
  }
  GrowableArray<MonitorInfo*>* result = new GrowableArray<MonitorInfo*>(monitors->length());
  for (int index = 0; index < monitors->length(); index++) {
    MonitorValue* mv = monitors->at(index);
    ScopeValue*   ov = mv->owner();
    StackValue *owner_sv = create_stack_value(ov); // it is an oop
    if (ov->is_object() && owner_sv->obj_is_scalar_replaced()) { // The owner object was scalar replaced
      assert(mv->eliminated(), "monitor should be eliminated for scalar replaced object");
      // Put klass for scalar replaced object.
      ScopeValue* kv = ((ObjectValue *)ov)->klass();
      assert(kv->is_constant_oop(), "klass should be oop constant for scalar replaced object");
      Handle k(Thread::current(), ((ConstantOopReadValue*)kv)->value()());
      assert(java_lang_Class::is_instance(k()), "must be");
      result->push(new MonitorInfo(k(), resolve_monitor_lock(mv->basic_lock()),
                                   mv->eliminated(), true));
    } else {
      result->push(new MonitorInfo(owner_sv->get_obj()(), resolve_monitor_lock(mv->basic_lock()),
                                   mv->eliminated(), false));
    }
  }

  // Replace the original values with any stores that have been
  // performed through compiledVFrame::update_monitors.
  GrowableArray<jvmtiDeferredLocalVariableSet*>* list = thread()->deferred_locals();
  if (list != NULL ) {
    // In real life this never happens or is typically a single element search
    for (int i = 0; i < list->length(); i++) {
      if (list->at(i)->matches(this)) {
        list->at(i)->update_monitors(result);
        break;
      }
    }
  }

  return result;
}


compiledVFrame::compiledVFrame(const frame* fr, const RegisterMap* reg_map, JavaThread* thread, CompiledMethod* nm)
: javaVFrame(fr, reg_map, thread) {
  _scope  = NULL;
  _vframe_id = 0;
  // Compiled method (native stub or Java code)
  // native wrappers have no scope data, it is implied
  if (!nm->is_compiled() || !nm->as_compiled_method()->is_native_method()) {
      _scope  = nm->scope_desc_at(_fr.pc());
  }
}

compiledVFrame::compiledVFrame(const frame* fr, const RegisterMap* reg_map, JavaThread* thread, ScopeDesc* scope, int vframe_id)
: javaVFrame(fr, reg_map, thread) {
  _scope  = scope;
  _vframe_id = vframe_id;
  guarantee(_scope != NULL, "scope must be present");
}


bool compiledVFrame::is_top() const {
  // FIX IT: Remove this when new native stubs are in place
  if (scope() == NULL) return true;
  return scope()->is_top();
}


CompiledMethod* compiledVFrame::code() const {
  return CodeCache::find_compiled(_fr.pc());
}


Method* compiledVFrame::method() const {
  if (scope() == NULL) {
    // native nmethods have no scope the method is implied
    nmethod* nm = code()->as_nmethod();
    assert(nm->is_native_method(), "must be native");
    return nm->method();
  }
  return scope()->method();
}


int compiledVFrame::bci() const {
  int raw = raw_bci();
  return raw == SynchronizationEntryBCI ? 0 : raw;
}


int compiledVFrame::raw_bci() const {
  if (scope() == NULL) {
    // native nmethods have no scope the method/bci is implied
    nmethod* nm = code()->as_nmethod();
    assert(nm->is_native_method(), "must be native");
    return 0;
  }
  return scope()->bci();
}

bool compiledVFrame::should_reexecute() const {
  if (scope() == NULL) {
    // native nmethods have no scope the method/bci is implied
    nmethod* nm = code()->as_nmethod();
    assert(nm->is_native_method(), "must be native");
    return false;
  }
  return scope()->should_reexecute();
}

vframe* compiledVFrame::sender() const {
  const frame f = fr();
  if (scope() == NULL) {
    // native nmethods have no scope the method/bci is implied
    nmethod* nm = code()->as_nmethod();
    assert(nm->is_native_method(), "must be native");
    return vframe::sender();
  } else {
    return scope()->is_top()
      ? vframe::sender()
      : new compiledVFrame(&f, register_map(), thread(), scope()->sender(), vframe_id() + 1);
  }
}

jvmtiDeferredLocalVariableSet::jvmtiDeferredLocalVariableSet(Method* method, int bci, intptr_t* id, int vframe_id) {
  _method = method;
  _bci = bci;
  _id = id;
  _vframe_id = vframe_id;
  // Alway will need at least one, must be on C heap
  _locals = new(ResourceObj::C_HEAP, mtCompiler) GrowableArray<jvmtiDeferredLocalVariable*> (1, true);
}

jvmtiDeferredLocalVariableSet::~jvmtiDeferredLocalVariableSet() {
  for (int i = 0; i < _locals->length(); i++ ) {
    delete _locals->at(i);
  }
  // Free growableArray and c heap for elements
  delete _locals;
}

bool jvmtiDeferredLocalVariableSet::matches(const vframe* vf) {
  if (!vf->is_compiled_frame()) return false;
  compiledVFrame* cvf = (compiledVFrame*)vf;
  if (cvf->fr().id() == id() && cvf->vframe_id() == vframe_id()) {
    assert(cvf->method() == method() && cvf->bci() == bci(), "must agree");
    return true;
  }
  return false;
}

void jvmtiDeferredLocalVariableSet::set_value_at(int idx, BasicType type, jvalue val) {
  for (int i = 0; i < _locals->length(); i++) {
    if (_locals->at(i)->index() == idx) {
      assert(_locals->at(i)->type() == type, "Wrong type");
      _locals->at(i)->set_value(val);
      return;
    }
  }
  _locals->push(new jvmtiDeferredLocalVariable(idx, type, val));
}

void jvmtiDeferredLocalVariableSet::update_value(StackValueCollection* locals, BasicType type, int index, jvalue value) {
  switch (type) {
    case T_BOOLEAN:
      locals->set_int_at(index, value.z);
      break;
    case T_CHAR:
      locals->set_int_at(index, value.c);
      break;
    case T_FLOAT:
      locals->set_float_at(index, value.f);
      break;
    case T_DOUBLE:
      locals->set_double_at(index, value.d);
      break;
    case T_BYTE:
      locals->set_int_at(index, value.b);
      break;
    case T_SHORT:
      locals->set_int_at(index, value.s);
      break;
    case T_INT:
      locals->set_int_at(index, value.i);
      break;
    case T_LONG:
      locals->set_long_at(index, value.j);
      break;
    case T_OBJECT:
      {
        Handle obj(Thread::current(), (oop)value.l);
        locals->set_obj_at(index, obj);
      }
      break;
    default:
      ShouldNotReachHere();
  }
}

void jvmtiDeferredLocalVariableSet::update_locals(StackValueCollection* locals) {
  for (int l = 0; l < _locals->length(); l ++) {
    jvmtiDeferredLocalVariable* val = _locals->at(l);
    if (val->index() >= 0 && val->index() < method()->max_locals()) {
      update_value(locals, val->type(), val->index(), val->value());
    }
  }
}


void jvmtiDeferredLocalVariableSet::update_stack(StackValueCollection* expressions) {
  for (int l = 0; l < _locals->length(); l ++) {
    jvmtiDeferredLocalVariable* val = _locals->at(l);
    if (val->index() >= method()->max_locals() && val->index() < method()->max_locals() + method()->max_stack()) {
      update_value(expressions, val->type(), val->index() - method()->max_locals(), val->value());
    }
  }
}


void jvmtiDeferredLocalVariableSet::update_monitors(GrowableArray<MonitorInfo*>* monitors) {
  for (int l = 0; l < _locals->length(); l ++) {
    jvmtiDeferredLocalVariable* val = _locals->at(l);
    if (val->index() >= method()->max_locals() + method()->max_stack()) {
      int lock_index = val->index() - (method()->max_locals() + method()->max_stack());
      MonitorInfo* info = monitors->at(lock_index);
      MonitorInfo* new_info = new MonitorInfo((oopDesc*)val->value().l, info->lock(), info->eliminated(), info->owner_is_scalar_replaced());
      monitors->at_put(lock_index, new_info);
    }
  }
}


void jvmtiDeferredLocalVariableSet::oops_do(OopClosure* f) {
  // The Method* is on the stack so a live activation keeps it alive
  // either by mirror in interpreter or code in compiled code.
  for (int i = 0; i < _locals->length(); i++) {
    if (_locals->at(i)->type() == T_OBJECT) {
      f->do_oop(_locals->at(i)->oop_addr());
    }
  }
}

jvmtiDeferredLocalVariable::jvmtiDeferredLocalVariable(int index, BasicType type, jvalue value) {
  _index = index;
  _type = type;
  _value = value;
}


#ifndef PRODUCT
void compiledVFrame::verify() const {
  Unimplemented();
}
#endif // PRODUCT<|MERGE_RESOLUTION|>--- conflicted
+++ resolved
@@ -103,13 +103,9 @@
 }
 
 void compiledVFrame::update_deferred_value(BasicType type, int index, jvalue value) {
-<<<<<<< HEAD
-  assert(fr().is_deoptimized_frame(), "frame must be scheduled for deoptimization");
-  assert(Continuation::is_frame_in_continuation(thread(), fr()), "No support for deferred values in continuations");
-=======
   assert(fr().is_deoptimized_frame() || thread()->must_deopt_id() == fr().id(),
          "frame must be scheduled for deoptimization");
->>>>>>> 041946dc
+  assert(Continuation::is_frame_in_continuation(thread(), fr()), "No support for deferred values in continuations");
   GrowableArray<jvmtiDeferredLocalVariableSet*>* deferred = thread()->deferred_locals();
   jvmtiDeferredLocalVariableSet* locals = NULL;
   if (deferred != NULL ) {
