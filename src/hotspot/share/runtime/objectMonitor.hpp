/*
 * Copyright (c) 1998, 2024, Oracle and/or its affiliates. All rights reserved.
 * DO NOT ALTER OR REMOVE COPYRIGHT NOTICES OR THIS FILE HEADER.
 *
 * This code is free software; you can redistribute it and/or modify it
 * under the terms of the GNU General Public License version 2 only, as
 * published by the Free Software Foundation.
 *
 * This code is distributed in the hope that it will be useful, but WITHOUT
 * ANY WARRANTY; without even the implied warranty of MERCHANTABILITY or
 * FITNESS FOR A PARTICULAR PURPOSE.  See the GNU General Public License
 * version 2 for more details (a copy is included in the LICENSE file that
 * accompanied this code).
 *
 * You should have received a copy of the GNU General Public License version
 * 2 along with this work; if not, write to the Free Software Foundation,
 * Inc., 51 Franklin St, Fifth Floor, Boston, MA 02110-1301 USA.
 *
 * Please contact Oracle, 500 Oracle Parkway, Redwood Shores, CA 94065 USA
 * or visit www.oracle.com if you need additional information or have any
 * questions.
 *
 */

#ifndef SHARE_RUNTIME_OBJECTMONITOR_HPP
#define SHARE_RUNTIME_OBJECTMONITOR_HPP

#include "memory/allocation.hpp"
#include "memory/padded.hpp"
#include "oops/markWord.hpp"
#include "oops/oopHandle.hpp"
#include "oops/weakHandle.hpp"
#include "runtime/javaThread.hpp"
#include "runtime/perfDataTypes.hpp"
#include "utilities/checkedCast.hpp"

class ObjectMonitor;
class ObjectMonitorContentionMark;
class ParkEvent;
class BasicLock;

// ObjectWaiter serves as a "proxy" or surrogate thread.
// TODO-FIXME: Eliminate ObjectWaiter and use the thread-specific
// ParkEvent instead.  Beware, however, that the JVMTI code
// knows about ObjectWaiters, so we'll have to reconcile that code.
// See next_waiter(), first_waiter(), etc.

class ObjectWaiter : public CHeapObj<mtThread> {
 public:
  enum TStates : uint8_t { TS_UNDEF, TS_READY, TS_RUN, TS_WAIT, TS_ENTER, TS_CXQ };
  ObjectWaiter* volatile _next;
  ObjectWaiter* volatile _prev;
  JavaThread*     _thread;
  OopHandle      _vthread;
  ObjectMonitor* _monitor;
  uint64_t  _notifier_tid;
  int         _recursions;
  volatile TStates TState;
  volatile bool _notified;
  bool           _is_wait;
  bool        _at_reenter;
  bool       _interrupted;
  bool            _active;    // Contention monitoring is enabled
 public:
  ObjectWaiter(JavaThread* current);
  ObjectWaiter(oop vthread, ObjectMonitor* mon);
  ~ObjectWaiter();
  JavaThread* thread() { return _thread; }
  bool is_vthread()    { return _thread == nullptr; }
  uint8_t state()      { return TState; }
  ObjectMonitor* monitor() { return _monitor; }
  bool is_monitorenter()   { return !_is_wait; }
  bool is_wait()           { return _is_wait; }
  bool notified()          { return _notified; }
  bool at_reenter()        { return _at_reenter; }
  oop vthread();
  void wait_reenter_begin(ObjectMonitor *mon);
  void wait_reenter_end(ObjectMonitor *mon);
};

// The ObjectMonitor class implements the heavyweight version of a
// JavaMonitor. The lightweight BasicLock/stack lock version has been
// inflated into an ObjectMonitor. This inflation is typically due to
// contention or use of Object.wait().
//
// WARNING: This is a very sensitive and fragile class. DO NOT make any
// changes unless you are fully aware of the underlying semantics.
//
// ObjectMonitor Layout Overview/Highlights/Restrictions:
//
// - The _metadata field must be at offset 0 because the displaced header
//   from markWord is stored there. We do not want markWord.hpp to include
//   ObjectMonitor.hpp to avoid exposing ObjectMonitor everywhere. This
//   means that ObjectMonitor cannot inherit from any other class nor can
//   it use any virtual member functions. This restriction is critical to
//   the proper functioning of the VM.
// - The _metadata and _owner fields should be separated by enough space
//   to avoid false sharing due to parallel access by different threads.
//   This is an advisory recommendation.
// - The general layout of the fields in ObjectMonitor is:
//     _metadata
//     <lightly_used_fields>
//     <optional padding>
//     _owner
//     <optional padding>
//     <remaining_fields>
// - The VM assumes write ordering and machine word alignment with
//   respect to the _owner field and the <remaining_fields> that can
//   be read in parallel by other threads.
// - Generally fields that are accessed closely together in time should
//   be placed proximally in space to promote data cache locality. That
//   is, temporal locality should condition spatial locality.
// - We have to balance avoiding false sharing with excessive invalidation
//   from coherence traffic. As such, we try to cluster fields that tend
//   to be _written_ at approximately the same time onto the same data
//   cache line.
// - We also have to balance the natural tension between minimizing
//   single threaded capacity misses with excessive multi-threaded
//   coherency misses. There is no single optimal layout for both
//   single-threaded and multi-threaded environments.
//
// - See TEST_VM(ObjectMonitor, sanity) gtest for how critical restrictions are
//   enforced.
// - Adjacent ObjectMonitors should be separated by enough space to avoid
//   false sharing. This is handled by the ObjectMonitor allocation code
//   in synchronizer.cpp. Also see TEST_VM(SynchronizerTest, sanity) gtest.
//
// Futures notes:
// - Separating _owner from the <remaining_fields> by enough space to
//   avoid false sharing might be profitable. Given that the CAS in
//   monitorenter will invalidate the line underlying _owner. We want
//   to avoid an L1 data cache miss on that same line for monitorexit.
//   Putting these <remaining_fields>:
//   _recursions, _EntryList, _cxq, and _succ, all of which may be
//   fetched in the inflated unlock path, on a different cache line
//   would make them immune to CAS-based invalidation from the _owner
//   field.
//
// - The _recursions field should be of type int, or int32_t but not
//   intptr_t. There's no reason to use a 64-bit type for this field
//   in a 64-bit JVM.

#define OM_CACHE_LINE_SIZE DEFAULT_CACHE_LINE_SIZE

class ObjectMonitor : public CHeapObj<mtObjectMonitor> {
  friend class ObjectSynchronizer;
  friend class ObjectWaiter;
  friend class VMStructs;
  friend class MonitorList;
  JVMCI_ONLY(friend class JVMCIVMStructs;)

  static OopStorage* _oop_storage;

<<<<<<< HEAD
  static OopHandle _vthread_cxq_head;
  static ParkEvent* _vthread_unparker_ParkEvent;

  // The sync code expects the header field to be at offset zero (0).
  // Enforced by the assert() in header_addr().
  volatile markWord _header;        // displaced object header word - mark
=======
  // The sync code expects the metadata field to be at offset zero (0).
  // Enforced by the assert() in metadata_addr().
  // * LM_LIGHTWEIGHT with UseObjectMonitorTable:
  // Contains the _object's hashCode.
  // * LM_LEGACY, LM_MONITOR, LM_LIGHTWEIGHT without UseObjectMonitorTable:
  // Contains the displaced object header word - mark
  volatile uintptr_t _metadata;     // metadata
>>>>>>> 3ca359ad
  WeakHandle _object;               // backward object pointer
  // Separate _metadata and _owner on different cache lines since both can
  // have busy multi-threaded access. _metadata and _object are set at initial
  // inflation. The _object does not change, so it is a good choice to share
  // its cache line with _metadata.
  DEFINE_PAD_MINUS_SIZE(0, OM_CACHE_LINE_SIZE, sizeof(_metadata) +
                        sizeof(WeakHandle));
  // Used by async deflation as a marker in the _owner field.
  // Note that the choice of the two markers is peculiar:
  // - They need to represent values that cannot be pointers. In particular,
  //   we achieve this by using the lowest two bits.
  // - ANONYMOUS_OWNER should be a small value, it is used in generated code
  //   and small values encode much better.
  // - We test for anonymous owner by testing for the lowest bit, therefore
  //   DEFLATER_MARKER must *not* have that bit set.
  static const uintptr_t DEFLATER_MARKER_VALUE = 2;
  #define DEFLATER_MARKER reinterpret_cast<void*>(DEFLATER_MARKER_VALUE)
 public:
  // NOTE: Typed as uintptr_t so that we can pick it up in SA, via vmStructs.
  static const uintptr_t ANONYMOUS_OWNER = 1;

 private:
  static void* anon_owner_ptr() { return reinterpret_cast<void*>(ANONYMOUS_OWNER); }

  void* volatile _owner;            // pointer to owning thread OR BasicLock
  BasicLock* volatile _stack_locker;      // can this share a cache line with owner? they're used together
  volatile uint64_t _previous_owner_tid;  // thread id of the previous owner of the monitor
  // Separate _owner and _next_om on different cache lines since
  // both can have busy multi-threaded access. _previous_owner_tid is only
  // changed by ObjectMonitor::exit() so it is a good choice to share the
  // cache line with _owner.
  DEFINE_PAD_MINUS_SIZE(1, OM_CACHE_LINE_SIZE, 2 * sizeof(void* volatile) +
                        sizeof(volatile uint64_t));
  ObjectMonitor* _next_om;          // Next ObjectMonitor* linkage
  volatile intx _recursions;        // recursion count, 0 for first entry
  ObjectWaiter* volatile _EntryList;  // Threads blocked on entry or reentry.
                                      // The list is actually composed of WaitNodes,
                                      // acting as proxies for Threads.

  ObjectWaiter* volatile _cxq;      // LL of recently-arrived threads blocked on entry.
  JavaThread* volatile _succ;       // Heir presumptive thread - used for futile wakeup throttling
  JavaThread* volatile _Responsible;

  volatile int _SpinDuration;

  int _contentions;                 // Number of active contentions in enter(). It is used by is_busy()
                                    // along with other fields to determine if an ObjectMonitor can be
                                    // deflated. It is also used by the async deflation protocol. See
                                    // ObjectMonitor::deflate_monitor().

  ObjectWaiter* volatile _WaitSet;  // LL of threads wait()ing on the monitor
  volatile int  _waiters;           // number of waiting threads
  volatile int _WaitSetLock;        // protects Wait Queue - simple spinlock

 public:

  static void Initialize();
  static void Initialize2();

  static OopHandle& vthread_cxq_head() { return _vthread_cxq_head; }
  static ParkEvent* vthread_unparker_ParkEvent() { return _vthread_unparker_ParkEvent; }

  // Only perform a PerfData operation if the PerfData object has been
  // allocated and if the PerfDataManager has not freed the PerfData
  // objects which can happen at normal VM shutdown.
  //
  #define OM_PERFDATA_OP(f, op_str)                 \
    do {                                            \
      if (ObjectMonitor::_sync_ ## f != nullptr &&  \
          PerfDataManager::has_PerfData()) {        \
        ObjectMonitor::_sync_ ## f->op_str;         \
      }                                             \
    } while (0)

  static PerfCounter * _sync_ContendedLockAttempts;
  static PerfCounter * _sync_FutileWakeups;
  static PerfCounter * _sync_Parks;
  static PerfCounter * _sync_Notifications;
  static PerfCounter * _sync_Inflations;
  static PerfCounter * _sync_Deflations;
  static PerfLongVariable * _sync_MonExtant;

  static int Knob_SpinLimit;

  static ByteSize metadata_offset()    { return byte_offset_of(ObjectMonitor, _metadata); }
  static ByteSize owner_offset()       { return byte_offset_of(ObjectMonitor, _owner); }
  static ByteSize recursions_offset()  { return byte_offset_of(ObjectMonitor, _recursions); }
  static ByteSize cxq_offset()         { return byte_offset_of(ObjectMonitor, _cxq); }
  static ByteSize succ_offset()        { return byte_offset_of(ObjectMonitor, _succ); }
  static ByteSize EntryList_offset()   { return byte_offset_of(ObjectMonitor, _EntryList); }
  static ByteSize stack_locker_offset(){ return byte_offset_of(ObjectMonitor, _stack_locker); }

  // ObjectMonitor references can be ORed with markWord::monitor_value
  // as part of the ObjectMonitor tagging mechanism. When we combine an
  // ObjectMonitor reference with an offset, we need to remove the tag
  // value in order to generate the proper address.
  //
  // We can either adjust the ObjectMonitor reference and then add the
  // offset or we can adjust the offset that is added to the ObjectMonitor
  // reference. The latter avoids an AGI (Address Generation Interlock)
  // stall so the helper macro adjusts the offset value that is returned
  // to the ObjectMonitor reference manipulation code:
  //
  #define OM_OFFSET_NO_MONITOR_VALUE_TAG(f) \
    ((in_bytes(ObjectMonitor::f ## _offset())) - checked_cast<int>(markWord::monitor_value))

  uintptr_t           metadata() const;
  void                set_metadata(uintptr_t value);
  volatile uintptr_t* metadata_addr();

  markWord            header() const;
  void                set_header(markWord hdr);

  intptr_t            hash() const;
  void                set_hash(intptr_t hash);

  bool is_busy() const {
    // TODO-FIXME: assert _owner == null implies _recursions = 0
    intptr_t ret_code = intptr_t(_waiters) | intptr_t(_cxq) | intptr_t(_EntryList);
    int cnts = contentions(); // read once
    if (cnts > 0) {
      ret_code |= intptr_t(cnts);
    }
    if (!owner_is_DEFLATER_MARKER()) {
      ret_code |= intptr_t(owner_raw());
    }
    return ret_code != 0;
  }
  const char* is_busy_to_string(stringStream* ss);

  bool is_entered(JavaThread* current) const;
  int contentions() const;

  // Returns true if this OM has an owner, false otherwise.
  bool   has_owner() const;
  void*  owner() const;  // Returns null if DEFLATER_MARKER is observed.
  bool   is_owner(JavaThread* thread) const { return owner() == owner_for(thread); }
  bool   is_owner_anonymous() const { return owner_raw() == anon_owner_ptr(); }
  bool   is_stack_locker(JavaThread* current);
  BasicLock* stack_locker() const;

 private:
  void*     owner_raw() const;
  void*     owner_for(JavaThread* thread) const;
  // Returns true if owner field == DEFLATER_MARKER and false otherwise.
  bool      owner_is_DEFLATER_MARKER() const;
  // Returns true if 'this' is being async deflated and false otherwise.
  bool      is_being_async_deflated();
  // Clear _owner field; current value must match old_value.
  void      release_clear_owner(JavaThread* old_value);
  // Simply set _owner field to new_value; current value must match old_value.
  void      set_owner_from_raw(void* old_value, void* new_value);
  void      set_owner_from(void* old_value, JavaThread* current);
  // Simply set _owner field to current; current value must match basic_lock_p.
  void      set_owner_from_BasicLock(JavaThread* current);
  // Try to set _owner field to new_value if the current value matches
  // old_value, using Atomic::cmpxchg(). Otherwise, does not change the
  // _owner field. Returns the prior value of the _owner field.
  void*     try_set_owner_from_raw(void* old_value, void* new_value);
  void*     try_set_owner_from(void* old_value, JavaThread* current);

  void set_stack_locker(BasicLock* locker);

  void set_owner_anonymous() {
    set_owner_from_raw(nullptr, anon_owner_ptr());
  }

  void set_owner_from_anonymous(JavaThread* owner) {
    set_owner_from(anon_owner_ptr(), owner);
  }

  // Simply get _next_om field.
  ObjectMonitor* next_om() const;
  // Simply set _next_om field to new_value.
  void set_next_om(ObjectMonitor* new_value);

  void      add_to_contentions(int value);
  intx      recursions() const                                         { return _recursions; }
  void      set_recursions(size_t recursions);

 public:
  // JVM/TI GetObjectMonitorUsage() needs this:
  int waiters() const;
  ObjectWaiter* first_waiter()                                         { return _WaitSet; }
  ObjectWaiter* next_waiter(ObjectWaiter* o)                           { return o->_next; }
  JavaThread* thread_of_waiter(ObjectWaiter* o)                        { return o->_thread; }

  ObjectMonitor(oop object);
  ~ObjectMonitor();

  oop       object() const;
  oop       object_peek() const;
  bool      object_is_dead() const;
  bool      object_refers_to(oop obj) const;

  // Returns true if the specified thread owns the ObjectMonitor. Otherwise
  // returns false and throws IllegalMonitorStateException (IMSE).
  bool      check_owner(TRAPS);

 private:
  class ExitOnSuspend {
   protected:
    ObjectMonitor* _om;
    bool _om_exited;
   public:
    ExitOnSuspend(ObjectMonitor* om) : _om(om), _om_exited(false) {}
    void operator()(JavaThread* current);
    bool exited() { return _om_exited; }
  };
  class ClearSuccOnSuspend {
   protected:
    ObjectMonitor* _om;
   public:
    ClearSuccOnSuspend(ObjectMonitor* om) : _om(om)  {}
    void operator()(JavaThread* current);
  };

  bool      enter_is_async_deflating();
 public:
  void      enter_for_with_contention_mark(JavaThread* locking_thread, ObjectMonitorContentionMark& contention_mark);
  bool      enter_for(JavaThread* locking_thread);
  bool      enter(JavaThread* current);
<<<<<<< HEAD
  void      resume_operation(JavaThread* current, ObjectWaiter* node);
=======
  bool      try_enter(JavaThread* current);
  bool      spin_enter(JavaThread* current);
  void      enter_with_contention_mark(JavaThread* current, ObjectMonitorContentionMark& contention_mark);
>>>>>>> 3ca359ad
  void      exit(JavaThread* current, bool not_suspended = true);
  void      wait(jlong millis, bool interruptible, TRAPS);
  void      notify(TRAPS);
  void      notifyAll(TRAPS);

  void      print() const;
#ifdef ASSERT
  void      print_debug_style_on(outputStream* st) const;
#endif
  void      print_on(outputStream* st) const;

  // Use the following at your own risk
  intx      complete_exit(JavaThread* current);

 private:
  void      AddWaiter(ObjectWaiter* waiter);
  void      INotify(JavaThread* current);
  ObjectWaiter* DequeueWaiter();
  void      DequeueSpecificWaiter(ObjectWaiter* waiter);
  void      UnlinkAfterAcquire(JavaThread* current, ObjectWaiter* current_node);
  void      EnterI(JavaThread* current);
  void      ReenterI(JavaThread* current, ObjectWaiter* current_node);

  bool      VThreadMonitorEnter(JavaThread* current, ObjectWaiter* node = nullptr);
  void      VThreadWait(JavaThread* current, jlong millis);
  bool      VThreadWaitReenter(JavaThread* current, ObjectWaiter* node);
  void      VThreadEpilog(JavaThread* current, ObjectWaiter* node);

  enum class TryLockResult { Interference = -1, HasOwner = 0, Success = 1 };

  TryLockResult  TryLock(JavaThread* current);

  bool      TrySpin(JavaThread* current);
  bool      short_fixed_spin(JavaThread* current, int spin_count, bool adapt);
  void      ExitEpilog(JavaThread* current, ObjectWaiter* Wakee);

  // Deflation support
  bool      deflate_monitor(Thread* current);
 private:
  void      install_displaced_markword_in_object(const oop obj);
};

// RAII object to ensure that ObjectMonitor::is_being_async_deflated() is
// stable within the context of this mark.
class ObjectMonitorContentionMark : StackObj {
  DEBUG_ONLY(friend class ObjectMonitor;)

  ObjectMonitor* _monitor;

  NONCOPYABLE(ObjectMonitorContentionMark);

 public:
  explicit ObjectMonitorContentionMark(ObjectMonitor* monitor);
  ~ObjectMonitorContentionMark();
};

#endif // SHARE_RUNTIME_OBJECTMONITOR_HPP<|MERGE_RESOLUTION|>--- conflicted
+++ resolved
@@ -151,14 +151,9 @@
 
   static OopStorage* _oop_storage;
 
-<<<<<<< HEAD
   static OopHandle _vthread_cxq_head;
   static ParkEvent* _vthread_unparker_ParkEvent;
 
-  // The sync code expects the header field to be at offset zero (0).
-  // Enforced by the assert() in header_addr().
-  volatile markWord _header;        // displaced object header word - mark
-=======
   // The sync code expects the metadata field to be at offset zero (0).
   // Enforced by the assert() in metadata_addr().
   // * LM_LIGHTWEIGHT with UseObjectMonitorTable:
@@ -166,7 +161,6 @@
   // * LM_LEGACY, LM_MONITOR, LM_LIGHTWEIGHT without UseObjectMonitorTable:
   // Contains the displaced object header word - mark
   volatile uintptr_t _metadata;     // metadata
->>>>>>> 3ca359ad
   WeakHandle _object;               // backward object pointer
   // Separate _metadata and _owner on different cache lines since both can
   // have busy multi-threaded access. _metadata and _object are set at initial
@@ -308,7 +302,6 @@
   bool   is_stack_locker(JavaThread* current);
   BasicLock* stack_locker() const;
 
- private:
   void*     owner_raw() const;
   void*     owner_for(JavaThread* thread) const;
   // Returns true if owner field == DEFLATER_MARKER and false otherwise.
@@ -389,14 +382,11 @@
   void      enter_for_with_contention_mark(JavaThread* locking_thread, ObjectMonitorContentionMark& contention_mark);
   bool      enter_for(JavaThread* locking_thread);
   bool      enter(JavaThread* current);
-<<<<<<< HEAD
-  void      resume_operation(JavaThread* current, ObjectWaiter* node);
-=======
   bool      try_enter(JavaThread* current);
   bool      spin_enter(JavaThread* current);
   void      enter_with_contention_mark(JavaThread* current, ObjectMonitorContentionMark& contention_mark);
->>>>>>> 3ca359ad
   void      exit(JavaThread* current, bool not_suspended = true);
+  void      resume_operation(JavaThread* current, ObjectWaiter* node);
   void      wait(jlong millis, bool interruptible, TRAPS);
   void      notify(TRAPS);
   void      notifyAll(TRAPS);
