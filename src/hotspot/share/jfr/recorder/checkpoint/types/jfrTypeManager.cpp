--- conflicted
+++ resolved
@@ -173,27 +173,17 @@
 
 void JfrTypeManager::write_type_set() {
   assert(!SafepointSynchronize::is_at_safepoint(), "invariant");
-<<<<<<< HEAD
+  // can safepoint here because of Module_lock
+  MutexLocker cld_lock(SafepointSynchronize::is_at_safepoint() ? NULL : ClassLoaderDataGraph_lock);
+  MutexLocker lock(SafepointSynchronize::is_at_safepoint() ? NULL : Module_lock);
   if (!LeakProfiler::is_running()) {
     JfrCheckpointWriter writer;
-=======
-  // can safepoint here
-  MutexLocker cld_lock(ClassLoaderDataGraph_lock);
-  MutexLocker module_lock(Module_lock);
-  if (!LeakProfiler::is_running()) {
-    JfrCheckpointWriter writer(true, true, Thread::current());
->>>>>>> dcbc2879
     TypeSet set;
     set.serialize(writer);
     return;
   }
-<<<<<<< HEAD
   JfrCheckpointWriter leakp_writer;
   JfrCheckpointWriter writer;
-=======
-  JfrCheckpointWriter leakp_writer(false, true, Thread::current());
-  JfrCheckpointWriter writer(false, true, Thread::current());
->>>>>>> dcbc2879
   TypeSet set(&leakp_writer);
   set.serialize(writer);
   ObjectSampleCheckpoint::on_type_set(leakp_writer);
@@ -201,11 +191,7 @@
 
 void JfrTypeManager::write_type_set_for_unloaded_classes() {
   assert_locked_or_safepoint(ClassLoaderDataGraph_lock);
-<<<<<<< HEAD
   JfrCheckpointWriter writer;
-=======
-  JfrCheckpointWriter writer(false, true, Thread::current());
->>>>>>> dcbc2879
   const JfrCheckpointContext ctx = writer.context();
   ClassUnloadTypeSet class_unload_set;
   class_unload_set.serialize(writer);
@@ -216,7 +202,6 @@
     // discard anything written
     writer.set_context(ctx);
   }
-<<<<<<< HEAD
 }
 
 size_t JfrTypeManager::flush_type_set() {
@@ -246,29 +231,6 @@
   HandleMark hm(t);
   JfrThreadConstant type_thread(t);
   JfrCheckpointWriter writer(t, true, THREADS);
-=======
-}
-
-void JfrTypeManager::create_thread_blob(JavaThread* jt) {
-  assert(jt != NULL, "invariant");
-  ResourceMark rm(jt);
-  HandleMark hm(jt);
-  JfrThreadConstant type_thread(jt);
-  JfrCheckpointWriter writer(false, true, jt);
-  writer.write_type(TYPE_THREAD);
-  type_thread.serialize(writer);
-  // create and install a checkpoint blob
-  jt->jfr_thread_local()->set_thread_blob(writer.move());
-  assert(jt->jfr_thread_local()->has_thread_blob(), "invariant");
-}
-
-void JfrTypeManager::write_thread_checkpoint(JavaThread* jt) {
-  assert(jt != NULL, "JavaThread is NULL!");
-  ResourceMark rm(jt);
-  HandleMark hm(jt);
-  JfrThreadConstant type_thread(jt);
-  JfrCheckpointWriter writer(false, true, jt);
->>>>>>> dcbc2879
   writer.write_type(TYPE_THREAD);
   type_thread.serialize(writer);
 }
