--- conflicted
+++ resolved
@@ -55,34 +55,23 @@
   return !_edges->has_entries();
 }
 
-<<<<<<< HEAD
 void EdgeStore::link(EdgeEntry* entry) {
-=======
-void EdgeStore::assign_id(EdgeEntry* entry) {
->>>>>>> 9b81fe37
   assert(entry != NULL, "invariant");
   assert(entry->id() == 0, "invariant");
   entry->set_id(++_edge_id_counter);
 }
 
-<<<<<<< HEAD
 bool EdgeStore::equals(uintptr_t hash, const EdgeEntry* entry) {
-=======
-bool EdgeStore::equals(const Edge& query, uintptr_t hash, const EdgeEntry* entry) {
->>>>>>> 9b81fe37
   assert(entry != NULL, "invariant");
   assert(entry->hash() == hash, "invariant");
   return true;
 }
 
-<<<<<<< HEAD
 void EdgeStore::unlink(EdgeEntry* entry) {
   assert(entry != NULL, "invariant");
   // nothing
 }
 
-=======
->>>>>>> 9b81fe37
 #ifdef ASSERT
 bool EdgeStore::contains(const oop* reference) const {
   return get(reference) != NULL;
@@ -91,25 +80,15 @@
 
 StoredEdge* EdgeStore::get(const oop* reference) const {
   assert(reference != NULL, "invariant");
-<<<<<<< HEAD
   EdgeEntry* const entry = _edges->lookup_only((uintptr_t)reference);
-=======
-  const StoredEdge e(NULL, reference);
-  EdgeEntry* const entry = _edges->lookup_only(e, (uintptr_t)reference);
->>>>>>> 9b81fe37
   return entry != NULL ? entry->literal_addr() : NULL;
 }
 
 StoredEdge* EdgeStore::put(const oop* reference) {
   assert(reference != NULL, "invariant");
   const StoredEdge e(NULL, reference);
-<<<<<<< HEAD
   assert(NULL == _edges->lookup_only((uintptr_t)reference), "invariant");
   EdgeEntry& entry = _edges->put((uintptr_t)reference, e);
-=======
-  assert(NULL == _edges->lookup_only(e, (uintptr_t)reference), "invariant");
-  EdgeEntry& entry = _edges->put(e, (uintptr_t)reference);
->>>>>>> 9b81fe37
   return entry.literal_addr();
 }
 
@@ -121,7 +100,6 @@
 }
 
 traceid EdgeStore::gc_root_id(const Edge* edge) const {
-<<<<<<< HEAD
   assert(edge != NULL, "invariant");
   const traceid gc_root_id = static_cast<const StoredEdge*>(edge)->gc_root_id();
   if (gc_root_id != 0) {
@@ -129,15 +107,6 @@
   }
   // not cached
   assert(edge != NULL, "invariant");
-=======
-  assert(edge != NULL, "invariant");
-  const traceid gc_root_id = static_cast<const StoredEdge*>(edge)->gc_root_id();
-  if (gc_root_id != 0) {
-    return gc_root_id;
-  }
-  // not cached
-  assert(edge != NULL, "invariant");
->>>>>>> 9b81fe37
   const Edge* const root = EdgeUtils::root(*edge);
   assert(root != NULL, "invariant");
   assert(root->parent() == NULL, "invariant");
@@ -176,7 +145,6 @@
     (*previous)->set_parent(stored_target);
     // linked to existing, complete
     return true;
-<<<<<<< HEAD
   }
 
   assert(stored_target == NULL, "invariant");
@@ -221,8 +189,6 @@
     assert(current_stored->distance_to_root() == distance_to_skip_edge - 2, "invariant");
     put_skip_edge(previous, reinterpret_cast<const Edge**>(&current_stored), distance_to_skip_edge - 2);
     return;
-=======
->>>>>>> 9b81fe37
   }
   assert(closest_skip_edge->is_skip_edge(), "invariant");
   if (distance_to_skip_edge + previous_length <= EdgeUtils::leak_context) {
@@ -234,7 +200,6 @@
   (*previous)->set_parent(closest_skip_edge->parent());
 }
 
-<<<<<<< HEAD
 StoredEdge* EdgeStore::link_new_edge(StoredEdge** previous, const Edge** current) {
   assert(*previous != NULL, "invariant");
   assert((*previous)->parent() == NULL, "invariant");
@@ -272,8 +237,8 @@
   StoredEdge* const leak_context_edge = put(edge->reference());
   oop sample_object = edge->pointee();
   assert(sample_object != NULL, "invariant");
-  assert(NULL == sample_object->mark(), "invariant");
-  sample_object->set_mark(markOop(leak_context_edge));
+  assert(NULL == sample_object->mark().to_pointer(), "invariant");
+  sample_object->set_mark(markWord::from_pointer(leak_context_edge));
   return leak_context_edge;
 }
 
@@ -338,164 +303,6 @@
   assert(leak_context_edge->distance_to_root() + 1 <= EdgeUtils::max_ref_chain_depth, "invariant");
 }
 
-=======
-  assert(stored_target == NULL, "invariant");
-  stored_target = put(skip_ancestor->reference());
-  assert(stored_target != NULL, "invariant");
-  (*previous)->set_parent(stored_target);
-  *previous = stored_target;
-  *current = skip_ancestor->parent();
-  return false;
-}
-
-static void link_edge(const StoredEdge* current_stored, StoredEdge** previous) {
-  assert(current_stored != NULL, "invariant");
-  assert(*previous != NULL, "invariant");
-  assert((*previous)->parent() == NULL, "invariant");
-  (*previous)->set_parent(current_stored);
-}
-
-static const StoredEdge* find_closest_skip_edge(const StoredEdge* edge, size_t* distance) {
-  assert(edge != NULL, "invariant");
-  assert(distance != NULL, "invariant");
-  const StoredEdge* current = edge;
-  *distance = 1;
-  while (current != NULL && !current->is_skip_edge()) {
-    ++(*distance);
-    current = current->parent();
-  }
-  return current;
-}
-
-void EdgeStore::link_with_existing_chain(const StoredEdge* current_stored, StoredEdge** previous, size_t previous_length) {
-  assert(current_stored != NULL, "invariant");
-  assert((*previous)->parent() == NULL, "invariant");
-  size_t distance_to_skip_edge; // including the skip edge itself
-  const StoredEdge* const closest_skip_edge = find_closest_skip_edge(current_stored, &distance_to_skip_edge);
-  if (closest_skip_edge == NULL) {
-    // no found skip edge implies root
-    if (distance_to_skip_edge + previous_length <= EdgeUtils::max_ref_chain_depth) {
-      link_edge(current_stored, previous);
-      return;
-    }
-    assert(current_stored->distance_to_root() == distance_to_skip_edge - 2, "invariant");
-    put_skip_edge(previous, reinterpret_cast<const Edge**>(&current_stored), distance_to_skip_edge - 2);
-    return;
-  }
-  assert(closest_skip_edge->is_skip_edge(), "invariant");
-  if (distance_to_skip_edge + previous_length <= EdgeUtils::leak_context) {
-    link_edge(current_stored, previous);
-    return;
-  }
-  // create a new skip edge with derived information from closest skip edge
-  (*previous)->set_skip_length(distance_to_skip_edge + closest_skip_edge->skip_length());
-  (*previous)->set_parent(closest_skip_edge->parent());
-}
-
-StoredEdge* EdgeStore::link_new_edge(StoredEdge** previous, const Edge** current) {
-  assert(*previous != NULL, "invariant");
-  assert((*previous)->parent() == NULL, "invariant");
-  assert(*current != NULL, "invariant");
-  assert(!contains((*current)->reference()), "invariant");
-  StoredEdge* const stored_edge = put((*current)->reference());
-  assert(stored_edge != NULL, "invariant");
-  link_edge(stored_edge, previous);
-  return stored_edge;
-}
-
-bool EdgeStore::put_edges(StoredEdge** previous, const Edge** current, size_t limit) {
-  assert(*previous != NULL, "invariant");
-  assert(*current != NULL, "invariant");
-  size_t depth = 1;
-  while (*current != NULL && depth < limit) {
-    StoredEdge* stored_edge = get((*current)->reference());
-    if (stored_edge != NULL) {
-      link_with_existing_chain(stored_edge, previous, depth);
-      return true;
-    }
-    stored_edge = link_new_edge(previous, current);
-    assert((*previous)->parent() != NULL, "invariant");
-    *previous = stored_edge;
-    *current = (*current)->parent();
-    ++depth;
-  }
-  return NULL == *current;
-}
-
-// Install the immediate edge into the mark word of the leak candidate object
-StoredEdge* EdgeStore::associate_leak_context_with_candidate(const Edge* edge) {
-  assert(edge != NULL, "invariant");
-  assert(!contains(edge->reference()), "invariant");
-  StoredEdge* const leak_context_edge = put(edge->reference());
-  oop sample_object = edge->pointee();
-  assert(sample_object != NULL, "invariant");
-  assert(NULL == sample_object->mark().to_pointer(), "invariant");
-  sample_object->set_mark(markWord::from_pointer(leak_context_edge));
-  return leak_context_edge;
-}
-
-/*
- * The purpose of put_chain() is to reify the edge sequence
- * discovered during heap traversal with a normalized logical copy.
- * This copy consist of two sub-sequences and a connecting link (skip edge).
- *
- * "current" can be thought of as the cursor (search) edge, it is not in the edge store.
- * "previous" is always an edge in the edge store.
- * The leak context edge is the edge adjacent to the leak candidate object, always an edge in the edge store.
- */
-void EdgeStore::put_chain(const Edge* chain, size_t length) {
-  assert(chain != NULL, "invariant");
-  assert(chain->distance_to_root() + 1 == length, "invariant");
-  StoredEdge* const leak_context_edge = associate_leak_context_with_candidate(chain);
-  assert(leak_context_edge != NULL, "invariant");
-  assert(leak_context_edge->parent() == NULL, "invariant");
-
-  if (1 == length) {
-    return;
-  }
-
-  const Edge* current = chain->parent();
-  assert(current != NULL, "invariant");
-  StoredEdge* previous = leak_context_edge;
-
-  // a leak context is the sequence of (limited) edges reachable from the leak candidate
-  if (put_edges(&previous, &current, EdgeUtils::leak_context)) {
-    // complete
-    assert(previous != NULL, "invariant");
-    put_chain_epilogue(leak_context_edge, EdgeUtils::root(*previous));
-    return;
-  }
-
-  const size_t distance_to_root = length > EdgeUtils::leak_context ? length - 1 - EdgeUtils::leak_context : length - 1;
-  assert(current->distance_to_root() == distance_to_root, "invariant");
-
-  // a skip edge is the logical link
-  // connecting the leak context sequence with the root context sequence
-  if (put_skip_edge(&previous, &current, distance_to_root)) {
-    // complete
-    assert(previous != NULL, "invariant");
-    assert(previous->is_skip_edge(), "invariant");
-    assert(previous->parent() != NULL, "invariant");
-    put_chain_epilogue(leak_context_edge, EdgeUtils::root(*previous->parent()));
-    return;
-  }
-
-  assert(current->distance_to_root() < EdgeUtils::root_context, "invariant");
-
-  // a root context is the sequence of (limited) edges reachable from the root
-  put_edges(&previous, &current, EdgeUtils::root_context);
-  assert(previous != NULL, "invariant");
-  put_chain_epilogue(leak_context_edge, EdgeUtils::root(*previous));
-}
-
-void EdgeStore::put_chain_epilogue(StoredEdge* leak_context_edge, const Edge* root) const {
-  assert(leak_context_edge != NULL, "invariant");
-  assert(root != NULL, "invariant");
-  store_gc_root_id_in_leak_context_edge(leak_context_edge, root);
-  assert(leak_context_edge->distance_to_root() + 1 <= EdgeUtils::max_ref_chain_depth, "invariant");
-}
-
->>>>>>> 9b81fe37
 // To avoid another traversal to resolve the root edge id later,
 // cache it in the immediate leak context edge for fast retrieval.
 void EdgeStore::store_gc_root_id_in_leak_context_edge(StoredEdge* leak_context_edge, const Edge* root) const {
