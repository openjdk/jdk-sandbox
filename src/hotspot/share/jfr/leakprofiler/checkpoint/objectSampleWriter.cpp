--- conflicted
+++ resolved
@@ -146,30 +146,18 @@
   FieldInfoTable* _table;
   const ObjectSampleFieldInfo* _lookup;
 
-<<<<<<< HEAD
-  void link(FieldInfoEntry* entry) {
-=======
   void on_link(FieldInfoEntry* entry) {
->>>>>>> dcbc2879
     assert(entry != NULL, "invariant");
     entry->set_id(++_field_id_counter);
   }
 
-<<<<<<< HEAD
-  bool equals(uintptr_t hash, const FieldInfoEntry* entry) {
-=======
   bool on_equals(uintptr_t hash, const FieldInfoEntry* entry) {
->>>>>>> dcbc2879
     assert(hash == entry->hash(), "invariant");
     assert(_lookup != NULL, "invariant");
     return entry->literal()->_field_modifiers == _lookup->_field_modifiers;
   }
 
-<<<<<<< HEAD
-  void unlink(FieldInfoEntry* entry) {
-=======
   void on_unlink(FieldInfoEntry* entry) {
->>>>>>> dcbc2879
     assert(entry != NULL, "invariant");
     // nothing
   }
@@ -618,13 +606,8 @@
 static void register_serializers() {
   static bool is_registered = false;
   if (!is_registered) {
-<<<<<<< HEAD
     JfrSerializer::register_serializer(TYPE_OLDOBJECTROOTSYSTEM, true, new RootSystemType());
     JfrSerializer::register_serializer(TYPE_OLDOBJECTROOTTYPE, true, new RootType());
-=======
-    JfrSerializer::register_serializer(TYPE_OLDOBJECTROOTSYSTEM, false, true, new RootSystemType());
-    JfrSerializer::register_serializer(TYPE_OLDOBJECTROOTTYPE, false, true, new RootType());
->>>>>>> dcbc2879
     is_registered = true;
   }
 }
