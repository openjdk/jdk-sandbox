/*
 * Copyright (c) 2012, 2020, Oracle and/or its affiliates. All rights reserved.
 * DO NOT ALTER OR REMOVE COPYRIGHT NOTICES OR THIS FILE HEADER.
 *
 * This code is free software; you can redistribute it and/or modify it
 * under the terms of the GNU General Public License version 2 only, as
 * published by the Free Software Foundation.
 *
 * This code is distributed in the hope that it will be useful, but WITHOUT
 * ANY WARRANTY; without even the implied warranty of MERCHANTABILITY or
 * FITNESS FOR A PARTICULAR PURPOSE.  See the GNU General Public License
 * version 2 for more details (a copy is included in the LICENSE file that
 * accompanied this code).
 *
 * You should have received a copy of the GNU General Public License version
 * 2 along with this work; if not, write to the Free Software Foundation,
 * Inc., 51 Franklin St, Fifth Floor, Boston, MA 02110-1301 USA.
 *
 * Please contact Oracle, 500 Oracle Parkway, Redwood Shores, CA 94065 USA
 * or visit www.oracle.com if you need additional information or have any
 * questions.
 *
 */

#include "precompiled.hpp"
#include "jfr/jfrEvents.hpp"
#include "jfr/jni/jfrJavaSupport.hpp"
#include "jfr/leakprofiler/checkpoint/objectSampleCheckpoint.hpp"
#include "jfr/periodic/jfrThreadCPULoadEvent.hpp"
#include "jfr/recorder/jfrRecorder.hpp"
#include "jfr/recorder/checkpoint/jfrCheckpointManager.hpp"
#include "jfr/recorder/checkpoint/types/traceid/jfrTraceId.inline.hpp"
#include "jfr/recorder/service/jfrOptionSet.hpp"
#include "jfr/recorder/storage/jfrStorage.hpp"
#include "jfr/support/jfrJavaThread.hpp"
#include "jfr/support/jfrThreadLocal.hpp"
#include "jfr/utilities/jfrSpinlock.hpp"
#include "memory/allocation.inline.hpp"
#include "runtime/os.hpp"
#include "runtime/thread.inline.hpp"
#include "utilities/sizes.hpp"

JfrThreadLocal::JfrThreadLocal() :
  _java_event_writer(NULL),
  _java_buffer(NULL),
  _native_buffer(NULL),
  _shelved_buffer(NULL),
  _stackframes(NULL),
  _thread(),
  _thread_id(0),
  _shelved_thread_id(max_julong),
  _data_lost(0),
  _stack_trace_id(max_julong),
  _user_time(0),
  _cpu_time(0),
  _wallclock_time(os::javaTimeNanos()),
  _stack_trace_hash(0),
  _stackdepth(0),
  _entering_suspend_flag(0),
  _critical_section(0),
  _excluded(false),
  _dead(false) {

  Thread* thread = Thread::current_or_null();
  _parent_trace_id = thread != NULL ? thread->jfr_thread_local()->trace_id() : (traceid)0;
}

u8 JfrThreadLocal::add_data_lost(u8 value) {
  _data_lost += value;
  return _data_lost;
}

bool JfrThreadLocal::has_thread_blob() const {
  return _thread.valid();
}

void JfrThreadLocal::set_thread_blob(const JfrBlobHandle& ref) {
  assert(!_thread.valid(), "invariant");
  _thread = ref;
}

const JfrBlobHandle& JfrThreadLocal::thread_blob() const {
  return _thread;
}

<<<<<<< HEAD
static void send_java_thread_start_event(JavaThread* jt, jobject vthread) {
  assert(jt != NULL, "invariant");
  assert(Thread::current() == jt, "invariant");
  if (!JfrJavaSupport::on_thread_start(jt, vthread)) {
    // thread is excluded
    return;
  }
=======
static void send_java_thread_start_event(JavaThread* jt) {
  EventThreadStart event;
  event.set_thread(jt->jfr_thread_local()->thread_id());
  event.set_parentThread(jt->jfr_thread_local()->parent_thread_id());
  event.commit();
}

void JfrThreadLocal::on_start(Thread* t) {
  assert(t != NULL, "invariant");
  assert(Thread::current() == t, "invariant");
  JfrJavaSupport::on_thread_start(t);
>>>>>>> 257de28b
  if (JfrRecorder::is_recording()) {
    if (vthread == NULL) {
      // eager checkpoint, virtual threads write checkpoints lazily
      JfrCheckpointManager::write_checkpoint(jt);
    }
    EventThreadStart event;
    event.set_thread(vthread != NULL ? JfrThreadLocal::virtual_thread_id(jt, JfrJavaSupport::resolve_non_null(vthread)) : JfrThreadLocal::vm_thread_id(jt));
    event.commit();
  }
  if (t->jfr_thread_local()->has_cached_stack_trace()) {
    t->jfr_thread_local()->clear_cached_stack_trace();
  }
}

void JfrThreadLocal::on_start(Thread* t) {
  if (t->is_Java_thread()) {
    send_java_thread_start_event((JavaThread*)t, NULL);
  }
}

void JfrThreadLocal::on_vthread_start(JavaThread* jt, jobject vthread) {
  send_java_thread_start_event(jt, vthread);
}

void JfrThreadLocal::release(Thread* t) {
  if (has_java_event_writer()) {
    assert(t->is_Java_thread(), "invariant");
    JfrJavaSupport::destroy_global_jni_handle(java_event_writer());
    _java_event_writer = NULL;
  }
  if (has_native_buffer()) {
    JfrStorage::release_thread_local(native_buffer(), t);
    _native_buffer = NULL;
  }
  if (has_java_buffer()) {
    JfrStorage::release_thread_local(java_buffer(), t);
    _java_buffer = NULL;
  }
  if (_stackframes != NULL) {
    FREE_C_HEAP_ARRAY(JfrStackFrame, _stackframes);
    _stackframes = NULL;
  }
}

void JfrThreadLocal::release(JfrThreadLocal* tl, Thread* t) {
  assert(tl != NULL, "invariant");
  assert(t != NULL, "invariant");
  assert(Thread::current() == t, "invariant");
  assert(!tl->is_dead(), "invariant");
  assert(tl->shelved_buffer() == NULL, "invariant");
  tl->_dead = true;
  tl->release(t);
}

static void send_java_thread_end_event(JavaThread* jt, traceid tid) {
  assert(jt != NULL, "invariant");
  assert(Thread::current() == jt, "invariant");
  assert(tid != 0, "invariant");
  if (JfrRecorder::is_recording()) {
    EventThreadEnd event;
    event.set_thread(tid);
    event.commit();
    ObjectSampleCheckpoint::on_thread_exit(tid);
  }
}

void JfrThreadLocal::on_exit(Thread* t) {
  assert(t != NULL, "invariant");
  JfrThreadLocal * const tl = t->jfr_thread_local();
  assert(!tl->is_dead(), "invariant");
  if (t->is_Java_thread()) {
    JavaThread* const jt = (JavaThread*)t;
    send_java_thread_end_event(jt, JfrThreadLocal::thread_id(jt));
    JfrThreadCPULoadEvent::send_event_for_thread(jt);
  }
  release(tl, Thread::current()); // because it could be that Thread::current() != t
}

void JfrThreadLocal::on_vthread_exit(JavaThread* jt, jobject vthread) {
  assert(vthread != NULL, "invariant");
  const traceid id = JfrJavaThread::virtual_thread_id(JfrJavaSupport::resolve_non_null(vthread), jt);
  JfrThreadLocal::impersonate(jt, id);
  send_java_thread_end_event(jt, id);
  JfrThreadLocal::stop_impersonating(jt);
}

static JfrBuffer* acquire_buffer(bool excluded) {
  JfrBuffer* const buffer = JfrStorage::acquire_thread_local(Thread::current());
  if (buffer != NULL && excluded) {
    buffer->set_excluded();
  }
  return buffer;
}

JfrBuffer* JfrThreadLocal::install_native_buffer() const {
  assert(!has_native_buffer(), "invariant");
  _native_buffer = acquire_buffer(_excluded);
  return _native_buffer;
}

JfrBuffer* JfrThreadLocal::install_java_buffer() const {
  assert(!has_java_buffer(), "invariant");
  assert(!has_java_event_writer(), "invariant");
  _java_buffer = acquire_buffer(_excluded);
  return _java_buffer;
}

JfrStackFrame* JfrThreadLocal::install_stackframes() const {
  assert(_stackframes == NULL, "invariant");
  _stackframes = NEW_C_HEAP_ARRAY(JfrStackFrame, stackdepth(), mtTracing);
  return _stackframes;
}

ByteSize JfrThreadLocal::trace_id_offset() {
  return in_ByteSize(offset_of(JfrThreadLocal, _thread_id));
}

ByteSize JfrThreadLocal::java_event_writer_offset() {
  return in_ByteSize(offset_of(JfrThreadLocal, _java_event_writer));
}

void JfrThreadLocal::exclude(Thread* t) {
  assert(t != NULL, "invariant");
  t->jfr_thread_local()->_excluded = true;
  t->jfr_thread_local()->release(t);
}

void JfrThreadLocal::include(Thread* t) {
  assert(t != NULL, "invariant");
  t->jfr_thread_local()->_excluded = false;
  t->jfr_thread_local()->release(t);
}

u4 JfrThreadLocal::stackdepth() const {
  return _stackdepth != 0 ? _stackdepth : (u4)JfrOptionSet::stackdepth();
}

bool JfrThreadLocal::is_impersonating(const Thread* t) {
  return t->jfr_thread_local()->_shelved_thread_id != max_julong;
}

void JfrThreadLocal::impersonate(const Thread* t, traceid other_thread_id) {
  assert(t != NULL, "invariant");
  assert(other_thread_id != 0, "invariant");
  JfrThreadLocal* const tl = t->jfr_thread_local();
  if (!is_impersonating(t)) {
    tl->_shelved_thread_id = tl->_thread_id;
  }
  tl->_thread_id = other_thread_id;
}

void JfrThreadLocal::stop_impersonating(const Thread* t) {
  assert(t != NULL, "invariant");
  JfrThreadLocal* const tl = t->jfr_thread_local();
  if (is_impersonating(t)) {
    tl->_thread_id = tl->_shelved_thread_id;
    tl->_shelved_thread_id = max_julong;
  }
  assert(!is_impersonating(t), "invariant");
}

traceid JfrThreadLocal::assign_thread_id(const Thread* t) {
  assert(t != NULL, "invariant");
  JfrThreadLocal* const tl = t->jfr_thread_local();
  JfrSpinlock spinlock(&tl->_critical_section);
  traceid tid = tl->_thread_id;
  if (tid == 0) {
    tid = t->is_Java_thread() ? JfrJavaThread::java_thread_id((JavaThread*)t) :
                                JfrTraceId::assign_thread_id();
    tl->_thread_id = tid;
  }
  assert(tid != 0, "invariant");
  return tid;
}

traceid JfrThreadLocal::cached_thread_id(const Thread* t) const {
  assert(t != NULL, "invariant");
  assert(!is_impersonating(t), "invariant");
  return _thread_id != 0 ? _thread_id : JfrThreadLocal::assign_thread_id(t);
}

traceid JfrThreadLocal::vm_thread_id(const Thread* t) {
  assert(t != NULL, "invariant");
  return t->jfr_thread_local()->cached_thread_id(t);
}

traceid JfrThreadLocal::thread_id(const Thread* t, bool* is_virtual) {
  assert(t != NULL, "invariant");
  if (is_impersonating(t)) {
    return t->jfr_thread_local()->_thread_id;
  }
  return t->is_Java_thread() ? JfrJavaThread::contextual_thread_id((JavaThread*)t, is_virtual) : vm_thread_id(t);
}

traceid JfrThreadLocal::virtual_thread_id(const Thread* t, oop vthread) {
  assert(t != NULL, "invariant");
  assert(vthread != NULL, "invariant");
  return JfrJavaThread::virtual_thread_id(vthread, (JavaThread*)t);
}<|MERGE_RESOLUTION|>--- conflicted
+++ resolved
@@ -83,7 +83,6 @@
   return _thread;
 }
 
-<<<<<<< HEAD
 static void send_java_thread_start_event(JavaThread* jt, jobject vthread) {
   assert(jt != NULL, "invariant");
   assert(Thread::current() == jt, "invariant");
@@ -91,19 +90,6 @@
     // thread is excluded
     return;
   }
-=======
-static void send_java_thread_start_event(JavaThread* jt) {
-  EventThreadStart event;
-  event.set_thread(jt->jfr_thread_local()->thread_id());
-  event.set_parentThread(jt->jfr_thread_local()->parent_thread_id());
-  event.commit();
-}
-
-void JfrThreadLocal::on_start(Thread* t) {
-  assert(t != NULL, "invariant");
-  assert(Thread::current() == t, "invariant");
-  JfrJavaSupport::on_thread_start(t);
->>>>>>> 257de28b
   if (JfrRecorder::is_recording()) {
     if (vthread == NULL) {
       // eager checkpoint, virtual threads write checkpoints lazily
@@ -111,16 +97,17 @@
     }
     EventThreadStart event;
     event.set_thread(vthread != NULL ? JfrThreadLocal::virtual_thread_id(jt, JfrJavaSupport::resolve_non_null(vthread)) : JfrThreadLocal::vm_thread_id(jt));
+    event.set_parentThread(jt->jfr_thread_local()->parent_thread_id());
     event.commit();
-  }
-  if (t->jfr_thread_local()->has_cached_stack_trace()) {
-    t->jfr_thread_local()->clear_cached_stack_trace();
   }
 }
 
 void JfrThreadLocal::on_start(Thread* t) {
   if (t->is_Java_thread()) {
     send_java_thread_start_event((JavaThread*)t, NULL);
+  }
+  if (t->jfr_thread_local()->has_cached_stack_trace()) {
+    t->jfr_thread_local()->clear_cached_stack_trace();
   }
 }
 
