--- conflicted
+++ resolved
@@ -134,19 +134,12 @@
   assert(t != NULL, "invariant");
   JfrThreadLocal * const tl = t->jfr_thread_local();
   assert(!tl->is_dead(), "invariant");
-<<<<<<< HEAD
   if (JfrRecorder::is_recording()) {
     if (t->is_Java_thread()) {
       JavaThread* const jt = (JavaThread*)t;
       ObjectSampleCheckpoint::on_thread_exit(jt);
       send_java_thread_end_events(tl->thread_id(), jt);
     }
-=======
-  if (t->is_Java_thread()) {
-    JavaThread* const jt = (JavaThread*)t;
-    ObjectSampleCheckpoint::on_thread_exit(jt);
-    send_java_thread_end_events(tl->thread_id(), jt);
->>>>>>> dcbc2879
   }
   release(tl, Thread::current()); // because it could be that Thread::current() != t
 }
