--- conflicted
+++ resolved
@@ -52,48 +52,27 @@
 
 // OopMapStream
 
-<<<<<<< HEAD
-OopMapStream::OopMapStream(const OopMap* oop_map, int oop_types_mask)
+OopMapStream::OopMapStream(const OopMap* oop_map)
   : _stream(oop_map->write_stream()->buffer()) {
-  // _stream = new CompressedReadStream();
-  _mask = oop_types_mask;
-=======
-OopMapStream::OopMapStream(OopMap* oop_map) {
-  _stream = new CompressedReadStream(oop_map->write_stream()->buffer());
->>>>>>> 8addc141
+  // _stream = new CompressedReadStream(oop_map->write_stream()->buffer());
   _size = oop_map->omv_count();
   _position = 0;
   _valid_omv = false;
 }
 
-<<<<<<< HEAD
-OopMapStream::OopMapStream(const ImmutableOopMap* oop_map, int oop_types_mask)
+OopMapStream::OopMapStream(const ImmutableOopMap* oop_map)
   : _stream(oop_map->data_addr()) {
   // _stream = new CompressedReadStream(oop_map->data_addr());
-  _mask = oop_types_mask;
-=======
-OopMapStream::OopMapStream(const ImmutableOopMap* oop_map) {
-  _stream = new CompressedReadStream(oop_map->data_addr());
->>>>>>> 8addc141
   _size = oop_map->count();
   _position = 0;
   _valid_omv = false;
 }
 
 void OopMapStream::find_next() {
-<<<<<<< HEAD
-  while(_position++ < _size) {
+  if (_position++ < _size) {
     _omv.read_from(&_stream);
-    if(((int)_omv.type() & _mask) > 0) {
-      _valid_omv = true;
-      return;
-    }
-=======
-  if (_position++ < _size) {
-    _omv.read_from(_stream);
     _valid_omv = true;
     return;
->>>>>>> 8addc141
   }
   _valid_omv = false;
 }
@@ -252,22 +231,28 @@
     assert(omv.type() == OopMapValue::oop_value || omv.type() == OopMapValue::narrowoop_value || omv.type() == OopMapValue::derived_oop_value || omv.type() == OopMapValue::callee_saved_value, "");
   }
 
-  for (OopMapStream oms(_map, OopMapValue::callee_saved_value); !oms.is_done(); oms.next()) {
-    insert(oms.current(), _count);
+  for (OopMapStream oms(_map); !oms.is_done(); oms.next()) {
+    if (oms.current().type() == OopMapValue::callee_saved_value) {
+      insert(oms.current(), _count);
+    }
   }
 
   int start = _count;
-  for (OopMapStream oms(_map, OopMapValue::oop_value | OopMapValue::narrowoop_value); !oms.is_done(); oms.next()) {
+  for (OopMapStream oms(_map); !oms.is_done(); oms.next()) {
     OopMapValue omv = oms.current();
-    int pos = find_position(omv, start);
-    insert(omv, pos);
-  }
-
-  for (OopMapStream oms(_map, OopMapValue::derived_oop_value); !oms.is_done(); oms.next()) {
+    if (omv.type() == OopMapValue::oop_value || omv.type() == OopMapValue::narrowoop_value) {
+      int pos = find_position(omv, start);
+      insert(omv, pos);
+    }
+  }
+
+  for (OopMapStream oms(_map); !oms.is_done(); oms.next()) {
     OopMapValue omv = oms.current();
-    int pos = find_derived_position(omv, start);
-    assert(pos > 0, "");
-    insert(omv, pos);
+    if (omv.type() == OopMapValue::derived_oop_value) {
+      int pos = find_derived_position(omv, start);
+      assert(pos > 0, "");
+      insert(omv, pos);
+    }
   }
 }
 
@@ -336,15 +321,11 @@
 }
 
 
-<<<<<<< HEAD
-void OopMap::set_value(VMReg reg) {
-  // At this time, we don't need value entries in our OopMap.
-  // set_xxx(reg, OopMapValue::live_value, VMRegImpl::Bad());
-}
-
-
-=======
->>>>>>> 8addc141
+// void OopMap::set_value(VMReg reg) {
+//   set_xxx(reg, OopMapValue::live_value, VMRegImpl::Bad());
+// }
+
+
 void OopMap::set_narrowoop(VMReg reg) {
   set_xxx(reg, OopMapValue::narrowoop_value, VMRegImpl::Bad());
 }
@@ -476,66 +457,7 @@
 //   find_map(fr)->oops_do(fr, reg_map, oop_fn, derived_oop_fn, value_fn);
 // }
 
-ExplodedOopMap::ExplodedOopMap(const ImmutableOopMap* oopMap) {
-  _oopValues = copyOopMapValues(oopMap, OopMapValue::oop_value | OopMapValue::narrowoop_value, &_nrOopValues);
-  _calleeSavedValues = copyOopMapValues(oopMap, OopMapValue::callee_saved_value, &_nrCalleeSavedValuesCount);
-  _derivedValues = copyOopMapValues(oopMap, OopMapValue::derived_oop_value, &_nrDerivedValues);
-}
-
-OopMapValue* ExplodedOopMap::values(int mask) {
-  if (mask == (OopMapValue::oop_value | OopMapValue::narrowoop_value)) {
-    return _oopValues;
-  } else if (mask == OopMapValue::callee_saved_value) {
-    return _calleeSavedValues;
-  } else if (mask == OopMapValue::derived_oop_value) {
-    return _derivedValues;
-  } else {
-    guarantee(false, "new type?");
-    return NULL;
-  }
-}
-
-int ExplodedOopMap::count(int mask) {
-  if (mask == (OopMapValue::oop_value | OopMapValue::narrowoop_value)) {
-    return _nrOopValues;
-  } else if (mask == OopMapValue::callee_saved_value) {
-    return _nrCalleeSavedValuesCount;
-  } else if (mask == OopMapValue::derived_oop_value) {
-    return _nrDerivedValues;
-  } else {
-    guarantee(false, "new type?");
-    return 0;
-  }
-}
-
-OopMapValue* ExplodedOopMap::copyOopMapValues(const ImmutableOopMap* oopMap, int mask, int* nr) {
-  OopMapValue omv;
-  int count = 0;
-  // We want coop and oop oop_types
-  for (OopMapStream oms(oopMap,mask); !oms.is_done(); oms.next()) {
-    ++count;
-  }
-  *nr = count;
-
-  OopMapValue* values = (OopMapValue*) NEW_C_HEAP_ARRAY(unsigned char, sizeof(OopMapValue) * count, mtCode);
-
-  int i = 0;
-  for (OopMapStream oms(oopMap,mask); !oms.is_done(); oms.next()) {
-    assert(i < count, "overflow");
-    values[i] = oms.current();
-    i++;
-  }
-
-  i = 0;
-  for (OopMapStream oms(oopMap,mask); !oms.is_done(); oms.next()) {
-    assert(i < count, "overflow");
-    assert(values[i].equals(oms.current()), "must");
-    i++;
-  }
-
-<<<<<<< HEAD
-  return values;
-}
+
 
 // NULL, fail, success (address)
 void ImmutableOopMap::generate_stub(const CodeBlob* cb) const {
@@ -558,42 +480,10 @@
 
       Atomic::store(cgen.freeze_stub(), &_freeze_stub);
       Atomic::store(cgen.thaw_stub(), &_thaw_stub);
-=======
-  // handle derived pointers first (otherwise base pointer may be
-  // changed before derived pointer offset has been collected)
-  {
-    for (OopMapStream oms(map); !oms.is_done(); oms.next()) {
-      OopMapValue omv = oms.current();
-      if (omv.type() != OopMapValue::derived_oop_value) {
-        continue;
-      }
-
-#ifndef TIERED
-      COMPILER1_PRESENT(ShouldNotReachHere();)
-#if INCLUDE_JVMCI
-      if (UseJVMCICompiler) {
-        ShouldNotReachHere();
-      }
-#endif
-#endif // !TIERED
-      oop* loc = fr->oopmapreg_to_location(omv.reg(),reg_map);
-      guarantee(loc != NULL, "missing saved register");
-      oop *derived_loc = loc;
-      oop *base_loc    = fr->oopmapreg_to_location(omv.content_reg(), reg_map);
-      // Ignore NULL oops and decoded NULL narrow oops which
-      // equal to CompressedOops::base() when a narrow oop
-      // implicit null check is used in compiled code.
-      // The narrow_oop_base could be NULL or be the address
-      // of the page below heap depending on compressed oops mode.
-      if (base_loc != NULL && *base_loc != NULL && !CompressedOops::is_base(*base_loc)) {
-        derived_oop_fn(base_loc, derived_loc);
-      }
->>>>>>> 8addc141
-    }
-  }
-}
-
-<<<<<<< HEAD
+    }
+  }
+}
+
 void ImmutableOopMap::oops_do(const frame *fr, const RegisterMap *reg_map,
                               OopClosure* oop_fn, DerivedOopClosure* derived_oop_fn) const {
   AddDerivedOop add_derived_oop;
@@ -604,83 +494,35 @@
   visitor.oops_do(fr, reg_map, this);
 }
 
-template<typename T>
-static void iterate_all_do(const frame *fr, int mask, OopMapClosure* fn, const ImmutableOopMap* oopmap) {
+void ImmutableOopMap::all_type_do(const frame *fr, OopMapClosure* fn) const {
   OopMapValue omv;
-  for (T oms(oopmap,mask); !oms.is_done(); oms.next()) {
-      omv = oms.current();
+  for (OopMapStream oms(this); !oms.is_done(); oms.next()) {
+    omv = oms.current();
+    if (fn->handle_type(omv.type())) {
       fn->do_value(omv.reg(), omv.type());
-=======
-  {
-    // We want coop and oop oop_types
-    for (OopMapStream oms(map); !oms.is_done(); oms.next()) {
-      OopMapValue omv = oms.current();
-      oop* loc = fr->oopmapreg_to_location(omv.reg(),reg_map);
-      // It should be an error if no location can be found for a
-      // register mentioned as contained an oop of some kind.  Maybe
-      // this was allowed previously because value_value items might
-      // be missing?
-      guarantee(loc != NULL, "missing saved register");
-      if ( omv.type() == OopMapValue::oop_value ) {
-        oop val = *loc;
-        if (val == NULL || CompressedOops::is_base(val)) {
-          // Ignore NULL oops and decoded NULL narrow oops which
-          // equal to CompressedOops::base() when a narrow oop
-          // implicit null check is used in compiled code.
-          // The narrow_oop_base could be NULL or be the address
-          // of the page below heap depending on compressed oops mode.
-          continue;
-        }
-#ifdef ASSERT
-        if ((((uintptr_t)loc & (sizeof(*loc)-1)) != 0) ||
-            !Universe::heap()->is_in_or_null(*loc)) {
-          tty->print_cr("# Found non oop pointer.  Dumping state at failure");
-          // try to dump out some helpful debugging information
-          trace_codeblob_maps(fr, reg_map);
-          omv.print();
-          tty->print_cr("register r");
-          omv.reg()->print();
-          tty->print_cr("loc = %p *loc = %p\n", loc, (address)*loc);
-          // do the real assert.
-          assert(Universe::heap()->is_in_or_null(*loc), "found non oop pointer");
-        }
-#endif // ASSERT
-        oop_fn->do_oop(loc);
-      } else if ( omv.type() == OopMapValue::narrowoop_value ) {
-        narrowOop *nl = (narrowOop*)loc;
-#ifndef VM_LITTLE_ENDIAN
-        VMReg vmReg = omv.reg();
-        // Don't do this on SPARC float registers as they can be individually addressed
-        if (!vmReg->is_stack() SPARC_ONLY(&& !vmReg->is_FloatRegister())) {
-          // compressed oops in registers only take up 4 bytes of an
-          // 8 byte register but they are in the wrong part of the
-          // word so adjust loc to point at the right place.
-          nl = (narrowOop*)((address)nl + 4);
-        }
-#endif
-        oop_fn->do_oop(nl);
-      }
-    }
->>>>>>> 8addc141
-  }
-}
-
-void ImmutableOopMap::all_do(const frame *fr, int mask, OopMapClosure* fn) const {
-  if (_exploded != NULL) {
-    iterate_all_do<ExplodedOopMapStream>(fr, mask, fn, this);
-  } else {
-    iterate_all_do<OopMapStream>(fr, mask, fn, this);
-  }
-}
-
-template <typename T>
+    }
+  }
+}
+
+void ImmutableOopMap::all_type_do(const frame *fr, OopMapValue::oop_types type, OopMapClosure* fn) const {
+  OopMapValue omv;
+  for (OopMapStream oms(this); !oms.is_done(); oms.next()) {
+    omv = oms.current();
+    if (omv.type() == type) {
+      fn->do_value(omv.reg(), omv.type());
+    }
+  }
+}
+
 static void update_register_map1(const ImmutableOopMap* oopmap, const frame* fr, RegisterMap* reg_map) {
-  for (T oms(oopmap, OopMapValue::callee_saved_value); !oms.is_done(); oms.next()) {
+  for (OopMapStream oms(oopmap); !oms.is_done(); oms.next()) {
     OopMapValue omv = oms.current();
-    VMReg reg = omv.content_reg();
-    oop* loc = fr->oopmapreg_to_location(omv.reg(), reg_map);
-    reg_map->set_location(reg, (address) loc);
-    //DEBUG_ONLY(nof_callee++;)
+    if (omv.type() == OopMapValue::callee_saved_value) {
+      VMReg reg = omv.content_reg();
+      oop* loc = fr->oopmapreg_to_location(omv.reg(), reg_map);
+      reg_map->set_location(reg, (address) loc);
+      //DEBUG_ONLY(nof_callee++;)
+    }
   }
 }
 
@@ -703,25 +545,15 @@
   // (we do not do update in place, since info could be overwritten)
 
   DEBUG_ONLY(int nof_callee = 0;)
-  if (_exploded != NULL) {
-    update_register_map1<ExplodedOopMapStream>(this, fr, reg_map);
-  } else {
-    update_register_map1<OopMapStream>(this, fr, reg_map);
-  }
-
-<<<<<<< HEAD
+  update_register_map1(this, fr, reg_map);
+
   /*
   for (OopMapStream oms(this, OopMapValue::callee_saved_value); !oms.is_done(); oms.next()) {
-=======
-  for (OopMapStream oms(map); !oms.is_done(); oms.next()) {
->>>>>>> 8addc141
     OopMapValue omv = oms.current();
-    if (omv.type() == OopMapValue::callee_saved_value) {
-      VMReg reg = omv.content_reg();
-      oop* loc = fr->oopmapreg_to_location(omv.reg(), reg_map);
-      reg_map->set_location(reg, (address) loc);
-      DEBUG_ONLY(nof_callee++;)
-    }
+    VMReg reg = omv.content_reg();
+    oop* loc = fr->oopmapreg_to_location(omv.reg(), reg_map);
+    reg_map->set_location(reg, (address) loc);
+    DEBUG_ONLY(nof_callee++;)
   }
   */
 
@@ -733,7 +565,6 @@
 #endif // COMPILER2
 }
 
-<<<<<<< HEAD
 const ImmutableOopMap* OopMapSet::find_map(const frame *fr) { 
   return find_map(fr->cb(), fr->pc()); 
 }
@@ -752,20 +583,6 @@
 
 //=============================================================================
 // Non-Product code
-
-#ifndef PRODUCT
-
-bool ImmutableOopMap::has_derived_pointer() const {
-#if !defined(TIERED) && !INCLUDE_JVMCI
-  COMPILER1_PRESENT(return false);
-#endif // !TIERED
-#if COMPILER2_OR_JVMCI
-  OopMapStream oms(this,OopMapValue::derived_oop_value);
-  return oms.is_done();
-#else
-  return false;
-#endif // COMPILER2_OR_JVMCI
-}
 
 #ifndef PRODUCT
 void OopMapSet::trace_codeblob_maps(const frame *fr, const RegisterMap *reg_map) {
@@ -797,11 +614,6 @@
 }
 #endif // PRODUCT
 
-
-#endif //PRODUCT
-
-=======
->>>>>>> 8addc141
 // Printing code is present in product build for -XX:+PrintAssembly.
 
 static
@@ -944,13 +756,21 @@
   return last->get_from(this);
 }
 
-ImmutableOopMap::ImmutableOopMap(const OopMap* oopmap) : _exploded(NULL), _freeze_stub(Continuations::default_freeze_oops_stub()), _thaw_stub(Continuations::default_thaw_oops_stub()), _count(oopmap->count()), _num_oops(oopmap->num_oops()) {
+ImmutableOopMap::ImmutableOopMap(const OopMap* oopmap) : _freeze_stub(Continuations::default_freeze_oops_stub()), _thaw_stub(Continuations::default_thaw_oops_stub()), _count(oopmap->count()), _num_oops(oopmap->num_oops()) {
   _num_oops = oopmap->num_oops();
   address addr = data_addr();
   //oopmap->copy_data_to(addr);
   oopmap->copy_and_sort_data_to(addr);
 }
 
+bool ImmutableOopMap::has_any(OopMapValue::oop_types type) const {
+  for (OopMapStream oms(this); !oms.is_done(); oms.next()) {
+    if (oms.current().type() == type)
+      return true;
+  }
+  return false;
+}
+
 #ifdef ASSERT
 int ImmutableOopMap::nr_of_bytes() const {
   OopMapStream oms(this);
@@ -960,6 +780,7 @@
   }
   return sizeof(ImmutableOopMap) + oms.stream_position();
 }
+
 #endif
 
 ImmutableOopMapBuilder::ImmutableOopMapBuilder(const OopMapSet* set) : _set(set), _empty(NULL), _last(NULL), _empty_offset(-1), _last_offset(-1), _offset(0), _required(-1), _new_set(NULL) {
