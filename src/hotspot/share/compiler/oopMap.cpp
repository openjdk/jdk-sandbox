/*
 * Copyright (c) 1998, 2023, Oracle and/or its affiliates. All rights reserved.
 * DO NOT ALTER OR REMOVE COPYRIGHT NOTICES OR THIS FILE HEADER.
 *
 * This code is free software; you can redistribute it and/or modify it
 * under the terms of the GNU General Public License version 2 only, as
 * published by the Free Software Foundation.
 *
 * This code is distributed in the hope that it will be useful, but WITHOUT
 * ANY WARRANTY; without even the implied warranty of MERCHANTABILITY or
 * FITNESS FOR A PARTICULAR PURPOSE.  See the GNU General Public License
 * version 2 for more details (a copy is included in the LICENSE file that
 * accompanied this code).
 *
 * You should have received a copy of the GNU General Public License version
 * 2 along with this work; if not, write to the Free Software Foundation,
 * Inc., 51 Franklin St, Fifth Floor, Boston, MA 02110-1301 USA.
 *
 * Please contact Oracle, 500 Oracle Parkway, Redwood Shores, CA 94065 USA
 * or visit www.oracle.com if you need additional information or have any
 * questions.
 *
 */

#include "precompiled.hpp"
#include "code/codeBlob.hpp"
#include "code/codeCache.hpp"
#include "code/nmethod.hpp"
#include "code/scopeDesc.hpp"
#include "compiler/oopMap.inline.hpp"
#include "gc/shared/collectedHeap.hpp"
#include "logging/log.hpp"
#include "logging/logStream.hpp"
#include "memory/allocation.inline.hpp"
#include "memory/iterator.hpp"
#include "memory/resourceArea.hpp"
#include "oops/compressedOops.hpp"
#include "runtime/atomic.hpp"
#include "runtime/frame.inline.hpp"
#include "runtime/handles.inline.hpp"
#include "runtime/signature.hpp"
#include "runtime/stackWatermarkSet.inline.hpp"
#include "utilities/align.hpp"
#include "utilities/lockFreeStack.hpp"
#ifdef COMPILER1
#include "c1/c1_Defs.hpp"
#endif
#ifdef COMPILER2
#include "opto/optoreg.hpp"
#endif
#if INCLUDE_JVMCI
#include "jvmci/jvmci_globals.hpp"
#endif

static_assert(sizeof(oop) == sizeof(intptr_t), "Derived pointer sanity check");

static inline intptr_t derived_pointer_value(derived_pointer p) {
  return static_cast<intptr_t>(p);
}

static inline derived_pointer to_derived_pointer(intptr_t obj) {
  return static_cast<derived_pointer>(obj);
}

static inline intptr_t operator-(derived_pointer p, derived_pointer p1) {
  return derived_pointer_value(p) - derived_pointer_value(p1);
}

static inline derived_pointer operator+(derived_pointer p, intptr_t offset) {
  return static_cast<derived_pointer>(derived_pointer_value(p) + offset);
}

// OopMapStream

OopMapStream::OopMapStream(const OopMap* oop_map)
  : _stream(oop_map->write_stream()->buffer()) {
  _size = oop_map->omv_count();
  _position = 0;
  _valid_omv = false;
}

OopMapStream::OopMapStream(const ImmutableOopMap* oop_map)
  : _stream(oop_map->data_addr()) {
  _size = oop_map->count();
  _position = 0;
  _valid_omv = false;
}

void OopMapStream::find_next() {
  if (_position++ < _size) {
    _omv.read_from(&_stream);
    _valid_omv = true;
    return;
  }
  _valid_omv = false;
}


// OopMap

// frame_size units are stack-slots (4 bytes) NOT intptr_t; we can name odd
// slots to hold 4-byte values like ints and floats in the LP64 build.
OopMap::OopMap(int frame_size, int arg_count) {
  // OopMaps are usually quite so small, so pick a small initial size
  set_write_stream(new CompressedWriteStream(32));
  set_omv_count(0);
  _num_oops = 0;
  _has_derived_oops = false;
  _index = -1;

#ifdef ASSERT
  _locs_length = VMRegImpl::stack2reg(0)->value() + frame_size + arg_count;
  _locs_used   = NEW_RESOURCE_ARRAY(OopMapValue::oop_types, _locs_length);
  for(int i = 0; i < _locs_length; i++) _locs_used[i] = OopMapValue::unused_value;
#endif
}


OopMap::OopMap(OopMap::DeepCopyToken, OopMap* source) {
  // This constructor does a deep copy
  // of the source OopMap.
  set_write_stream(new CompressedWriteStream(source->omv_count() * 2));
  set_omv_count(0);
  set_offset(source->offset());
  _num_oops = source->num_oops();
  _has_derived_oops = source->has_derived_oops();
  _index = -1;

#ifdef ASSERT
  _locs_length = source->_locs_length;
  _locs_used = NEW_RESOURCE_ARRAY(OopMapValue::oop_types, _locs_length);
  for(int i = 0; i < _locs_length; i++) _locs_used[i] = OopMapValue::unused_value;
#endif

  // We need to copy the entries too.
  for (OopMapStream oms(source); !oms.is_done(); oms.next()) {
    OopMapValue omv = oms.current();
    omv.write_on(write_stream());
    increment_count();
  }
}


OopMap* OopMap::deep_copy() {
  return new OopMap(_deep_copy_token, this);
}

void OopMap::copy_data_to(address addr) const {
  memcpy(addr, write_stream()->buffer(), write_stream()->position());
}

class OopMapSort {
private:
  const OopMap* _map;
  OopMapValue* _values;
  int _count;

public:
  OopMapSort(const OopMap* map) : _map(map), _count(0) {
    _values = NEW_RESOURCE_ARRAY(OopMapValue, _map->omv_count());
  }

  void sort();

  void print();

  void write(CompressedWriteStream* stream) {
    for (int i = 0; i < _count; ++i) {
      _values[i].write_on(stream);
    }
  }

private:
  int find_derived_position(OopMapValue omv, int start) {
    assert(omv.type() == OopMapValue::derived_oop_value, "");

    VMReg base = omv.content_reg();
    int i = start;

    for (; i < _count; ++i) {
      if (base == _values[i].reg()) {

        for (int n = i + 1; n < _count; ++n) {
          if (_values[i].type() != OopMapValue::derived_oop_value || _values[i].content_reg() != base) {
            return n;
          }

          if (derived_cost(_values[i]) > derived_cost(omv)) {
            return n;
          }
        }
        return _count;
      }
    }

    assert(false, "failed to find base");
    return -1;
  }

  int find_position(OopMapValue omv, int start) {
    assert(omv.type() != OopMapValue::derived_oop_value, "");

    int i = start;
    for (; i < _count; ++i) {
      if (omv_cost(_values[i]) > omv_cost(omv)) {
        return i;
      }
    }
    assert(i < _map->omv_count(), "bounds check");
    return i;
  }

  void insert(OopMapValue value, int pos) {
    assert(pos >= 0 && pos < _map->omv_count(), "bounds check");
    assert(pos <= _count, "sanity");

    if (pos < _count) {
      OopMapValue prev = _values[pos];

      for (int i = pos; i < _count; ++i) {
        OopMapValue tmp = _values[i+1];
        _values[i+1] = prev;
        prev = tmp;
      }
    }
    _values[pos] = value;

    ++_count;
  }

  int omv_cost(OopMapValue omv) {
    assert(omv.type() == OopMapValue::oop_value || omv.type() == OopMapValue::narrowoop_value, "");
    return reg_cost(omv.reg());
  }

  int reg_cost(VMReg reg) {
    if (reg->is_reg()) {
      return 0;
    }
    return reg->reg2stack() * VMRegImpl::stack_slot_size;
  }

  int derived_cost(OopMapValue omv) {
    return reg_cost(omv.reg());
  }
};

void OopMapSort::sort() {
  for (OopMapStream oms(_map); !oms.is_done(); oms.next()) {
    OopMapValue omv = oms.current();
    assert(omv.type() == OopMapValue::oop_value || omv.type() == OopMapValue::narrowoop_value || omv.type() == OopMapValue::derived_oop_value || omv.type() == OopMapValue::callee_saved_value, "");
  }

  for (OopMapStream oms(_map); !oms.is_done(); oms.next()) {
    if (oms.current().type() == OopMapValue::callee_saved_value) {
      insert(oms.current(), _count);
    }
  }

  int start = _count;
  for (OopMapStream oms(_map); !oms.is_done(); oms.next()) {
    OopMapValue omv = oms.current();
    if (omv.type() == OopMapValue::oop_value || omv.type() == OopMapValue::narrowoop_value) {
      int pos = find_position(omv, start);
      insert(omv, pos);
    }
  }

  for (OopMapStream oms(_map); !oms.is_done(); oms.next()) {
    OopMapValue omv = oms.current();
    if (omv.type() == OopMapValue::derived_oop_value) {
      int pos = find_derived_position(omv, start);
      assert(pos > 0, "");
      insert(omv, pos);
    }
  }
}

void OopMapSort::print() {
  for (int i = 0; i < _count; ++i) {
    OopMapValue omv = _values[i];
    if (omv.type() == OopMapValue::oop_value || omv.type() == OopMapValue::narrowoop_value) {
      if (omv.reg()->is_reg()) {
        tty->print_cr("[%c][%d] -> reg (%d)", omv.type() == OopMapValue::narrowoop_value ? 'n' : 'o', i, omv.reg()->value());
      } else {
        tty->print_cr("[%c][%d] -> stack (%d)", omv.type() == OopMapValue::narrowoop_value ? 'n' : 'o', i, omv.reg()->reg2stack() * VMRegImpl::stack_slot_size);
      }
    } else {
      if (omv.content_reg()->is_reg()) {
        tty->print_cr("[d][%d] -> reg (%d) stack (%d)", i, omv.content_reg()->value(), omv.reg()->reg2stack() * VMRegImpl::stack_slot_size);
      } else if (omv.reg()->is_reg()) {
        tty->print_cr("[d][%d] -> stack (%d) reg (%d)", i, omv.content_reg()->reg2stack() * VMRegImpl::stack_slot_size, omv.reg()->value());
      } else {
        int derived_offset = omv.reg()->reg2stack() * VMRegImpl::stack_slot_size;
        int base_offset = omv.content_reg()->reg2stack() * VMRegImpl::stack_slot_size;
        tty->print_cr("[d][%d] -> stack (%x) stack (%x)", i, base_offset, derived_offset);
      }
    }
  }
}

void OopMap::copy_and_sort_data_to(address addr) const {
  OopMapSort sort(this);
  sort.sort();
  CompressedWriteStream* stream = new CompressedWriteStream(_write_stream->position());
  sort.write(stream);

  assert(stream->position() == write_stream()->position(), "");
  memcpy(addr, stream->buffer(), stream->position());
}

int OopMap::heap_size() const {
  int size = sizeof(OopMap);
  int align = sizeof(void *) - 1;
  size += write_stream()->position();
  // Align to a reasonable ending point
  size = ((size+align) & ~align);
  return size;
}

// frame_size units are stack-slots (4 bytes) NOT intptr_t; we can name odd
// slots to hold 4-byte values like ints and floats in the LP64 build.
void OopMap::set_xxx(VMReg reg, OopMapValue::oop_types x, VMReg optional) {

  assert(reg->value() < _locs_length, "too big reg value for stack size");
  assert( _locs_used[reg->value()] == OopMapValue::unused_value, "cannot insert twice" );
  debug_only( _locs_used[reg->value()] = x; )

  OopMapValue o(reg, x, optional);
  o.write_on(write_stream());
  increment_count();
  if (x == OopMapValue::oop_value || x == OopMapValue::narrowoop_value) {
    increment_num_oops();
  } else if (x == OopMapValue::derived_oop_value) {
    set_has_derived_oops(true);
  }
}


void OopMap::set_oop(VMReg reg) {
  set_xxx(reg, OopMapValue::oop_value, VMRegImpl::Bad());
}


void OopMap::set_narrowoop(VMReg reg) {
  set_xxx(reg, OopMapValue::narrowoop_value, VMRegImpl::Bad());
}


void OopMap::set_callee_saved(VMReg reg, VMReg caller_machine_register ) {
  set_xxx(reg, OopMapValue::callee_saved_value, caller_machine_register);
}


void OopMap::set_derived_oop(VMReg reg, VMReg derived_from_local_register ) {
  if( reg == derived_from_local_register ) {
    // Actually an oop, derived shares storage with base,
    set_oop(reg);
  } else {
    set_xxx(reg, OopMapValue::derived_oop_value, derived_from_local_register);
  }
}

// OopMapSet

OopMapSet::OopMapSet() : _list(MinOopMapAllocation) {}

int OopMapSet::add_gc_map(int pc_offset, OopMap *map ) {
  map->set_offset(pc_offset);

#ifdef ASSERT
  if(_list.length() > 0) {
    OopMap* last = _list.last();
    if (last->offset() == map->offset() ) {
      fatal("OopMap inserted twice");
    }
    if (last->offset() > map->offset()) {
      tty->print_cr( "WARNING, maps not sorted: pc[%d]=%d, pc[%d]=%d",
                      _list.length(),last->offset(),_list.length()+1,map->offset());
    }
  }
#endif // ASSERT

  int index = add(map);
  map->_index = index;
  return index;
}

class AddDerivedOop : public DerivedOopClosure {
 public:
  enum {
    SkipNull = true, NeedsLock = true
  };

  virtual void do_derived_oop(derived_base* base, derived_pointer* derived) {
#if COMPILER2_OR_JVMCI
    DerivedPointerTable::add(derived, base);
#endif // COMPILER2_OR_JVMCI
  }
};

class ProcessDerivedOop : public DerivedOopClosure {
  OopClosure* _oop_cl;

public:
  ProcessDerivedOop(OopClosure* oop_cl) :
      _oop_cl(oop_cl) {}

  enum {
    SkipNull = true, NeedsLock = true
  };

  virtual void do_derived_oop(derived_base* base, derived_pointer* derived) {
    // All derived pointers must be processed before the base pointer of any derived pointer is processed.
    // Otherwise, if two derived pointers use the same base, the second derived pointer will get an obscured
    // offset, if the base pointer is processed in the first derived pointer.
  derived_pointer derived_base = to_derived_pointer(*reinterpret_cast<intptr_t*>(base));
    intptr_t offset = *derived - derived_base;
    *derived = derived_base;
    _oop_cl->do_oop((oop*)derived);
    *derived = *derived + offset;
  }
};

class IgnoreDerivedOop : public DerivedOopClosure {
  OopClosure* _oop_cl;

public:
  enum {
    SkipNull = true, NeedsLock = true
  };

  virtual void do_derived_oop(derived_base* base, derived_pointer* derived) {}
};

void OopMapSet::oops_do(const frame* fr, const RegisterMap* reg_map, OopClosure* f, DerivedPointerIterationMode mode) {
  find_map(fr)->oops_do(fr, reg_map, f, mode);
}

void OopMapSet::oops_do(const frame *fr, const RegisterMap* reg_map, OopClosure* f, DerivedOopClosure* df) {
  find_map(fr)->oops_do(fr, reg_map, f, df);
}

void ImmutableOopMap::oops_do(const frame *fr, const RegisterMap *reg_map,
                              OopClosure* oop_fn, DerivedOopClosure* derived_oop_fn) const {
  assert(derived_oop_fn != nullptr, "sanity");
  OopMapDo<OopClosure, DerivedOopClosure, SkipNullValue> visitor(oop_fn, derived_oop_fn);
  visitor.oops_do(fr, reg_map, this);
}

void ImmutableOopMap::oops_do(const frame *fr, const RegisterMap *reg_map,
                              OopClosure* oop_fn, DerivedPointerIterationMode derived_mode) const {
  ProcessDerivedOop process_cl(oop_fn);
  AddDerivedOop add_cl;
  IgnoreDerivedOop ignore_cl;
  DerivedOopClosure* derived_cl;
  switch (derived_mode) {
  case DerivedPointerIterationMode::_directly:
    derived_cl = &process_cl;
    break;
  case DerivedPointerIterationMode::_with_table:
    derived_cl = &add_cl;
    break;
  case DerivedPointerIterationMode::_ignore:
    derived_cl = &ignore_cl;
    break;
  default:
    guarantee (false, "unreachable");
  }
  OopMapDo<OopClosure, DerivedOopClosure, SkipNullValue> visitor(oop_fn, derived_cl);
  visitor.oops_do(fr, reg_map, this);
}

void ImmutableOopMap::all_type_do(const frame *fr, OopMapClosure* fn) const {
  OopMapValue omv;
  for (OopMapStream oms(this); !oms.is_done(); oms.next()) {
    omv = oms.current();
    if (fn->handle_type(omv.type())) {
      fn->do_value(omv.reg(), omv.type());
    }
  }
}

void ImmutableOopMap::all_type_do(const frame *fr, OopMapValue::oop_types type, OopMapClosure* fn) const {
  OopMapValue omv;
  for (OopMapStream oms(this); !oms.is_done(); oms.next()) {
    omv = oms.current();
    if (omv.type() == type) {
      fn->do_value(omv.reg(), omv.type());
    }
  }
}

static void update_register_map1(const ImmutableOopMap* oopmap, const frame* fr, RegisterMap* reg_map) {
  for (OopMapStream oms(oopmap); !oms.is_done(); oms.next()) {
    OopMapValue omv = oms.current();
    if (omv.type() == OopMapValue::callee_saved_value) {
      VMReg reg = omv.content_reg();
      address loc = fr->oopmapreg_to_location(omv.reg(), reg_map);
      reg_map->set_location(reg, loc);
      //DEBUG_ONLY(nof_callee++;)
    }
  }
}

// Update callee-saved register info for the following frame
void ImmutableOopMap::update_register_map(const frame *fr, RegisterMap *reg_map) const {
  CodeBlob* cb = fr->cb();
  assert(cb != nullptr, "no codeblob");
  // Any reg might be saved by a safepoint handler (see generate_handler_blob).
  assert( reg_map->_update_for_id == nullptr || fr->is_older(reg_map->_update_for_id),
         "already updated this map; do not 'update' it twice!" );
  debug_only(reg_map->_update_for_id = fr->id());

  // Check if caller must update oop argument
  assert((reg_map->include_argument_oops() ||
          !cb->caller_must_gc_arguments(reg_map->thread())),
         "include_argument_oops should already be set");

  // Scan through oopmap and find location of all callee-saved registers
  // (we do not do update in place, since info could be overwritten)

  DEBUG_ONLY(int nof_callee = 0;)
  update_register_map1(this, fr, reg_map);

  // Check that runtime stubs save all callee-saved registers
#ifdef COMPILER2
  assert(cb == nullptr || cb->is_compiled_by_c1() || cb->is_compiled_by_jvmci() || !cb->is_runtime_stub() ||
         (nof_callee >= SAVED_ON_ENTRY_REG_COUNT || nof_callee >= C_SAVED_ON_ENTRY_REG_COUNT),
         "must save all");
#endif // COMPILER2
}

const ImmutableOopMap* OopMapSet::find_map(const frame *fr) {
  return find_map(fr->cb(), fr->pc());
}

const ImmutableOopMap* OopMapSet::find_map(const CodeBlob* cb, address pc) {
  assert(cb != nullptr, "no codeblob");
  const ImmutableOopMap* map = cb->oop_map_for_return_address(pc);
  assert(map != nullptr, "no ptr map found");
  return map;
}

// Update callee-saved register info for the following frame
void OopMapSet::update_register_map(const frame *fr, RegisterMap *reg_map) {
  find_map(fr)->update_register_map(fr, reg_map);
}

//=============================================================================
// Non-Product code

#ifndef PRODUCT
void OopMapSet::trace_codeblob_maps(const frame *fr, const RegisterMap *reg_map) {
  // Print oopmap and regmap
  tty->print_cr("------ ");
  CodeBlob* cb = fr->cb();
  const ImmutableOopMapSet* maps = cb->oop_maps();
  const ImmutableOopMap* map = cb->oop_map_for_return_address(fr->pc());
  map->print();
  if( cb->is_nmethod() ) {
    nmethod* nm = (nmethod*)cb;
    // native wrappers have no scope data, it is implied
    if (nm->is_native_method()) {
      tty->print("bci: 0 (native)");
    } else {
      ScopeDesc* scope  = nm->scope_desc_at(fr->pc());
      tty->print("bci: %d ",scope->bci());
    }
  }
  tty->cr();
  fr->print_on(tty);
  tty->print("     ");
  cb->print_value_on(tty);  tty->cr();
  if (reg_map != nullptr) {
    reg_map->print();
  }
  tty->print_cr("------ ");

}
#endif // PRODUCT

// Printing code is present in product build for -XX:+PrintAssembly.

static
void print_register_type(OopMapValue::oop_types x, VMReg optional,
                         outputStream* st) {
  switch( x ) {
  case OopMapValue::oop_value:
    st->print("Oop");
    break;
  case OopMapValue::narrowoop_value:
    st->print("NarrowOop");
    break;
  case OopMapValue::callee_saved_value:
    st->print("Callers_");
    optional->print_on(st);
    break;
  case OopMapValue::derived_oop_value:
    st->print("Derived_oop_");
    optional->print_on(st);
    break;
  default:
    ShouldNotReachHere();
  }
}

void OopMapValue::print_on(outputStream* st) const {
  reg()->print_on(st);
  st->print("=");
  print_register_type(type(),content_reg(),st);
  st->print(" ");
}

void OopMapValue::print() const { print_on(tty); }

void ImmutableOopMap::print_on(outputStream* st) const {
  OopMapValue omv;
  st->print("ImmutableOopMap {");
  for(OopMapStream oms(this); !oms.is_done(); oms.next()) {
    omv = oms.current();
    omv.print_on(st);
  }
  st->print("}");
}

void ImmutableOopMap::print() const { print_on(tty); }

void OopMap::print_on(outputStream* st) const {
  OopMapValue omv;
  st->print("OopMap {");
  for(OopMapStream oms((OopMap*)this); !oms.is_done(); oms.next()) {
    omv = oms.current();
    omv.print_on(st);
  }
  // Print hex offset in addition.
  st->print("off=%d/0x%x}", (int) offset(), (int) offset());
}

void OopMap::print() const { print_on(tty); }

void ImmutableOopMapSet::print_on(outputStream* st) const {
  const ImmutableOopMap* last = nullptr;
  const int len = count();

  st->print_cr("ImmutableOopMapSet contains %d OopMaps", len);

  for (int i = 0; i < len; i++) {
    const ImmutableOopMapPair* pair = pair_at(i);
    const ImmutableOopMap* map = pair->get_from(this);
    if (map != last) {
      st->cr();
      map->print_on(st);
      st->print(" pc offsets: ");
    }
    last = map;
    st->print("%d ", pair->pc_offset());
  }
  st->cr();
}

void ImmutableOopMapSet::print() const { print_on(tty); }

void OopMapSet::print_on(outputStream* st) const {
  const int len = _list.length();

  st->print_cr("OopMapSet contains %d OopMaps", len);

  for( int i = 0; i < len; i++) {
    OopMap* m = at(i);
    st->print_cr("#%d ",i);
    m->print_on(st);
    st->cr();
  }
  st->cr();
}

void OopMapSet::print() const { print_on(tty); }

bool OopMap::equals(const OopMap* other) const {
  if (other->_omv_count != _omv_count) {
    return false;
  }
  if (other->write_stream()->position() != write_stream()->position()) {
    return false;
  }
  if (memcmp(other->write_stream()->buffer(), write_stream()->buffer(), write_stream()->position()) != 0) {
    return false;
  }
  return true;
}

int ImmutableOopMapSet::find_slot_for_offset(int pc_offset) const {
  // we might not have an oopmap at asynchronous (non-safepoint) stackwalks
  ImmutableOopMapPair* pairs = get_pairs();
  for (int i = 0; i < _count; ++i) {
    if (pairs[i].pc_offset() >= pc_offset) {
      ImmutableOopMapPair* last = &pairs[i];
      return last->pc_offset() == pc_offset ? i : -1;
    }
  }
  return -1;
}

const ImmutableOopMap* ImmutableOopMapSet::find_map_at_offset(int pc_offset) const {
  ImmutableOopMapPair* pairs = get_pairs();
  ImmutableOopMapPair* last  = nullptr;

  for (int i = 0; i < _count; ++i) {
    if (pairs[i].pc_offset() >= pc_offset) {
      last = &pairs[i];
      break;
    }
  }

  // Heal Coverity issue: potential index out of bounds access.
  guarantee(last != nullptr, "last may not be null");
  assert(last->pc_offset() == pc_offset, "oopmap not found");
  return last->get_from(this);
}

ImmutableOopMap::ImmutableOopMap(const OopMap* oopmap)
  : _count(oopmap->count()), _num_oops(oopmap->num_oops()) {
  _num_oops = oopmap->num_oops();
  _has_derived_oops = oopmap->has_derived_oops();
  address addr = data_addr();
  oopmap->copy_and_sort_data_to(addr);
}

bool ImmutableOopMap::has_any(OopMapValue::oop_types type) const {
  for (OopMapStream oms(this); !oms.is_done(); oms.next()) {
    if (oms.current().type() == type) {
      return true;
    }
  }
  return false;
}

#ifdef ASSERT
int ImmutableOopMap::nr_of_bytes() const {
  OopMapStream oms(this);

  while (!oms.is_done()) {
    oms.next();
  }
  return sizeof(ImmutableOopMap) + oms.stream_position();
}
#endif

ImmutableOopMapBuilder::ImmutableOopMapBuilder(const OopMapSet* set) : _set(set), _empty(nullptr), _last(nullptr), _empty_offset(-1), _last_offset(-1), _offset(0), _required(-1), _new_set(nullptr) {
  _mapping = NEW_RESOURCE_ARRAY(Mapping, _set->size());
}

int ImmutableOopMapBuilder::size_for(const OopMap* map) const {
  return align_up((int)sizeof(ImmutableOopMap) + map->data_size(), 8);
}

int ImmutableOopMapBuilder::heap_size() {
  int base = sizeof(ImmutableOopMapSet);
  base = align_up(base, 8);

  // all of ours pc / offset pairs
  int pairs = _set->size() * sizeof(ImmutableOopMapPair);
  pairs = align_up(pairs, 8);

  for (int i = 0; i < _set->size(); ++i) {
    int size = 0;
    OopMap* map = _set->at(i);

    if (is_empty(map)) {
      /* only keep a single empty map in the set */
      if (has_empty()) {
        _mapping[i].set(Mapping::OOPMAP_EMPTY, _empty_offset, 0, map, _empty);
      } else {
        _empty_offset = _offset;
        _empty = map;
        size = size_for(map);
        _mapping[i].set(Mapping::OOPMAP_NEW, _offset, size, map);
      }
    } else if (is_last_duplicate(map)) {
      /* if this entry is identical to the previous one, just point it there */
      _mapping[i].set(Mapping::OOPMAP_DUPLICATE, _last_offset, 0, map, _last);
    } else {
      /* not empty, not an identical copy of the previous entry */
      size = size_for(map);
      _mapping[i].set(Mapping::OOPMAP_NEW, _offset, size, map);
      _last_offset = _offset;
      _last = map;
    }

    assert(_mapping[i]._map == map, "check");
    _offset += size;
  }

  int total = base + pairs + _offset;
  DEBUG_ONLY(total += 8);
  _required = total;
  return total;
}

void ImmutableOopMapBuilder::fill_pair(ImmutableOopMapPair* pair, const OopMap* map, int offset, const ImmutableOopMapSet* set) {
  assert(offset < set->nr_of_bytes(), "check");
  new ((address) pair) ImmutableOopMapPair(map->offset(), offset);
}

int ImmutableOopMapBuilder::fill_map(ImmutableOopMapPair* pair, const OopMap* map, int offset, const ImmutableOopMapSet* set) {
  fill_pair(pair, map, offset, set);
  address addr = (address) pair->get_from(_new_set); // location of the ImmutableOopMap

  new (addr) ImmutableOopMap(map);
  return size_for(map);
}

void ImmutableOopMapBuilder::fill(ImmutableOopMapSet* set, int sz) {
  ImmutableOopMapPair* pairs = set->get_pairs();

  for (int i = 0; i < set->count(); ++i) {
    const OopMap* map = _mapping[i]._map;
    ImmutableOopMapPair* pair = nullptr;
    int size = 0;

    if (_mapping[i]._kind == Mapping::OOPMAP_NEW) {
      size = fill_map(&pairs[i], map, _mapping[i]._offset, set);
    } else if (_mapping[i]._kind == Mapping::OOPMAP_DUPLICATE || _mapping[i]._kind == Mapping::OOPMAP_EMPTY) {
      fill_pair(&pairs[i], map, _mapping[i]._offset, set);
    }

    //const ImmutableOopMap* nv = set->find_map_at_offset(map->offset());
    //assert(memcmp(map->data(), nv->data_addr(), map->data_size()) == 0, "check identity");
  }
}

#ifdef ASSERT
void ImmutableOopMapBuilder::verify(address buffer, int size, const ImmutableOopMapSet* set) {
  for (int i = 0; i < 8; ++i) {
    assert(buffer[size - 8 + i] == (unsigned char) 0xff, "overwritten memory check");
  }

  for (int i = 0; i < set->count(); ++i) {
    const ImmutableOopMapPair* pair = set->pair_at(i);
    assert(pair->oopmap_offset() < set->nr_of_bytes(), "check size");
    const ImmutableOopMap* map = pair->get_from(set);
    int nr_of_bytes = map->nr_of_bytes();
    assert(pair->oopmap_offset() + nr_of_bytes <= set->nr_of_bytes(), "check size + size");
  }
}
#endif

ImmutableOopMapSet* ImmutableOopMapBuilder::generate_into(address buffer) {
  DEBUG_ONLY(memset(&buffer[_required-8], 0xff, 8));

  _new_set = new (buffer) ImmutableOopMapSet(_set, _required);
  fill(_new_set, _required);

  DEBUG_ONLY(verify(buffer, _required, _new_set));

  return _new_set;
}

ImmutableOopMapSet* ImmutableOopMapBuilder::build() {
  _required = heap_size();

  // We need to allocate a chunk big enough to hold the ImmutableOopMapSet and all of its ImmutableOopMaps
  address buffer = NEW_C_HEAP_ARRAY(unsigned char, _required, mtCode);
  return generate_into(buffer);
}

ImmutableOopMapSet* ImmutableOopMapSet::build_from(const OopMapSet* oopmap_set) {
  ResourceMark mark;
  ImmutableOopMapBuilder builder(oopmap_set);
  return builder.build();
}

<<<<<<< HEAD
ImmutableOopMapSet* ImmutableOopMapSet::clone() const {
  address buffer = NEW_C_HEAP_ARRAY(unsigned char, _size, mtCode);
  memcpy(buffer, (address)this, _size);
  return (ImmutableOopMapSet*)buffer;
}


=======
void ImmutableOopMapSet::operator delete(void* p) {
  FREE_C_HEAP_ARRAY(unsigned char, p);
}
>>>>>>> bcaad515

//------------------------------DerivedPointerTable---------------------------

#if COMPILER2_OR_JVMCI

class DerivedPointerTable::Entry : public CHeapObj<mtCompiler> {
  derived_pointer* _location; // Location of derived pointer, also pointing to base
  intptr_t         _offset;   // Offset from base pointer
  Entry* volatile  _next;

  static Entry* volatile* next_ptr(Entry& entry) { return &entry._next; }

public:
  Entry(derived_pointer* location, intptr_t offset) :
    _location(location), _offset(offset), _next(nullptr) {}

  derived_pointer* location() const { return _location; }
  intptr_t offset() const { return _offset; }
  Entry* next() const { return _next; }

  typedef LockFreeStack<Entry, &next_ptr> List;
  static List* _list;
};

DerivedPointerTable::Entry::List* DerivedPointerTable::Entry::_list = nullptr;
bool DerivedPointerTable::_active = false;

bool DerivedPointerTable::is_empty() {
  return Entry::_list == nullptr || Entry::_list->empty();
}

void DerivedPointerTable::clear() {
  // The first time, we create the list.  Otherwise it should be
  // empty.  If not, then we have probably forgotton to call
  // update_pointers after last GC/Scavenge.
  assert (!_active, "should not be active");
  assert(is_empty(), "table not empty");
  if (Entry::_list == nullptr) {
    void* mem = NEW_C_HEAP_OBJ(Entry::List, mtCompiler);
    Entry::_list = ::new (mem) Entry::List();
  }
  _active = true;
}

void DerivedPointerTable::add(derived_pointer* derived_loc, derived_base* base_loc) {
  assert(Universe::heap()->is_in_or_null((void*)*base_loc), "not an oop");
  assert(derived_loc != (void*)base_loc, "Base and derived in same location");
  derived_pointer base_loc_as_derived_pointer =
    static_cast<derived_pointer>(reinterpret_cast<intptr_t>(base_loc));
  assert(*derived_loc != base_loc_as_derived_pointer, "location already added");
  assert(Entry::_list != nullptr, "list must exist");
  assert(is_active(), "table must be active here");
  intptr_t offset = *derived_loc - to_derived_pointer(*reinterpret_cast<intptr_t*>(base_loc));
  // This assert is invalid because derived pointers can be
  // arbitrarily far away from their base.
  // assert(offset >= -1000000, "wrong derived pointer info");

  if (TraceDerivedPointers) {
    tty->print_cr(
      "Add derived pointer@" INTPTR_FORMAT
      " - Derived: " INTPTR_FORMAT
      " Base: " INTPTR_FORMAT " (@" INTPTR_FORMAT ") (Offset: " INTX_FORMAT ")",
      p2i(derived_loc), derived_pointer_value(*derived_loc), intptr_t(*base_loc), p2i(base_loc), offset
    );
  }
  // Set derived oop location to point to base.
  *derived_loc = base_loc_as_derived_pointer;
  Entry* entry = new Entry(derived_loc, offset);
  Entry::_list->push(*entry);
}

void DerivedPointerTable::update_pointers() {
  assert(Entry::_list != nullptr, "list must exist");
  Entry* entries = Entry::_list->pop_all();
  while (entries != nullptr) {
    Entry* entry = entries;
    entries = entry->next();
    derived_pointer* derived_loc = entry->location();
    intptr_t offset  = entry->offset();
    // The derived oop was setup to point to location of base
    oop base = **reinterpret_cast<oop**>(derived_loc);
    assert(Universe::heap()->is_in_or_null(base), "must be an oop");

    derived_pointer derived_base = to_derived_pointer(cast_from_oop<intptr_t>(base));
    *derived_loc = derived_base + offset;
    assert(*derived_loc - derived_base == offset, "sanity check");

    // assert(offset >= 0 && offset <= (intptr_t)(base->size() << LogHeapWordSize), "offset: %ld base->size: %zu relative: %d", offset, base->size() << LogHeapWordSize, *(intptr_t*)derived_loc <= 0);

    if (TraceDerivedPointers) {
      tty->print_cr("Updating derived pointer@" INTPTR_FORMAT
                    " - Derived: " INTPTR_FORMAT "  Base: " INTPTR_FORMAT " (Offset: " INTX_FORMAT ")",
                    p2i(derived_loc), derived_pointer_value(*derived_loc), p2i(base), offset);
    }

    // Delete entry
    delete entry;
  }
  assert(Entry::_list->empty(), "invariant");
  _active = false;
}

#endif // COMPILER2_OR_JVMCI<|MERGE_RESOLUTION|>--- conflicted
+++ resolved
@@ -871,19 +871,15 @@
   return builder.build();
 }
 
-<<<<<<< HEAD
 ImmutableOopMapSet* ImmutableOopMapSet::clone() const {
   address buffer = NEW_C_HEAP_ARRAY(unsigned char, _size, mtCode);
   memcpy(buffer, (address)this, _size);
   return (ImmutableOopMapSet*)buffer;
 }
 
-
-=======
 void ImmutableOopMapSet::operator delete(void* p) {
   FREE_C_HEAP_ARRAY(unsigned char, p);
 }
->>>>>>> bcaad515
 
 //------------------------------DerivedPointerTable---------------------------
 
