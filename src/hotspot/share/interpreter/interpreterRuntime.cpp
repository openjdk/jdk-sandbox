/*
 * Copyright (c) 1997, 2024, Oracle and/or its affiliates. All rights reserved.
 * DO NOT ALTER OR REMOVE COPYRIGHT NOTICES OR THIS FILE HEADER.
 *
 * This code is free software; you can redistribute it and/or modify it
 * under the terms of the GNU General Public License version 2 only, as
 * published by the Free Software Foundation.
 *
 * This code is distributed in the hope that it will be useful, but WITHOUT
 * ANY WARRANTY; without even the implied warranty of MERCHANTABILITY or
 * FITNESS FOR A PARTICULAR PURPOSE.  See the GNU General Public License
 * version 2 for more details (a copy is included in the LICENSE file that
 * accompanied this code).
 *
 * You should have received a copy of the GNU General Public License version
 * 2 along with this work; if not, write to the Free Software Foundation,
 * Inc., 51 Franklin St, Fifth Floor, Boston, MA 02110-1301 USA.
 *
 * Please contact Oracle, 500 Oracle Parkway, Redwood Shores, CA 94065 USA
 * or visit www.oracle.com if you need additional information or have any
 * questions.
 *
 */

#include "precompiled.hpp"
#include "classfile/javaClasses.inline.hpp"
#include "classfile/symbolTable.hpp"
#include "classfile/vmClasses.hpp"
#include "classfile/vmSymbols.hpp"
#include "code/codeCache.hpp"
#include "compiler/compilationPolicy.hpp"
#include "compiler/compileBroker.hpp"
#include "compiler/disassembler.hpp"
#include "gc/shared/barrierSetNMethod.hpp"
#include "gc/shared/collectedHeap.hpp"
#include "interpreter/bytecodeTracer.hpp"
#include "interpreter/interpreter.hpp"
#include "interpreter/interpreterRuntime.hpp"
#include "interpreter/linkResolver.hpp"
#include "interpreter/templateTable.hpp"
#include "jvm_io.h"
#include "logging/log.hpp"
#include "memory/oopFactory.hpp"
#include "memory/resourceArea.hpp"
#include "memory/universe.hpp"
#include "oops/constantPool.inline.hpp"
#include "oops/cpCache.inline.hpp"
#include "oops/instanceKlass.inline.hpp"
#include "oops/klass.inline.hpp"
#include "oops/methodData.hpp"
#include "oops/method.inline.hpp"
#include "oops/objArrayKlass.hpp"
#include "oops/objArrayOop.inline.hpp"
#include "oops/oop.inline.hpp"
#include "oops/symbol.hpp"
#include "prims/jvmtiExport.hpp"
#include "prims/methodHandles.hpp"
#include "prims/nativeLookup.hpp"
#include "runtime/atomic.hpp"
#include "runtime/continuation.hpp"
#include "runtime/deoptimization.hpp"
#include "runtime/fieldDescriptor.inline.hpp"
#include "runtime/frame.inline.hpp"
#include "runtime/handles.inline.hpp"
#include "runtime/icache.hpp"
#include "runtime/interfaceSupport.inline.hpp"
#include "runtime/java.hpp"
#include "runtime/javaCalls.hpp"
#include "runtime/jfieldIDWorkaround.hpp"
#include "runtime/osThread.hpp"
#include "runtime/sharedRuntime.hpp"
#include "runtime/stackWatermarkSet.hpp"
#include "runtime/stubRoutines.hpp"
#include "runtime/synchronizer.inline.hpp"
#include "runtime/threadCritical.hpp"
#include "utilities/align.hpp"
#include "utilities/checkedCast.hpp"
#include "utilities/copy.hpp"
#include "utilities/events.hpp"
#ifdef COMPILER2
#include "opto/runtime.hpp"
#endif

// Helper class to access current interpreter state
class LastFrameAccessor : public StackObj {
  frame _last_frame;
public:
  LastFrameAccessor(JavaThread* current) {
    assert(current == Thread::current(), "sanity");
    _last_frame = current->last_frame();
  }
  bool is_interpreted_frame() const              { return _last_frame.is_interpreted_frame(); }
  Method*   method() const                       { return _last_frame.interpreter_frame_method(); }
  address   bcp() const                          { return _last_frame.interpreter_frame_bcp(); }
  int       bci() const                          { return _last_frame.interpreter_frame_bci(); }
  address   mdp() const                          { return _last_frame.interpreter_frame_mdp(); }

  void      set_bcp(address bcp)                 { _last_frame.interpreter_frame_set_bcp(bcp); }
  void      set_mdp(address dp)                  { _last_frame.interpreter_frame_set_mdp(dp); }

  // pass method to avoid calling unsafe bcp_to_method (partial fix 4926272)
  Bytecodes::Code code() const                   { return Bytecodes::code_at(method(), bcp()); }

  Bytecode  bytecode() const                     { return Bytecode(method(), bcp()); }
  int get_index_u1(Bytecodes::Code bc) const     { return bytecode().get_index_u1(bc); }
  int get_index_u2(Bytecodes::Code bc) const     { return bytecode().get_index_u2(bc); }
  int get_index_u4(Bytecodes::Code bc) const     { return bytecode().get_index_u4(bc); }
  int number_of_dimensions() const               { return bcp()[3]; }

  oop callee_receiver(Symbol* signature) {
    return _last_frame.interpreter_callee_receiver(signature);
  }
  BasicObjectLock* monitor_begin() const {
    return _last_frame.interpreter_frame_monitor_begin();
  }
  BasicObjectLock* monitor_end() const {
    return _last_frame.interpreter_frame_monitor_end();
  }
  BasicObjectLock* next_monitor(BasicObjectLock* current) const {
    return _last_frame.next_monitor_in_interpreter_frame(current);
  }

  frame& get_frame()                             { return _last_frame; }
};

//------------------------------------------------------------------------------------------------------------------------
// State accessors

void InterpreterRuntime::set_bcp_and_mdp(address bcp, JavaThread* current) {
  LastFrameAccessor last_frame(current);
  last_frame.set_bcp(bcp);
  if (ProfileInterpreter) {
    // ProfileTraps uses MDOs independently of ProfileInterpreter.
    // That is why we must check both ProfileInterpreter and mdo != nullptr.
    MethodData* mdo = last_frame.method()->method_data();
    if (mdo != nullptr) {
      NEEDS_CLEANUP;
      last_frame.set_mdp(mdo->bci_to_dp(last_frame.bci()));
    }
  }
}

//------------------------------------------------------------------------------------------------------------------------
// Constants


JRT_ENTRY(void, InterpreterRuntime::ldc(JavaThread* current, bool wide))
  // access constant pool
  LastFrameAccessor last_frame(current);
  ConstantPool* pool = last_frame.method()->constants();
  int cp_index = wide ? last_frame.get_index_u2(Bytecodes::_ldc_w) : last_frame.get_index_u1(Bytecodes::_ldc);
  constantTag tag = pool->tag_at(cp_index);

  assert (tag.is_unresolved_klass() || tag.is_klass(), "wrong ldc call");
  Klass* klass = pool->klass_at(cp_index, CHECK);
  oop java_class = klass->java_mirror();
  current->set_vm_result(java_class);
JRT_END

JRT_ENTRY(void, InterpreterRuntime::resolve_ldc(JavaThread* current, Bytecodes::Code bytecode)) {
  assert(bytecode == Bytecodes::_ldc ||
         bytecode == Bytecodes::_ldc_w ||
         bytecode == Bytecodes::_ldc2_w ||
         bytecode == Bytecodes::_fast_aldc ||
         bytecode == Bytecodes::_fast_aldc_w, "wrong bc");
  ResourceMark rm(current);
  const bool is_fast_aldc = (bytecode == Bytecodes::_fast_aldc ||
                             bytecode == Bytecodes::_fast_aldc_w);
  LastFrameAccessor last_frame(current);
  methodHandle m (current, last_frame.method());
  Bytecode_loadconstant ldc(m, last_frame.bci());

  // Double-check the size.  (Condy can have any type.)
  BasicType type = ldc.result_type();
  switch (type2size[type]) {
  case 2: guarantee(bytecode == Bytecodes::_ldc2_w, ""); break;
  case 1: guarantee(bytecode != Bytecodes::_ldc2_w, ""); break;
  default: ShouldNotReachHere();
  }

  // Resolve the constant.  This does not do unboxing.
  // But it does replace Universe::the_null_sentinel by null.
  oop result = ldc.resolve_constant(CHECK);
  assert(result != nullptr || is_fast_aldc, "null result only valid for fast_aldc");

#ifdef ASSERT
  {
    // The bytecode wrappers aren't GC-safe so construct a new one
    Bytecode_loadconstant ldc2(m, last_frame.bci());
    int rindex = ldc2.cache_index();
    if (rindex < 0)
      rindex = m->constants()->cp_to_object_index(ldc2.pool_index());
    if (rindex >= 0) {
      oop coop = m->constants()->resolved_reference_at(rindex);
      oop roop = (result == nullptr ? Universe::the_null_sentinel() : result);
      assert(roop == coop, "expected result for assembly code");
    }
  }
#endif
  current->set_vm_result(result);
  if (!is_fast_aldc) {
    // Tell the interpreter how to unbox the primitive.
    guarantee(java_lang_boxing_object::is_instance(result, type), "");
    int offset = java_lang_boxing_object::value_offset(type);
    intptr_t flags = ((as_TosState(type) << ConstantPoolCache::tos_state_shift)
                      | (offset & ConstantPoolCache::field_index_mask));
    current->set_vm_result_2((Metadata*)flags);
  }
}
JRT_END


//------------------------------------------------------------------------------------------------------------------------
// Allocation

JRT_ENTRY(void, InterpreterRuntime::_new(JavaThread* current, ConstantPool* pool, int index))
  Klass* k = pool->klass_at(index, CHECK);
  InstanceKlass* klass = InstanceKlass::cast(k);

  // Make sure we are not instantiating an abstract klass
  klass->check_valid_for_instantiation(true, CHECK);

  // Make sure klass is initialized
  klass->initialize(CHECK);

  oop obj = klass->allocate_instance(CHECK);
  current->set_vm_result(obj);
JRT_END


JRT_ENTRY(void, InterpreterRuntime::newarray(JavaThread* current, BasicType type, jint size))
  oop obj = oopFactory::new_typeArray(type, size, CHECK);
  current->set_vm_result(obj);
JRT_END


JRT_ENTRY(void, InterpreterRuntime::anewarray(JavaThread* current, ConstantPool* pool, int index, jint size))
  Klass*    klass = pool->klass_at(index, CHECK);
  objArrayOop obj = oopFactory::new_objArray(klass, size, CHECK);
  current->set_vm_result(obj);
JRT_END


JRT_ENTRY(void, InterpreterRuntime::multianewarray(JavaThread* current, jint* first_size_address))
  // We may want to pass in more arguments - could make this slightly faster
  LastFrameAccessor last_frame(current);
  ConstantPool* constants = last_frame.method()->constants();
  int          i = last_frame.get_index_u2(Bytecodes::_multianewarray);
  Klass* klass   = constants->klass_at(i, CHECK);
  int   nof_dims = last_frame.number_of_dimensions();
  assert(klass->is_klass(), "not a class");
  assert(nof_dims >= 1, "multianewarray rank must be nonzero");

  // We must create an array of jints to pass to multi_allocate.
  ResourceMark rm(current);
  const int small_dims = 10;
  jint dim_array[small_dims];
  jint *dims = &dim_array[0];
  if (nof_dims > small_dims) {
    dims = (jint*) NEW_RESOURCE_ARRAY(jint, nof_dims);
  }
  for (int index = 0; index < nof_dims; index++) {
    // offset from first_size_address is addressed as local[index]
    int n = Interpreter::local_offset_in_bytes(index)/jintSize;
    dims[index] = first_size_address[n];
  }
  oop obj = ArrayKlass::cast(klass)->multi_allocate(nof_dims, dims, CHECK);
  current->set_vm_result(obj);
JRT_END


JRT_ENTRY(void, InterpreterRuntime::register_finalizer(JavaThread* current, oopDesc* obj))
  assert(oopDesc::is_oop(obj), "must be a valid oop");
  assert(obj->klass()->has_finalizer(), "shouldn't be here otherwise");
  InstanceKlass::register_finalizer(instanceOop(obj), CHECK);
JRT_END


// Quicken instance-of and check-cast bytecodes
JRT_ENTRY(void, InterpreterRuntime::quicken_io_cc(JavaThread* current))
  // Force resolving; quicken the bytecode
  LastFrameAccessor last_frame(current);
  int which = last_frame.get_index_u2(Bytecodes::_checkcast);
  ConstantPool* cpool = last_frame.method()->constants();
  // We'd expect to assert that we're only here to quicken bytecodes, but in a multithreaded
  // program we might have seen an unquick'd bytecode in the interpreter but have another
  // thread quicken the bytecode before we get here.
  // assert( cpool->tag_at(which).is_unresolved_klass(), "should only come here to quicken bytecodes" );
  Klass* klass = cpool->klass_at(which, CHECK);
  current->set_vm_result_2(klass);
JRT_END


//------------------------------------------------------------------------------------------------------------------------
// Exceptions

void InterpreterRuntime::note_trap_inner(JavaThread* current, int reason,
                                         const methodHandle& trap_method, int trap_bci) {
  if (trap_method.not_null()) {
    MethodData* trap_mdo = trap_method->method_data();
    if (trap_mdo == nullptr) {
      ExceptionMark em(current);
      JavaThread* THREAD = current; // For exception macros.
      Method::build_profiling_method_data(trap_method, THREAD);
      if (HAS_PENDING_EXCEPTION) {
        // Only metaspace OOM is expected. No Java code executed.
        assert((PENDING_EXCEPTION->is_a(vmClasses::OutOfMemoryError_klass())),
               "we expect only an OOM error here");
        CLEAR_PENDING_EXCEPTION;
      }
      trap_mdo = trap_method->method_data();
      // and fall through...
    }
    if (trap_mdo != nullptr) {
      // Update per-method count of trap events.  The interpreter
      // is updating the MDO to simulate the effect of compiler traps.
      Deoptimization::update_method_data_from_interpreter(trap_mdo, trap_bci, reason);
    }
  }
}

// Assume the compiler is (or will be) interested in this event.
// If necessary, create an MDO to hold the information, and record it.
void InterpreterRuntime::note_trap(JavaThread* current, int reason) {
  assert(ProfileTraps, "call me only if profiling");
  LastFrameAccessor last_frame(current);
  methodHandle trap_method(current, last_frame.method());
  int trap_bci = trap_method->bci_from(last_frame.bcp());
  note_trap_inner(current, reason, trap_method, trap_bci);
}

static Handle get_preinitialized_exception(Klass* k, TRAPS) {
  // get klass
  InstanceKlass* klass = InstanceKlass::cast(k);
  assert(klass->is_initialized(),
         "this klass should have been initialized during VM initialization");
  // create instance - do not call constructor since we may have no
  // (java) stack space left (should assert constructor is empty)
  Handle exception;
  oop exception_oop = klass->allocate_instance(CHECK_(exception));
  exception = Handle(THREAD, exception_oop);
  if (StackTraceInThrowable) {
    java_lang_Throwable::fill_in_stack_trace(exception);
  }
  return exception;
}

// Special handling for stack overflow: since we don't have any (java) stack
// space left we use the pre-allocated & pre-initialized StackOverflowError
// klass to create an stack overflow error instance.  We do not call its
// constructor for the same reason (it is empty, anyway).
JRT_ENTRY(void, InterpreterRuntime::throw_StackOverflowError(JavaThread* current))
  Handle exception = get_preinitialized_exception(
                                 vmClasses::StackOverflowError_klass(),
                                 CHECK);
  // Increment counter for hs_err file reporting
  Atomic::inc(&Exceptions::_stack_overflow_errors);
  // Remove the ScopedValue bindings in case we got a StackOverflowError
  // while we were trying to manipulate ScopedValue bindings.
  current->clear_scopedValueBindings();
  THROW_HANDLE(exception);
JRT_END

JRT_ENTRY(void, InterpreterRuntime::throw_delayed_StackOverflowError(JavaThread* current))
  Handle exception = get_preinitialized_exception(
                                 vmClasses::StackOverflowError_klass(),
                                 CHECK);
  java_lang_Throwable::set_message(exception(),
          Universe::delayed_stack_overflow_error_message());
  // Increment counter for hs_err file reporting
  Atomic::inc(&Exceptions::_stack_overflow_errors);
  // Remove the ScopedValue bindings in case we got a StackOverflowError
  // while we were trying to manipulate ScopedValue bindings.
  current->clear_scopedValueBindings();
  THROW_HANDLE(exception);
JRT_END

JRT_ENTRY(void, InterpreterRuntime::create_exception(JavaThread* current, char* name, char* message))
  // lookup exception klass
  TempNewSymbol s = SymbolTable::new_symbol(name);
  if (ProfileTraps) {
    if (s == vmSymbols::java_lang_ArithmeticException()) {
      note_trap(current, Deoptimization::Reason_div0_check);
    } else if (s == vmSymbols::java_lang_NullPointerException()) {
      note_trap(current, Deoptimization::Reason_null_check);
    }
  }
  // create exception
  Handle exception = Exceptions::new_exception(current, s, message);
  current->set_vm_result(exception());
JRT_END


JRT_ENTRY(void, InterpreterRuntime::create_klass_exception(JavaThread* current, char* name, oopDesc* obj))
  // Produce the error message first because note_trap can safepoint
  ResourceMark rm(current);
  const char* klass_name = obj->klass()->external_name();
  // lookup exception klass
  TempNewSymbol s = SymbolTable::new_symbol(name);
  if (ProfileTraps) {
    if (s == vmSymbols::java_lang_ArrayStoreException()) {
      note_trap(current, Deoptimization::Reason_array_check);
    } else {
      note_trap(current, Deoptimization::Reason_class_check);
    }
  }
  // create exception, with klass name as detail message
  Handle exception = Exceptions::new_exception(current, s, klass_name);
  current->set_vm_result(exception());
JRT_END

JRT_ENTRY(void, InterpreterRuntime::throw_ArrayIndexOutOfBoundsException(JavaThread* current, arrayOopDesc* a, jint index))
  // Produce the error message first because note_trap can safepoint
  ResourceMark rm(current);
  stringStream ss;
  ss.print("Index %d out of bounds for length %d", index, a->length());

  if (ProfileTraps) {
    note_trap(current, Deoptimization::Reason_range_check);
  }

  THROW_MSG(vmSymbols::java_lang_ArrayIndexOutOfBoundsException(), ss.as_string());
JRT_END

JRT_ENTRY(void, InterpreterRuntime::throw_ClassCastException(
  JavaThread* current, oopDesc* obj))

  // Produce the error message first because note_trap can safepoint
  ResourceMark rm(current);
  char* message = SharedRuntime::generate_class_cast_message(
    current, obj->klass());

  if (ProfileTraps) {
    note_trap(current, Deoptimization::Reason_class_check);
  }

  // create exception
  THROW_MSG(vmSymbols::java_lang_ClassCastException(), message);
JRT_END

// exception_handler_for_exception(...) returns the continuation address,
// the exception oop (via TLS) and sets the bci/bcp for the continuation.
// The exception oop is returned to make sure it is preserved over GC (it
// is only on the stack if the exception was thrown explicitly via athrow).
// During this operation, the expression stack contains the values for the
// bci where the exception happened. If the exception was propagated back
// from a call, the expression stack contains the values for the bci at the
// invoke w/o arguments (i.e., as if one were inside the call).
// Note that the implementation of this method assumes it's only called when an exception has actually occured
JRT_ENTRY(address, InterpreterRuntime::exception_handler_for_exception(JavaThread* current, oopDesc* exception))
  // We get here after we have unwound from a callee throwing an exception
  // into the interpreter. Any deferred stack processing is notified of
  // the event via the StackWatermarkSet.
  StackWatermarkSet::after_unwind(current);

  LastFrameAccessor last_frame(current);
  Handle             h_exception(current, exception);
  methodHandle       h_method   (current, last_frame.method());
  constantPoolHandle h_constants(current, h_method->constants());
  bool               should_repeat;
  int                handler_bci;
  int                current_bci = last_frame.bci();

  if (current->frames_to_pop_failed_realloc() > 0) {
    // Allocation of scalar replaced object used in this frame
    // failed. Unconditionally pop the frame.
    current->dec_frames_to_pop_failed_realloc();
    current->set_vm_result(h_exception());
    // If the method is synchronized we already unlocked the monitor
    // during deoptimization so the interpreter needs to skip it when
    // the frame is popped.
    current->set_do_not_unlock_if_synchronized(true);
    return Interpreter::remove_activation_entry();
  }

  // Need to do this check first since when _do_not_unlock_if_synchronized
  // is set, we don't want to trigger any classloading which may make calls
  // into java, or surprisingly find a matching exception handler for bci 0
  // since at this moment the method hasn't been "officially" entered yet.
  if (current->do_not_unlock_if_synchronized()) {
    ResourceMark rm;
    assert(current_bci == 0,  "bci isn't zero for do_not_unlock_if_synchronized");
    current->set_vm_result(exception);
    return Interpreter::remove_activation_entry();
  }

  do {
    should_repeat = false;

    // assertions
    assert(h_exception.not_null(), "null exceptions should be handled by athrow");
    // Check that exception is a subclass of Throwable.
    assert(h_exception->is_a(vmClasses::Throwable_klass()),
           "Exception not subclass of Throwable");

    // tracing
    if (log_is_enabled(Info, exceptions)) {
      ResourceMark rm(current);
      stringStream tempst;
      tempst.print("interpreter method <%s>\n"
                   " at bci %d for thread " INTPTR_FORMAT " (%s)",
                   h_method->print_value_string(), current_bci, p2i(current), current->name());
      Exceptions::log_exception(h_exception, tempst.as_string());
    }
// Don't go paging in something which won't be used.
//     else if (extable->length() == 0) {
//       // disabled for now - interpreter is not using shortcut yet
//       // (shortcut is not to call runtime if we have no exception handlers)
//       // warning("performance bug: should not call runtime if method has no exception handlers");
//     }
    // for AbortVMOnException flag
    Exceptions::debug_check_abort(h_exception);

    // exception handler lookup
    Klass* klass = h_exception->klass();
    handler_bci = Method::fast_exception_handler_bci_for(h_method, klass, current_bci, THREAD);
    if (HAS_PENDING_EXCEPTION) {
      // We threw an exception while trying to find the exception handler.
      // Transfer the new exception to the exception handle which will
      // be set into thread local storage, and do another lookup for an
      // exception handler for this exception, this time starting at the
      // BCI of the exception handler which caused the exception to be
      // thrown (bug 4307310).
      h_exception = Handle(THREAD, PENDING_EXCEPTION);
      CLEAR_PENDING_EXCEPTION;
      if (handler_bci >= 0) {
        current_bci = handler_bci;
        should_repeat = true;
      }
    }
  } while (should_repeat == true);

#if INCLUDE_JVMCI
  if (EnableJVMCI && h_method->method_data() != nullptr) {
    ResourceMark rm(current);
    MethodData* mdo = h_method->method_data();

    // Lock to read ProfileData, and ensure lock is not broken by a safepoint
    MutexLocker ml(mdo->extra_data_lock(), Mutex::_no_safepoint_check_flag);

    ProfileData* pdata = mdo->allocate_bci_to_data(current_bci, nullptr);
    if (pdata != nullptr && pdata->is_BitData()) {
      BitData* bit_data = (BitData*) pdata;
      bit_data->set_exception_seen();
    }
  }
#endif

  // notify JVMTI of an exception throw; JVMTI will detect if this is a first
  // time throw or a stack unwinding throw and accordingly notify the debugger
  if (JvmtiExport::can_post_on_exceptions()) {
    JvmtiExport::post_exception_throw(current, h_method(), last_frame.bcp(), h_exception());
  }

  address continuation = nullptr;
  address handler_pc = nullptr;
  if (handler_bci < 0 || !current->stack_overflow_state()->reguard_stack((address) &continuation)) {
    // Forward exception to callee (leaving bci/bcp untouched) because (a) no
    // handler in this method, or (b) after a stack overflow there is not yet
    // enough stack space available to reprotect the stack.
    continuation = Interpreter::remove_activation_entry();
#if COMPILER2_OR_JVMCI
    // Count this for compilation purposes
    h_method->interpreter_throwout_increment(THREAD);
#endif
  } else {
    // handler in this method => change bci/bcp to handler bci/bcp and continue there
    handler_pc = h_method->code_base() + handler_bci;
    h_method->set_exception_handler_entered(handler_bci); // profiling
#ifndef ZERO
    set_bcp_and_mdp(handler_pc, current);
    continuation = Interpreter::dispatch_table(vtos)[*handler_pc];
#else
    continuation = (address)(intptr_t) handler_bci;
#endif
  }

  // notify debugger of an exception catch
  // (this is good for exceptions caught in native methods as well)
  if (JvmtiExport::can_post_on_exceptions()) {
    JvmtiExport::notice_unwind_due_to_exception(current, h_method(), handler_pc, h_exception(), (handler_pc != nullptr));
  }

  current->set_vm_result(h_exception());
  return continuation;
JRT_END


JRT_ENTRY(void, InterpreterRuntime::throw_pending_exception(JavaThread* current))
  assert(current->has_pending_exception(), "must only be called if there's an exception pending");
  // nothing to do - eventually we should remove this code entirely (see comments @ call sites)
JRT_END


JRT_ENTRY(void, InterpreterRuntime::throw_AbstractMethodError(JavaThread* current))
  THROW(vmSymbols::java_lang_AbstractMethodError());
JRT_END

// This method is called from the "abstract_entry" of the interpreter.
// At that point, the arguments have already been removed from the stack
// and therefore we don't have the receiver object at our fingertips. (Though,
// on some platforms the receiver still resides in a register...). Thus,
// we have no choice but print an error message not containing the receiver
// type.
JRT_ENTRY(void, InterpreterRuntime::throw_AbstractMethodErrorWithMethod(JavaThread* current,
                                                                        Method* missingMethod))
  ResourceMark rm(current);
  assert(missingMethod != nullptr, "sanity");
  methodHandle m(current, missingMethod);
  LinkResolver::throw_abstract_method_error(m, THREAD);
JRT_END

JRT_ENTRY(void, InterpreterRuntime::throw_AbstractMethodErrorVerbose(JavaThread* current,
                                                                     Klass* recvKlass,
                                                                     Method* missingMethod))
  ResourceMark rm(current);
  methodHandle mh = methodHandle(current, missingMethod);
  LinkResolver::throw_abstract_method_error(mh, recvKlass, THREAD);
JRT_END


JRT_ENTRY(void, InterpreterRuntime::throw_IncompatibleClassChangeError(JavaThread* current))
  THROW(vmSymbols::java_lang_IncompatibleClassChangeError());
JRT_END

JRT_ENTRY(void, InterpreterRuntime::throw_IncompatibleClassChangeErrorVerbose(JavaThread* current,
                                                                              Klass* recvKlass,
                                                                              Klass* interfaceKlass))
  ResourceMark rm(current);
  char buf[1000];
  buf[0] = '\0';
  jio_snprintf(buf, sizeof(buf),
               "Class %s does not implement the requested interface %s",
               recvKlass ? recvKlass->external_name() : "nullptr",
               interfaceKlass ? interfaceKlass->external_name() : "nullptr");
  THROW_MSG(vmSymbols::java_lang_IncompatibleClassChangeError(), buf);
JRT_END

JRT_ENTRY(void, InterpreterRuntime::throw_NullPointerException(JavaThread* current))
  THROW(vmSymbols::java_lang_NullPointerException());
JRT_END

//------------------------------------------------------------------------------------------------------------------------
// Fields
//

void InterpreterRuntime::resolve_get_put(JavaThread* current, Bytecodes::Code bytecode) {
  LastFrameAccessor last_frame(current);
  constantPoolHandle pool(current, last_frame.method()->constants());
  methodHandle m(current, last_frame.method());

  resolve_get_put(bytecode, last_frame.get_index_u2(bytecode), m, pool, true /*initialize_holder*/, current);
}

void InterpreterRuntime::resolve_get_put(Bytecodes::Code bytecode, int field_index,
                                         methodHandle& m,
                                         constantPoolHandle& pool,
                                         bool initialize_holder, TRAPS) {
  fieldDescriptor info;
  bool is_put    = (bytecode == Bytecodes::_putfield  || bytecode == Bytecodes::_nofast_putfield ||
                    bytecode == Bytecodes::_putstatic);
  bool is_static = (bytecode == Bytecodes::_getstatic || bytecode == Bytecodes::_putstatic);

  {
    JvmtiHideSingleStepping jhss(THREAD);
    LinkResolver::resolve_field_access(info, pool, field_index,
                                       m, bytecode, initialize_holder, CHECK);
  } // end JvmtiHideSingleStepping

  // check if link resolution caused cpCache to be updated
  if (pool->resolved_field_entry_at(field_index)->is_resolved(bytecode)) return;

  // compute auxiliary field attributes
  TosState state  = as_TosState(info.field_type());

  // Resolution of put instructions on final fields is delayed. That is required so that
  // exceptions are thrown at the correct place (when the instruction is actually invoked).
  // If we do not resolve an instruction in the current pass, leaving the put_code
  // set to zero will cause the next put instruction to the same field to reresolve.

  // Resolution of put instructions to final instance fields with invalid updates (i.e.,
  // to final instance fields with updates originating from a method different than <init>)
  // is inhibited. A putfield instruction targeting an instance final field must throw
  // an IllegalAccessError if the instruction is not in an instance
  // initializer method <init>. If resolution were not inhibited, a putfield
  // in an initializer method could be resolved in the initializer. Subsequent
  // putfield instructions to the same field would then use cached information.
  // As a result, those instructions would not pass through the VM. That is,
  // checks in resolve_field_access() would not be executed for those instructions
  // and the required IllegalAccessError would not be thrown.
  //
  // Also, we need to delay resolving getstatic and putstatic instructions until the
  // class is initialized.  This is required so that access to the static
  // field will call the initialization function every time until the class
  // is completely initialized ala. in 2.17.5 in JVM Specification.
  InstanceKlass* klass = info.field_holder();
  bool uninitialized_static = is_static && !klass->is_initialized();
  bool has_initialized_final_update = info.field_holder()->major_version() >= 53 &&
                                      info.has_initialized_final_update();
  assert(!(has_initialized_final_update && !info.access_flags().is_final()), "Fields with initialized final updates must be final");

  Bytecodes::Code get_code = (Bytecodes::Code)0;
  Bytecodes::Code put_code = (Bytecodes::Code)0;
  if (!uninitialized_static) {
    get_code = ((is_static) ? Bytecodes::_getstatic : Bytecodes::_getfield);
    if ((is_put && !has_initialized_final_update) || !info.access_flags().is_final()) {
      put_code = ((is_static) ? Bytecodes::_putstatic : Bytecodes::_putfield);
    }
  }

  ResolvedFieldEntry* entry = pool->resolved_field_entry_at(field_index);
  entry->set_flags(info.access_flags().is_final(), info.access_flags().is_volatile());
  entry->fill_in(info.field_holder(), info.offset(),
                 checked_cast<u2>(info.index()), checked_cast<u1>(state),
                 static_cast<u1>(get_code), static_cast<u1>(put_code));
}


//------------------------------------------------------------------------------------------------------------------------
// Synchronization
//
// The interpreter's synchronization code is factored out so that it can
// be shared by method invocation and synchronized blocks.
//%note synchronization_3

//%note monitor_1
JRT_ENTRY_NO_ASYNC(void, InterpreterRuntime::monitorenter(JavaThread* current, BasicObjectLock* elem))
#ifdef ASSERT
  current->last_frame().interpreter_frame_verify_monitor(elem);
#endif
  Handle h_obj(current, elem->obj());
  assert(Universe::heap()->is_in_or_null(h_obj()),
         "must be null or an object");
  ObjectSynchronizer::enter(h_obj, elem->lock(), current);
  assert(Universe::heap()->is_in_or_null(elem->obj()),
         "must be null or an object");
#ifdef ASSERT
  if (!current->preempting()) current->last_frame().interpreter_frame_verify_monitor(elem);
#endif
JRT_END

<<<<<<< HEAD
// NOTE: We provide a separate implementation for the new lightweight locking to workaround a limitation
// of registers in x86_32. This entry point accepts an oop instead of a BasicObjectLock*.
// The problem is that we would need to preserve the register that holds the BasicObjectLock,
// but we are using that register to hold the thread. We don't have enough registers to
// also keep the BasicObjectLock, but we don't really need it anyway, we only need
// the object. See also InterpreterMacroAssembler::lock_object().
// As soon as legacy stack-locking goes away we could remove the other monitorenter() entry
// point, and only use oop-accepting entries (same for monitorexit() below).
JRT_ENTRY_NO_ASYNC(void, InterpreterRuntime::monitorenter_obj(JavaThread* current, oopDesc* obj))
  assert(LockingMode == LM_LIGHTWEIGHT, "Should call monitorenter() when not using the new lightweight locking");
  Handle h_obj(current, cast_to_oop(obj));
  assert(Universe::heap()->is_in_or_null(h_obj()),
         "must be null or an object");
  ThreadOnMonitorEnter tme(current);
  ObjectSynchronizer::enter(h_obj, nullptr, current);
  return;
JRT_END

=======
>>>>>>> 3ca359ad
JRT_LEAF(void, InterpreterRuntime::monitorexit(BasicObjectLock* elem))
  oop obj = elem->obj();
  assert(Universe::heap()->is_in(obj), "must be an object");
  // The object could become unlocked through a JNI call, which we have no other checks for.
  // Give a fatal message if CheckJNICalls. Otherwise we ignore it.
  if (obj->is_unlocked()) {
    if (CheckJNICalls) {
      fatal("Object has been unlocked by JNI");
    }
    return;
  }
  ObjectSynchronizer::exit(obj, elem->lock(), JavaThread::current());
  // Free entry. If it is not cleared, the exception handling code will try to unlock the monitor
  // again at method exit or in the case of an exception.
  elem->set_obj(nullptr);
JRT_END


JRT_ENTRY(void, InterpreterRuntime::throw_illegal_monitor_state_exception(JavaThread* current))
  THROW(vmSymbols::java_lang_IllegalMonitorStateException());
JRT_END


JRT_ENTRY(void, InterpreterRuntime::new_illegal_monitor_state_exception(JavaThread* current))
  // Returns an illegal exception to install into the current thread. The
  // pending_exception flag is cleared so normal exception handling does not
  // trigger. Any current installed exception will be overwritten. This
  // method will be called during an exception unwind.

  assert(!HAS_PENDING_EXCEPTION, "no pending exception");
  Handle exception(current, current->vm_result());
  assert(exception() != nullptr, "vm result should be set");
  current->set_vm_result(nullptr); // clear vm result before continuing (may cause memory leaks and assert failures)
  exception = get_preinitialized_exception(vmClasses::IllegalMonitorStateException_klass(), CATCH);
  current->set_vm_result(exception());
JRT_END


//------------------------------------------------------------------------------------------------------------------------
// Invokes

JRT_ENTRY(Bytecodes::Code, InterpreterRuntime::get_original_bytecode_at(JavaThread* current, Method* method, address bcp))
  return method->orig_bytecode_at(method->bci_from(bcp));
JRT_END

JRT_ENTRY(void, InterpreterRuntime::set_original_bytecode_at(JavaThread* current, Method* method, address bcp, Bytecodes::Code new_code))
  method->set_orig_bytecode_at(method->bci_from(bcp), new_code);
JRT_END

JRT_ENTRY(void, InterpreterRuntime::_breakpoint(JavaThread* current, Method* method, address bcp))
  JvmtiExport::post_raw_breakpoint(current, method, bcp);
JRT_END

void InterpreterRuntime::resolve_invoke(JavaThread* current, Bytecodes::Code bytecode) {
  LastFrameAccessor last_frame(current);
  // extract receiver from the outgoing argument list if necessary
  Handle receiver(current, nullptr);
  if (bytecode == Bytecodes::_invokevirtual || bytecode == Bytecodes::_invokeinterface ||
      bytecode == Bytecodes::_invokespecial) {
    ResourceMark rm(current);
    methodHandle m (current, last_frame.method());
    Bytecode_invoke call(m, last_frame.bci());
    Symbol* signature = call.signature();
    receiver = Handle(current, last_frame.callee_receiver(signature));

    assert(Universe::heap()->is_in_or_null(receiver()),
           "sanity check");
    assert(receiver.is_null() ||
           !Universe::heap()->is_in(receiver->klass()),
           "sanity check");
  }

  // resolve method
  CallInfo info;
  constantPoolHandle pool(current, last_frame.method()->constants());

  methodHandle resolved_method;

  int method_index = last_frame.get_index_u2(bytecode);
  {
    JvmtiHideSingleStepping jhss(current);
    JavaThread* THREAD = current; // For exception macros.
    LinkResolver::resolve_invoke(info, receiver, pool,
                                 method_index, bytecode,
                                 THREAD);

    if (HAS_PENDING_EXCEPTION) {
      if (ProfileTraps && PENDING_EXCEPTION->klass()->name() == vmSymbols::java_lang_NullPointerException()) {
        // Preserve the original exception across the call to note_trap()
        PreserveExceptionMark pm(current);
        // Recording the trap will help the compiler to potentially recognize this exception as "hot"
        note_trap(current, Deoptimization::Reason_null_check);
      }
      return;
    }

    resolved_method = methodHandle(current, info.resolved_method());
  } // end JvmtiHideSingleStepping

  update_invoke_cp_cache_entry(info, bytecode, resolved_method, pool, method_index);
}

void InterpreterRuntime::update_invoke_cp_cache_entry(CallInfo& info, Bytecodes::Code bytecode,
                                                      methodHandle& resolved_method,
                                                      constantPoolHandle& pool,
                                                      int method_index) {
  // Don't allow safepoints until the method is cached.
  NoSafepointVerifier nsv;

  // check if link resolution caused cpCache to be updated
  ConstantPoolCache* cache = pool->cache();
  if (cache->resolved_method_entry_at(method_index)->is_resolved(bytecode)) return;

#ifdef ASSERT
  if (bytecode == Bytecodes::_invokeinterface) {
    if (resolved_method->method_holder() == vmClasses::Object_klass()) {
      // NOTE: THIS IS A FIX FOR A CORNER CASE in the JVM spec
      // (see also CallInfo::set_interface for details)
      assert(info.call_kind() == CallInfo::vtable_call ||
             info.call_kind() == CallInfo::direct_call, "");
      assert(resolved_method->is_final() || info.has_vtable_index(),
             "should have been set already");
    } else if (!resolved_method->has_itable_index()) {
      // Resolved something like CharSequence.toString.  Use vtable not itable.
      assert(info.call_kind() != CallInfo::itable_call, "");
    } else {
      // Setup itable entry
      assert(info.call_kind() == CallInfo::itable_call, "");
      int index = resolved_method->itable_index();
      assert(info.itable_index() == index, "");
    }
  } else if (bytecode == Bytecodes::_invokespecial) {
    assert(info.call_kind() == CallInfo::direct_call, "must be direct call");
  } else {
    assert(info.call_kind() == CallInfo::direct_call ||
           info.call_kind() == CallInfo::vtable_call, "");
  }
#endif
  // Get sender and only set cpCache entry to resolved if it is not an
  // interface.  The receiver for invokespecial calls within interface
  // methods must be checked for every call.
  InstanceKlass* sender = pool->pool_holder();

  switch (info.call_kind()) {
  case CallInfo::direct_call:
    cache->set_direct_call(bytecode, method_index, resolved_method, sender->is_interface());
    break;
  case CallInfo::vtable_call:
    cache->set_vtable_call(bytecode, method_index, resolved_method, info.vtable_index());
    break;
  case CallInfo::itable_call:
    cache->set_itable_call(
      bytecode,
      method_index,
      info.resolved_klass(),
      resolved_method,
      info.itable_index());
    break;
  default:  ShouldNotReachHere();
  }
}

void InterpreterRuntime::cds_resolve_invoke(Bytecodes::Code bytecode, int method_index,
                                            constantPoolHandle& pool, TRAPS) {
  LinkInfo link_info(pool, method_index, bytecode, CHECK);

  if (!link_info.resolved_klass()->is_instance_klass() || InstanceKlass::cast(link_info.resolved_klass())->is_linked()) {
    CallInfo call_info;
    switch (bytecode) {
      case Bytecodes::_invokevirtual:   LinkResolver::cds_resolve_virtual_call  (call_info, link_info, CHECK); break;
      case Bytecodes::_invokeinterface: LinkResolver::cds_resolve_interface_call(call_info, link_info, CHECK); break;
      case Bytecodes::_invokespecial:   LinkResolver::cds_resolve_special_call  (call_info, link_info, CHECK); break;

      default: fatal("Unimplemented: %s", Bytecodes::name(bytecode));
    }
    methodHandle resolved_method(THREAD, call_info.resolved_method());
    guarantee(resolved_method->method_holder()->is_linked(), "");
    update_invoke_cp_cache_entry(call_info, bytecode, resolved_method, pool, method_index);
  } else {
    // FIXME: why a shared class is not linked yet?
    // Can't link it here since there are no guarantees it'll be prelinked on the next run.
    ResourceMark rm;
    InstanceKlass* resolved_iklass = InstanceKlass::cast(link_info.resolved_klass());
    log_info(cds, resolve)("Not resolved: class not linked: %s %s %s",
                           resolved_iklass->is_shared() ? "is_shared" : "",
                           resolved_iklass->init_state_name(),
                           resolved_iklass->external_name());
  }
}

// First time execution:  Resolve symbols, create a permanent MethodType object.
void InterpreterRuntime::resolve_invokehandle(JavaThread* current) {
  const Bytecodes::Code bytecode = Bytecodes::_invokehandle;
  LastFrameAccessor last_frame(current);

  // resolve method
  CallInfo info;
  constantPoolHandle pool(current, last_frame.method()->constants());
  int method_index = last_frame.get_index_u2(bytecode);
  {
    JvmtiHideSingleStepping jhss(current);
    JavaThread* THREAD = current; // For exception macros.
    LinkResolver::resolve_invoke(info, Handle(), pool,
                                 method_index, bytecode,
                                 CHECK);
  } // end JvmtiHideSingleStepping

  pool->cache()->set_method_handle(method_index, info);
}

// First time execution:  Resolve symbols, create a permanent CallSite object.
void InterpreterRuntime::resolve_invokedynamic(JavaThread* current) {
  LastFrameAccessor last_frame(current);
  const Bytecodes::Code bytecode = Bytecodes::_invokedynamic;

  // resolve method
  CallInfo info;
  constantPoolHandle pool(current, last_frame.method()->constants());
  int index = last_frame.get_index_u4(bytecode);
  {
    JvmtiHideSingleStepping jhss(current);
    JavaThread* THREAD = current; // For exception macros.
    LinkResolver::resolve_invoke(info, Handle(), pool,
                                 index, bytecode, CHECK);
  } // end JvmtiHideSingleStepping

  pool->cache()->set_dynamic_call(info, index);
}

// This function is the interface to the assembly code. It returns the resolved
// cpCache entry.  This doesn't safepoint, but the helper routines safepoint.
// This function will check for redefinition!
JRT_ENTRY(void, InterpreterRuntime::resolve_from_cache(JavaThread* current, Bytecodes::Code bytecode)) {
  switch (bytecode) {
  case Bytecodes::_getstatic:
  case Bytecodes::_putstatic:
  case Bytecodes::_getfield:
  case Bytecodes::_putfield:
    resolve_get_put(current, bytecode);
    break;
  case Bytecodes::_invokevirtual:
  case Bytecodes::_invokespecial:
  case Bytecodes::_invokestatic:
  case Bytecodes::_invokeinterface:
    resolve_invoke(current, bytecode);
    break;
  case Bytecodes::_invokehandle:
    resolve_invokehandle(current);
    break;
  case Bytecodes::_invokedynamic:
    resolve_invokedynamic(current);
    break;
  default:
    fatal("unexpected bytecode: %s", Bytecodes::name(bytecode));
    break;
  }
}
JRT_END

//------------------------------------------------------------------------------------------------------------------------
// Miscellaneous


nmethod* InterpreterRuntime::frequency_counter_overflow(JavaThread* current, address branch_bcp) {
  // Enable WXWrite: the function is called directly by interpreter.
  MACOS_AARCH64_ONLY(ThreadWXEnable wx(WXWrite, current));

  // frequency_counter_overflow_inner can throw async exception.
  nmethod* nm = frequency_counter_overflow_inner(current, branch_bcp);
  assert(branch_bcp != nullptr || nm == nullptr, "always returns null for non OSR requests");
  if (branch_bcp != nullptr && nm != nullptr) {
    // This was a successful request for an OSR nmethod.  Because
    // frequency_counter_overflow_inner ends with a safepoint check,
    // nm could have been unloaded so look it up again.  It's unsafe
    // to examine nm directly since it might have been freed and used
    // for something else.
    LastFrameAccessor last_frame(current);
    Method* method =  last_frame.method();
    int bci = method->bci_from(last_frame.bcp());
    nm = method->lookup_osr_nmethod_for(bci, CompLevel_none, false);
    BarrierSetNMethod* bs_nm = BarrierSet::barrier_set()->barrier_set_nmethod();
    if (nm != nullptr && bs_nm != nullptr) {
      // in case the transition passed a safepoint we need to barrier this again
      if (!bs_nm->nmethod_osr_entry_barrier(nm)) {
        nm = nullptr;
      }
    }
  }
  if (nm != nullptr && current->is_interp_only_mode()) {
    // Normally we never get an nm if is_interp_only_mode() is true, because
    // policy()->event has a check for this and won't compile the method when
    // true. However, it's possible for is_interp_only_mode() to become true
    // during the compilation. We don't want to return the nm in that case
    // because we want to continue to execute interpreted.
    nm = nullptr;
  }
#ifndef PRODUCT
  if (TraceOnStackReplacement) {
    if (nm != nullptr) {
      tty->print("OSR entry @ pc: " INTPTR_FORMAT ": ", p2i(nm->osr_entry()));
      nm->print();
    }
  }
#endif
  return nm;
}

JRT_ENTRY(nmethod*,
          InterpreterRuntime::frequency_counter_overflow_inner(JavaThread* current, address branch_bcp))
  // use UnlockFlagSaver to clear and restore the _do_not_unlock_if_synchronized
  // flag, in case this method triggers classloading which will call into Java.
  UnlockFlagSaver fs(current);

  LastFrameAccessor last_frame(current);
  assert(last_frame.is_interpreted_frame(), "must come from interpreter");
  methodHandle method(current, last_frame.method());
  const int branch_bci = branch_bcp != nullptr ? method->bci_from(branch_bcp) : InvocationEntryBci;
  const int bci = branch_bcp != nullptr ? method->bci_from(last_frame.bcp()) : InvocationEntryBci;

  nmethod* osr_nm = CompilationPolicy::event(method, method, branch_bci, bci, CompLevel_none, nullptr, CHECK_NULL);

  BarrierSetNMethod* bs_nm = BarrierSet::barrier_set()->barrier_set_nmethod();
  if (osr_nm != nullptr && bs_nm != nullptr) {
    if (!bs_nm->nmethod_osr_entry_barrier(osr_nm)) {
      osr_nm = nullptr;
    }
  }
  return osr_nm;
JRT_END

JRT_LEAF(jint, InterpreterRuntime::bcp_to_di(Method* method, address cur_bcp))
  assert(ProfileInterpreter, "must be profiling interpreter");
  int bci = method->bci_from(cur_bcp);
  MethodData* mdo = method->method_data();
  if (mdo == nullptr)  return 0;
  return mdo->bci_to_di(bci);
JRT_END

#ifdef ASSERT
JRT_LEAF(void, InterpreterRuntime::verify_mdp(Method* method, address bcp, address mdp))
  assert(ProfileInterpreter, "must be profiling interpreter");

  MethodData* mdo = method->method_data();
  assert(mdo != nullptr, "must not be null");

  int bci = method->bci_from(bcp);

  address mdp2 = mdo->bci_to_dp(bci);
  if (mdp != mdp2) {
    ResourceMark rm;
    tty->print_cr("FAILED verify : actual mdp %p   expected mdp %p @ bci %d", mdp, mdp2, bci);
    int current_di = mdo->dp_to_di(mdp);
    int expected_di  = mdo->dp_to_di(mdp2);
    tty->print_cr("  actual di %d   expected di %d", current_di, expected_di);
    int expected_approx_bci = mdo->data_at(expected_di)->bci();
    int approx_bci = -1;
    if (current_di >= 0) {
      approx_bci = mdo->data_at(current_di)->bci();
    }
    tty->print_cr("  actual bci is %d  expected bci %d", approx_bci, expected_approx_bci);
    mdo->print_on(tty);
    method->print_codes();
  }
  assert(mdp == mdp2, "wrong mdp");
JRT_END
#endif // ASSERT

JRT_ENTRY(void, InterpreterRuntime::update_mdp_for_ret(JavaThread* current, int return_bci))
  assert(ProfileInterpreter, "must be profiling interpreter");
  ResourceMark rm(current);
  LastFrameAccessor last_frame(current);
  assert(last_frame.is_interpreted_frame(), "must come from interpreter");
  MethodData* h_mdo = last_frame.method()->method_data();

  // Grab a lock to ensure atomic access to setting the return bci and
  // the displacement.  This can block and GC, invalidating all naked oops.
  MutexLocker ml(RetData_lock);

  // ProfileData is essentially a wrapper around a derived oop, so we
  // need to take the lock before making any ProfileData structures.
  ProfileData* data = h_mdo->data_at(h_mdo->dp_to_di(last_frame.mdp()));
  guarantee(data != nullptr, "profile data must be valid");
  RetData* rdata = data->as_RetData();
  address new_mdp = rdata->fixup_ret(return_bci, h_mdo);
  last_frame.set_mdp(new_mdp);
JRT_END

JRT_ENTRY(MethodCounters*, InterpreterRuntime::build_method_counters(JavaThread* current, Method* m))
  return Method::build_method_counters(current, m);
JRT_END


JRT_ENTRY(void, InterpreterRuntime::at_safepoint(JavaThread* current))
  // We used to need an explicit preserve_arguments here for invoke bytecodes. However,
  // stack traversal automatically takes care of preserving arguments for invoke, so
  // this is no longer needed.

  // JRT_END does an implicit safepoint check, hence we are guaranteed to block
  // if this is called during a safepoint

  if (JvmtiExport::should_post_single_step()) {
    // This function is called by the interpreter when single stepping. Such single
    // stepping could unwind a frame. Then, it is important that we process any frames
    // that we might return into.
    StackWatermarkSet::before_unwind(current);

    // We are called during regular safepoints and when the VM is
    // single stepping. If any thread is marked for single stepping,
    // then we may have JVMTI work to do.
    LastFrameAccessor last_frame(current);
    JvmtiExport::at_single_stepping_point(current, last_frame.method(), last_frame.bcp());
  }
JRT_END

JRT_LEAF(void, InterpreterRuntime::at_unwind(JavaThread* current))
  assert(current == JavaThread::current(), "pre-condition");
  // This function is called by the interpreter when the return poll found a reason
  // to call the VM. The reason could be that we are returning into a not yet safe
  // to access frame. We handle that below.
  // Note that this path does not check for single stepping, because we do not want
  // to single step when unwinding frames for an exception being thrown. Instead,
  // such single stepping code will use the safepoint table, which will use the
  // InterpreterRuntime::at_safepoint callback.
  StackWatermarkSet::before_unwind(current);
JRT_END

JRT_ENTRY(void, InterpreterRuntime::post_field_access(JavaThread* current, oopDesc* obj,
                                                      ResolvedFieldEntry *entry))

  // check the access_flags for the field in the klass

  InstanceKlass* ik = entry->field_holder();
  int index = entry->field_index();
  if (!ik->field_status(index).is_access_watched()) return;

  bool is_static = (obj == nullptr);
  HandleMark hm(current);

  Handle h_obj;
  if (!is_static) {
    // non-static field accessors have an object, but we need a handle
    h_obj = Handle(current, obj);
  }
  InstanceKlass* field_holder = entry->field_holder(); // HERE
  jfieldID fid = jfieldIDWorkaround::to_jfieldID(field_holder, entry->field_offset(), is_static);
  LastFrameAccessor last_frame(current);
  JvmtiExport::post_field_access(current, last_frame.method(), last_frame.bcp(), field_holder, h_obj, fid);
JRT_END

JRT_ENTRY(void, InterpreterRuntime::post_field_modification(JavaThread* current, oopDesc* obj,
                                                            ResolvedFieldEntry *entry, jvalue *value))

  InstanceKlass* ik = entry->field_holder();

  // check the access_flags for the field in the klass
  int index = entry->field_index();
  // bail out if field modifications are not watched
  if (!ik->field_status(index).is_modification_watched()) return;

  char sig_type = '\0';

  switch((TosState)entry->tos_state()) {
    case btos: sig_type = JVM_SIGNATURE_BYTE;    break;
    case ztos: sig_type = JVM_SIGNATURE_BOOLEAN; break;
    case ctos: sig_type = JVM_SIGNATURE_CHAR;    break;
    case stos: sig_type = JVM_SIGNATURE_SHORT;   break;
    case itos: sig_type = JVM_SIGNATURE_INT;     break;
    case ftos: sig_type = JVM_SIGNATURE_FLOAT;   break;
    case atos: sig_type = JVM_SIGNATURE_CLASS;   break;
    case ltos: sig_type = JVM_SIGNATURE_LONG;    break;
    case dtos: sig_type = JVM_SIGNATURE_DOUBLE;  break;
    default:  ShouldNotReachHere(); return;
  }
  bool is_static = (obj == nullptr);

  HandleMark hm(current);
  jfieldID fid = jfieldIDWorkaround::to_jfieldID(ik, entry->field_offset(), is_static);
  jvalue fvalue;
#ifdef _LP64
  fvalue = *value;
#else
  // Long/double values are stored unaligned and also noncontiguously with
  // tagged stacks.  We can't just do a simple assignment even in the non-
  // J/D cases because a C++ compiler is allowed to assume that a jvalue is
  // 8-byte aligned, and interpreter stack slots are only 4-byte aligned.
  // We assume that the two halves of longs/doubles are stored in interpreter
  // stack slots in platform-endian order.
  jlong_accessor u;
  jint* newval = (jint*)value;
  u.words[0] = newval[0];
  u.words[1] = newval[Interpreter::stackElementWords]; // skip if tag
  fvalue.j = u.long_value;
#endif // _LP64

  Handle h_obj;
  if (!is_static) {
    // non-static field accessors have an object, but we need a handle
    h_obj = Handle(current, obj);
  }

  LastFrameAccessor last_frame(current);
  JvmtiExport::post_raw_field_modification(current, last_frame.method(), last_frame.bcp(), ik, h_obj,
                                           fid, sig_type, &fvalue);
JRT_END

JRT_ENTRY(void, InterpreterRuntime::post_method_entry(JavaThread* current))
  LastFrameAccessor last_frame(current);
  JvmtiExport::post_method_entry(current, last_frame.method(), last_frame.get_frame());
JRT_END


// This is a JRT_BLOCK_ENTRY because we have to stash away the return oop
// before transitioning to VM, and restore it after transitioning back
// to Java. The return oop at the top-of-stack, is not walked by the GC.
JRT_BLOCK_ENTRY(void, InterpreterRuntime::post_method_exit(JavaThread* current))
  LastFrameAccessor last_frame(current);
  JvmtiExport::post_method_exit(current, last_frame.method(), last_frame.get_frame());
JRT_END

JRT_LEAF(int, InterpreterRuntime::interpreter_contains(address pc))
{
  return (Interpreter::contains(Continuation::get_top_return_pc_post_barrier(JavaThread::current(), pc)) ? 1 : 0);
}
JRT_END


// Implementation of SignatureHandlerLibrary

#ifndef SHARING_FAST_NATIVE_FINGERPRINTS
// Dummy definition (else normalization method is defined in CPU
// dependent code)
uint64_t InterpreterRuntime::normalize_fast_native_fingerprint(uint64_t fingerprint) {
  return fingerprint;
}
#endif

address SignatureHandlerLibrary::set_handler_blob() {
  BufferBlob* handler_blob = BufferBlob::create("native signature handlers", blob_size);
  if (handler_blob == nullptr) {
    return nullptr;
  }
  address handler = handler_blob->code_begin();
  _handler_blob = handler_blob;
  _handler = handler;
  return handler;
}

void SignatureHandlerLibrary::initialize() {
  if (_fingerprints != nullptr) {
    return;
  }
  if (set_handler_blob() == nullptr) {
    vm_exit_out_of_memory(blob_size, OOM_MALLOC_ERROR, "native signature handlers");
  }

  BufferBlob* bb = BufferBlob::create("Signature Handler Temp Buffer",
                                      SignatureHandlerLibrary::buffer_size);
  _buffer = bb->code_begin();

  _fingerprints = new (mtCode) GrowableArray<uint64_t>(32, mtCode);
  _handlers     = new (mtCode) GrowableArray<address>(32, mtCode);
}

address SignatureHandlerLibrary::set_handler(CodeBuffer* buffer) {
  address handler   = _handler;
  int     insts_size = buffer->pure_insts_size();
  if (handler + insts_size > _handler_blob->code_end()) {
    // get a new handler blob
    handler = set_handler_blob();
  }
  if (handler != nullptr) {
    memcpy(handler, buffer->insts_begin(), insts_size);
    pd_set_handler(handler);
    ICache::invalidate_range(handler, insts_size);
    _handler = handler + insts_size;
  }
  return handler;
}

void SignatureHandlerLibrary::add(const methodHandle& method) {
  if (method->signature_handler() == nullptr) {
    // use slow signature handler if we can't do better
    int handler_index = -1;
    // check if we can use customized (fast) signature handler
    if (UseFastSignatureHandlers && method->size_of_parameters() <= Fingerprinter::fp_max_size_of_parameters) {
      // use customized signature handler
      MutexLocker mu(SignatureHandlerLibrary_lock);
      // make sure data structure is initialized
      initialize();
      // lookup method signature's fingerprint
      uint64_t fingerprint = Fingerprinter(method).fingerprint();
      // allow CPU dependent code to optimize the fingerprints for the fast handler
      fingerprint = InterpreterRuntime::normalize_fast_native_fingerprint(fingerprint);
      handler_index = _fingerprints->find(fingerprint);
      // create handler if necessary
      if (handler_index < 0) {
        ResourceMark rm;
        ptrdiff_t align_offset = align_up(_buffer, CodeEntryAlignment) - (address)_buffer;
        CodeBuffer buffer((address)(_buffer + align_offset),
                          checked_cast<int>(SignatureHandlerLibrary::buffer_size - align_offset));
        InterpreterRuntime::SignatureHandlerGenerator(method, &buffer).generate(fingerprint);
        // copy into code heap
        address handler = set_handler(&buffer);
        if (handler == nullptr) {
          // use slow signature handler (without memorizing it in the fingerprints)
        } else {
          // debugging support
          if (PrintSignatureHandlers && (handler != Interpreter::slow_signature_handler())) {
            ttyLocker ttyl;
            tty->cr();
            tty->print_cr("argument handler #%d for: %s %s (fingerprint = " UINT64_FORMAT ", %d bytes generated)",
                          _handlers->length(),
                          (method->is_static() ? "static" : "receiver"),
                          method->name_and_sig_as_C_string(),
                          fingerprint,
                          buffer.insts_size());
            if (buffer.insts_size() > 0) {
              Disassembler::decode(handler, handler + buffer.insts_size(), tty
                                   NOT_PRODUCT(COMMA &buffer.asm_remarks()));
            }
#ifndef PRODUCT
            address rh_begin = Interpreter::result_handler(method()->result_type());
            if (CodeCache::contains(rh_begin)) {
              // else it might be special platform dependent values
              tty->print_cr(" --- associated result handler ---");
              address rh_end = rh_begin;
              while (*(int*)rh_end != 0) {
                rh_end += sizeof(int);
              }
              Disassembler::decode(rh_begin, rh_end);
            } else {
              tty->print_cr(" associated result handler: " PTR_FORMAT, p2i(rh_begin));
            }
#endif
          }
          // add handler to library
          _fingerprints->append(fingerprint);
          _handlers->append(handler);
          // set handler index
          assert(_fingerprints->length() == _handlers->length(), "sanity check");
          handler_index = _fingerprints->length() - 1;
        }
      }
      // Set handler under SignatureHandlerLibrary_lock
      if (handler_index < 0) {
        // use generic signature handler
        method->set_signature_handler(Interpreter::slow_signature_handler());
      } else {
        // set handler
        method->set_signature_handler(_handlers->at(handler_index));
      }
    } else {
      DEBUG_ONLY(JavaThread::current()->check_possible_safepoint());
      // use generic signature handler
      method->set_signature_handler(Interpreter::slow_signature_handler());
    }
  }
#ifdef ASSERT
  int handler_index = -1;
  int fingerprint_index = -2;
  {
    // '_handlers' and '_fingerprints' are 'GrowableArray's and are NOT synchronized
    // in any way if accessed from multiple threads. To avoid races with another
    // thread which may change the arrays in the above, mutex protected block, we
    // have to protect this read access here with the same mutex as well!
    MutexLocker mu(SignatureHandlerLibrary_lock);
    if (_handlers != nullptr) {
      handler_index = _handlers->find(method->signature_handler());
      uint64_t fingerprint = Fingerprinter(method).fingerprint();
      fingerprint = InterpreterRuntime::normalize_fast_native_fingerprint(fingerprint);
      fingerprint_index = _fingerprints->find(fingerprint);
    }
  }
  assert(method->signature_handler() == Interpreter::slow_signature_handler() ||
         handler_index == fingerprint_index, "sanity check");
#endif // ASSERT
}

void SignatureHandlerLibrary::add(uint64_t fingerprint, address handler) {
  int handler_index = -1;
  // use customized signature handler
  MutexLocker mu(SignatureHandlerLibrary_lock);
  // make sure data structure is initialized
  initialize();
  fingerprint = InterpreterRuntime::normalize_fast_native_fingerprint(fingerprint);
  handler_index = _fingerprints->find(fingerprint);
  // create handler if necessary
  if (handler_index < 0) {
    if (PrintSignatureHandlers && (handler != Interpreter::slow_signature_handler())) {
      tty->cr();
      tty->print_cr("argument handler #%d at " PTR_FORMAT " for fingerprint " UINT64_FORMAT,
                    _handlers->length(),
                    p2i(handler),
                    fingerprint);
    }
    _fingerprints->append(fingerprint);
    _handlers->append(handler);
  } else {
    if (PrintSignatureHandlers) {
      tty->cr();
      tty->print_cr("duplicate argument handler #%d for fingerprint " UINT64_FORMAT "(old: " PTR_FORMAT ", new : " PTR_FORMAT ")",
                    _handlers->length(),
                    fingerprint,
                    p2i(_handlers->at(handler_index)),
                    p2i(handler));
    }
  }
}


BufferBlob*              SignatureHandlerLibrary::_handler_blob = nullptr;
address                  SignatureHandlerLibrary::_handler      = nullptr;
GrowableArray<uint64_t>* SignatureHandlerLibrary::_fingerprints = nullptr;
GrowableArray<address>*  SignatureHandlerLibrary::_handlers     = nullptr;
address                  SignatureHandlerLibrary::_buffer       = nullptr;


JRT_ENTRY(void, InterpreterRuntime::prepare_native_call(JavaThread* current, Method* method))
  methodHandle m(current, method);
  assert(m->is_native(), "sanity check");
  // lookup native function entry point if it doesn't exist
  if (!m->has_native_function()) {
    NativeLookup::lookup(m, CHECK);
  }
  // make sure signature handler is installed
  SignatureHandlerLibrary::add(m);
  // The interpreter entry point checks the signature handler first,
  // before trying to fetch the native entry point and klass mirror.
  // We must set the signature handler last, so that multiple processors
  // preparing the same method will be sure to see non-null entry & mirror.
JRT_END

#if defined(IA32) || defined(AMD64) || defined(ARM)
JRT_LEAF(void, InterpreterRuntime::popframe_move_outgoing_args(JavaThread* current, void* src_address, void* dest_address))
  assert(current == JavaThread::current(), "pre-condition");
  if (src_address == dest_address) {
    return;
  }
  ResourceMark rm;
  LastFrameAccessor last_frame(current);
  assert(last_frame.is_interpreted_frame(), "");
  jint bci = last_frame.bci();
  methodHandle mh(current, last_frame.method());
  Bytecode_invoke invoke(mh, bci);
  ArgumentSizeComputer asc(invoke.signature());
  int size_of_arguments = (asc.size() + (invoke.has_receiver() ? 1 : 0)); // receiver
  Copy::conjoint_jbytes(src_address, dest_address,
                       size_of_arguments * Interpreter::stackElementSize);
JRT_END
#endif

#if INCLUDE_JVMTI
// This is a support of the JVMTI PopFrame interface.
// Make sure it is an invokestatic of a polymorphic intrinsic that has a member_name argument
// and return it as a vm_result so that it can be reloaded in the list of invokestatic parameters.
// The member_name argument is a saved reference (in local#0) to the member_name.
// For backward compatibility with some JDK versions (7, 8) it can also be a direct method handle.
// FIXME: remove DMH case after j.l.i.InvokerBytecodeGenerator code shape is updated.
JRT_ENTRY(void, InterpreterRuntime::member_name_arg_or_null(JavaThread* current, address member_name,
                                                            Method* method, address bcp))
  Bytecodes::Code code = Bytecodes::code_at(method, bcp);
  if (code != Bytecodes::_invokestatic) {
    return;
  }
  ConstantPool* cpool = method->constants();
  int cp_index = Bytes::get_native_u2(bcp + 1);
  Symbol* cname = cpool->klass_name_at(cpool->klass_ref_index_at(cp_index, code));
  Symbol* mname = cpool->name_ref_at(cp_index, code);

  if (MethodHandles::has_member_arg(cname, mname)) {
    oop member_name_oop = cast_to_oop(member_name);
    if (java_lang_invoke_DirectMethodHandle::is_instance(member_name_oop)) {
      // FIXME: remove after j.l.i.InvokerBytecodeGenerator code shape is updated.
      member_name_oop = java_lang_invoke_DirectMethodHandle::member(member_name_oop);
    }
    current->set_vm_result(member_name_oop);
  } else {
    current->set_vm_result(nullptr);
  }
JRT_END
#endif // INCLUDE_JVMTI

#ifndef PRODUCT
// This must be a JRT_LEAF function because the interpreter must save registers on x86 to
// call this, which changes rsp and makes the interpreter's expression stack not walkable.
// The generated code still uses call_VM because that will set up the frame pointer for
// bcp and method.
JRT_LEAF(intptr_t, InterpreterRuntime::trace_bytecode(JavaThread* current, intptr_t preserve_this_value, intptr_t tos, intptr_t tos2))
  assert(current == JavaThread::current(), "pre-condition");
  LastFrameAccessor last_frame(current);
  assert(last_frame.is_interpreted_frame(), "must be an interpreted frame");
  methodHandle mh(current, last_frame.method());
  BytecodeTracer::trace_interpreter(mh, last_frame.bcp(), tos, tos2);
  return preserve_this_value;
JRT_END
#endif // !PRODUCT<|MERGE_RESOLUTION|>--- conflicted
+++ resolved
@@ -731,6 +731,7 @@
   Handle h_obj(current, elem->obj());
   assert(Universe::heap()->is_in_or_null(h_obj()),
          "must be null or an object");
+  ThreadOnMonitorEnter tme(current);
   ObjectSynchronizer::enter(h_obj, elem->lock(), current);
   assert(Universe::heap()->is_in_or_null(elem->obj()),
          "must be null or an object");
@@ -739,27 +740,6 @@
 #endif
 JRT_END
 
-<<<<<<< HEAD
-// NOTE: We provide a separate implementation for the new lightweight locking to workaround a limitation
-// of registers in x86_32. This entry point accepts an oop instead of a BasicObjectLock*.
-// The problem is that we would need to preserve the register that holds the BasicObjectLock,
-// but we are using that register to hold the thread. We don't have enough registers to
-// also keep the BasicObjectLock, but we don't really need it anyway, we only need
-// the object. See also InterpreterMacroAssembler::lock_object().
-// As soon as legacy stack-locking goes away we could remove the other monitorenter() entry
-// point, and only use oop-accepting entries (same for monitorexit() below).
-JRT_ENTRY_NO_ASYNC(void, InterpreterRuntime::monitorenter_obj(JavaThread* current, oopDesc* obj))
-  assert(LockingMode == LM_LIGHTWEIGHT, "Should call monitorenter() when not using the new lightweight locking");
-  Handle h_obj(current, cast_to_oop(obj));
-  assert(Universe::heap()->is_in_or_null(h_obj()),
-         "must be null or an object");
-  ThreadOnMonitorEnter tme(current);
-  ObjectSynchronizer::enter(h_obj, nullptr, current);
-  return;
-JRT_END
-
-=======
->>>>>>> 3ca359ad
 JRT_LEAF(void, InterpreterRuntime::monitorexit(BasicObjectLock* elem))
   oop obj = elem->obj();
   assert(Universe::heap()->is_in(obj), "must be an object");
