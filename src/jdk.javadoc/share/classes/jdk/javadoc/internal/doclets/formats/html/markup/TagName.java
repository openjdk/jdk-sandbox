/*
 * Copyright (c) 2010, 2024, Oracle and/or its affiliates. All rights reserved.
 * DO NOT ALTER OR REMOVE COPYRIGHT NOTICES OR THIS FILE HEADER.
 *
 * This code is free software; you can redistribute it and/or modify it
 * under the terms of the GNU General Public License version 2 only, as
 * published by the Free Software Foundation.  Oracle designates this
 * particular file as subject to the "Classpath" exception as provided
 * by Oracle in the LICENSE file that accompanied this code.
 *
 * This code is distributed in the hope that it will be useful, but WITHOUT
 * ANY WARRANTY; without even the implied warranty of MERCHANTABILITY or
 * FITNESS FOR A PARTICULAR PURPOSE.  See the GNU General Public License
 * version 2 for more details (a copy is included in the LICENSE file that
 * accompanied this code).
 *
 * You should have received a copy of the GNU General Public License version
 * 2 along with this work; if not, write to the Free Software Foundation,
 * Inc., 51 Franklin St, Fifth Floor, Boston, MA 02110-1301 USA.
 *
 * Please contact Oracle, 500 Oracle Parkway, Redwood Shores, CA 94065 USA
 * or visit www.oracle.com if you need additional information or have any
 * questions.
 */

package jdk.javadoc.internal.doclets.formats.html.markup;

import java.util.Locale;

import jdk.javadoc.internal.doclets.toolkit.util.Utils;

/**
 * Enum representing the names for HTML elements.
 *
 * @see <a href="https://html.spec.whatwg.org/multipage/syntax.html#syntax-tag-name">WhatWG: Tag Name</a>
 * @see <a href="https://www.w3.org/TR/html51/syntax.html#tag-name">HTML 5.1: Tag Name</a>
 */
public enum TagName {
<<<<<<< HEAD
    A(true),
    BUTTON(true),
=======
    A,
    ASIDE,
    BUTTON,
>>>>>>> 6c0bebcc
    BLOCKQUOTE,
    BODY,
    BR(true),
    CAPTION,
    CODE(true),
    DD,
    DETAILS,
    DIV,
    DL,
    DT,
    EM(true),
    FOOTER,
    FORM,
    H1,
    H2,
    H3,
    H4,
    H5,
    H6,
    HEAD,
    HEADER,
    HR,
    HTML,
    I(true),
    IMG(true),
    INPUT(true),
    LABEL(true),
    LI,
    LISTING,
    LINK(true),
    MAIN,
    MENU,
    META,
    NAV,
    NOSCRIPT(true),
    OL,
    P,
    PRE,
    SCRIPT(true),
    SECTION,
    SMALL(true),
    SPAN(true),
    STRONG(true),
    SUB(true),
    SUMMARY,
    SUP(true),
    TABLE,
    TBODY,
    THEAD,
    TD,
    TH,
    TITLE,
    TR,
    UL,
    WBR(true);

    public final String value;
    public final boolean phrasingContent;

    static TagName of(String s) {
        return valueOf(s.toUpperCase(Locale.ROOT));
    }

    TagName() {
        this(false);
    }

    TagName(boolean phrasingContent) {
        this.value = Utils.toLowerCase(name());
        this.phrasingContent = phrasingContent;
    }

    public String toString() {
        return value;
    }

}<|MERGE_RESOLUTION|>--- conflicted
+++ resolved
@@ -36,14 +36,9 @@
  * @see <a href="https://www.w3.org/TR/html51/syntax.html#tag-name">HTML 5.1: Tag Name</a>
  */
 public enum TagName {
-<<<<<<< HEAD
     A(true),
+    ASIDE,
     BUTTON(true),
-=======
-    A,
-    ASIDE,
-    BUTTON,
->>>>>>> 6c0bebcc
     BLOCKQUOTE,
     BODY,
     BR(true),
