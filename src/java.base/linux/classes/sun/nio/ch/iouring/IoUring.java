/*
 * Copyright (c) 2025, Oracle and/or its affiliates. All rights reserved.
 * DO NOT ALTER OR REMOVE COPYRIGHT NOTICES OR THIS FILE HEADER.
 *
 * This code is free software; you can redistribute it and/or modify it
 * under the terms of the GNU General Public License version 2 only, as
 * published by the Free Software Foundation.  Oracle designates this
 * particular file as subject to the "Classpath" exception as provided
 * by Oracle in the LICENSE file that accompanied this code.
 *
 * This code is distributed in the hope that it will be useful, but WITHOUT
 * ANY WARRANTY; without even the implied warranty of MERCHANTABILITY or
 * FITNESS FOR A PARTICULAR PURPOSE.  See the GNU General Public License
 * version 2 for more details (a copy is included in the LICENSE file that
 * accompanied this code).
 *
 * You should have received a copy of the GNU General Public License version
 * 2 along with this work; if not, write to the Free Software Foundation,
 * Inc., 51 Franklin St, Fifth Floor, Boston, MA 02110-1301 USA.
 *
 * Please contact Oracle, 500 Oracle Parkway, Redwood Shores, CA 94065 USA
 * or visit www.oracle.com if you need additional information or have any
 * questions.
 */

package sun.nio.ch.iouring;

import java.io.Closeable;
import java.io.IOException;
import java.time.Duration;
import java.util.concurrent.ConcurrentHashMap;
import java.util.function.BiConsumer;
import java.util.concurrent.atomic.AtomicInteger;
import static sun.nio.ch.iouring.foreign.iouring_h.IOSQE_IO_LINK;
import static sun.nio.ch.iouring.foreign.iouring_h_1.IORING_OP_MSG_RING;
import static sun.nio.ch.iouring.foreign.iouring_h_1.IORING_OP_POLL_ADD;
import static sun.nio.ch.iouring.foreign.iouring_h_1.IORING_OP_POLL_REMOVE;

/**
 * Provides an API to io_ring. Callers should use synchronzation when submitting
 * or polling from more than one thread.
 */
public class IoUring implements Closeable {

    private static final int SQ_ENTRIES = 5;

    private final IOUringImpl impl;

    private IoUring() throws IOException {
        this.impl = new IOUringImpl(SQ_ENTRIES);
    }

<<<<<<< HEAD
    /* SQE/CQE user_data
     * fd is encoded in lower 32 bits
     * Some higher bits used for flags
     *
     * Flags signifying the operation type */
    private static final long OP_ADD = 0x1L << 32;
    private static final long OP_DEL = 0x2L << 32;
    private static final long OP_CLOSE = 0x4L << 32;

    private long getUserData(int fd) {
        return getUserData(fd, 0L);
    }

    private long getUserData(int fd, long op) {
        long v = op | (long)fd;
        return v;
    }

    private int getFdFromUserData(long udata) {
        return (int)udata;
    }

    /**
     * Closes this IoUring. If a thread is blocked in
     * poll() it will be unblocked and poll() will
     * return -1.
     */
=======
>>>>>>> 97b59b0a
    @Override
    public void close() {
        // Send a message to wakeup Poller
        Sqe sqe = new Sqe()
                .opcode(IORING_OP_MSG_RING())
                .fd(impl.ringFd()) // send msg to self
                .user_data(0L)
                .off(OP_CLOSE)     // delivered as Cqe user_data
                .len(-1);          // delivered as Cqe res
        try {
            impl.submit(sqe);
            enterNSubmissions(1);
            impl.close();
        } catch (IOException e) {}
    }

    // Event values from Linux headers
    public static final int POLLIN = 1;
    public static final int POLLOUT = 4;

    public static IoUring create() throws IOException {
        return new IoUring();
    }

    /**
     * Adds the given file descriptor to the iouring poller.
     * Submission errors may be reported immediately.
     */
    public void poll_add(int sock, int events, long data) throws IOException {
        Sqe sqe = new Sqe()
                .opcode(IORING_OP_POLL_ADD())
                .fd(sock)
                .flags(IOSQE_IO_LINK())
                .user_data(data)
                .poll_events(events);
        impl.submit(sqe);
        enterNSubmissions(1);
    }

    private void enterNSubmissions(int n) throws IOException {
        int ret = impl.enter(n, 0, 0);
        if (ret < 1) {
            throw new IOException(
                String.format("enterNSubmissions error %d", ret));
        }
    }

    /**
     * Removes the given file descriptor to the iouring poller.
     * Submission errors may be reported immediately.
     */
    public void poll_remove(int sock, long data) throws IOException {
        Sqe sqe = new Sqe()
                .opcode(IORING_OP_POLL_REMOVE())
                .flags(IOSQE_IO_LINK())
                .fd(sock)
                .user_data(data);
        impl.submit(sqe);
        enterNSubmissions(1);
    }

    /**
     * Blocks until some file descriptor is ready or an error
     * has occurred.
     *
     * @param polled callback informed with the user data
     *               and the error (if any) relating to it
<<<<<<< HEAD
     *
     * @return the number of events signalled. Will be {@code 1} 
     *         on success. {@code -1} signifies that the ring has
     *         been closed.
     * 
     * @throws IOException Non fd specific errors are signaled 
=======
     * @return the number of events signalled. Will be {@code 1}
     *         on success.
     *
     * @throws IOException Non fd specific errors are signaled
>>>>>>> 97b59b0a
     *         via exception
     */
    public int poll(BiConsumer<Long, Integer> polled) throws IOException {
        return poll(polled, true);
    }

    /**
     * Blocks until some file descriptor is ready or an error
     * has occurred
     *
<<<<<<< HEAD
     * @param polled callback informed which/if any fd is signalled
     *               and the error if one occurred on that fd.
=======
     * @param polled callback informed with the user data
     *               and the error if one occurred
>>>>>>> 97b59b0a
     *
     * @param block true if call should block waiting for event
     *              {@code false} if call should not block
     *
     * @return the number of events signalled. Will be either
     *         {@code 1} or {@code 0} if block is {@code false}.
     *         {@code -1} signifies that the ring has
     *         been closed.
     *
     * @throws IOException Non fd specific errors are signaled
     *         via exception
     */
    public int poll(BiConsumer<Long, Integer> polled, boolean block) throws IOException {
        int r = pollCompletionQueue(polled);
        if (r == 1)
            return 1;
        if (!block)
            return 0;
        do {
            // the blocking op may have to be repeated in case
            // where a deregister result is returned which we ignore
            impl.enter(0, 1, 0);
        } while ((r = pollCompletionQueue(polled)) == 0);
        return r;
    }

    /**
     * Poll the Completion Queue and returning 0 or 1
     * if an event found and the completion consumer was called
     */
    private int pollCompletionQueue(BiConsumer<Long, Integer> polled) {
        while (!impl.cqempty()) {
            Cqe cqe = impl.pollCompletion();
            assert cqe != null;
            int res = cqe.res();
<<<<<<< HEAD
            long udata = cqe.user_data();
            if (res == -1 && ((udata & OP_CLOSE) > 0)) {
                return -1;
            } else {
                int fd = getFdFromUserData(udata);
                assert fd >= 0;
                polled.accept(fd, res);
                return 1;
            }
=======
            long data = cqe.user_data();
            polled.accept(data, res);
            return 1;
>>>>>>> 97b59b0a
        }
        return 0;
    }
}<|MERGE_RESOLUTION|>--- conflicted
+++ resolved
@@ -50,36 +50,17 @@
         this.impl = new IOUringImpl(SQ_ENTRIES);
     }
 
-<<<<<<< HEAD
     /* SQE/CQE user_data
      * fd is encoded in lower 32 bits
      * Some higher bits used for flags
      *
      * Flags signifying the operation type */
-    private static final long OP_ADD = 0x1L << 32;
-    private static final long OP_DEL = 0x2L << 32;
     private static final long OP_CLOSE = 0x4L << 32;
-
-    private long getUserData(int fd) {
-        return getUserData(fd, 0L);
-    }
-
-    private long getUserData(int fd, long op) {
-        long v = op | (long)fd;
-        return v;
-    }
-
-    private int getFdFromUserData(long udata) {
-        return (int)udata;
-    }
-
     /**
      * Closes this IoUring. If a thread is blocked in
      * poll() it will be unblocked and poll() will
      * return -1.
      */
-=======
->>>>>>> 97b59b0a
     @Override
     public void close() {
         // Send a message to wakeup Poller
@@ -147,19 +128,12 @@
      *
      * @param polled callback informed with the user data
      *               and the error (if any) relating to it
-<<<<<<< HEAD
      *
-     * @return the number of events signalled. Will be {@code 1} 
+     * @return the number of events signalled. Will be {@code 1}
      *         on success. {@code -1} signifies that the ring has
      *         been closed.
-     * 
-     * @throws IOException Non fd specific errors are signaled 
-=======
-     * @return the number of events signalled. Will be {@code 1}
-     *         on success.
      *
      * @throws IOException Non fd specific errors are signaled
->>>>>>> 97b59b0a
      *         via exception
      */
     public int poll(BiConsumer<Long, Integer> polled) throws IOException {
@@ -170,13 +144,8 @@
      * Blocks until some file descriptor is ready or an error
      * has occurred
      *
-<<<<<<< HEAD
-     * @param polled callback informed which/if any fd is signalled
-     *               and the error if one occurred on that fd.
-=======
      * @param polled callback informed with the user data
      *               and the error if one occurred
->>>>>>> 97b59b0a
      *
      * @param block true if call should block waiting for event
      *              {@code false} if call should not block
@@ -212,8 +181,7 @@
             Cqe cqe = impl.pollCompletion();
             assert cqe != null;
             int res = cqe.res();
-<<<<<<< HEAD
-            long udata = cqe.user_data();
+            long data = cqe.user_data();
             if (res == -1 && ((udata & OP_CLOSE) > 0)) {
                 return -1;
             } else {
@@ -222,11 +190,6 @@
                 polled.accept(fd, res);
                 return 1;
             }
-=======
-            long data = cqe.user_data();
-            polled.accept(data, res);
-            return 1;
->>>>>>> 97b59b0a
         }
         return 0;
     }
