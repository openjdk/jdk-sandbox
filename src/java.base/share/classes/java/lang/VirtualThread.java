/*
 * Copyright (c) 2018, 2023, Oracle and/or its affiliates. All rights reserved.
 * DO NOT ALTER OR REMOVE COPYRIGHT NOTICES OR THIS FILE HEADER.
 *
 * This code is free software; you can redistribute it and/or modify it
 * under the terms of the GNU General Public License version 2 only, as
 * published by the Free Software Foundation.  Oracle designates this
 * particular file as subject to the "Classpath" exception as provided
 * by Oracle in the LICENSE file that accompanied this code.
 *
 * This code is distributed in the hope that it will be useful, but WITHOUT
 * ANY WARRANTY; without even the implied warranty of MERCHANTABILITY or
 * FITNESS FOR A PARTICULAR PURPOSE.  See the GNU General Public License
 * version 2 for more details (a copy is included in the LICENSE file that
 * accompanied this code).
 *
 * You should have received a copy of the GNU General Public License version
 * 2 along with this work; if not, write to the Free Software Foundation,
 * Inc., 51 Franklin St, Fifth Floor, Boston, MA 02110-1301 USA.
 *
 * Please contact Oracle, 500 Oracle Parkway, Redwood Shores, CA 94065 USA
 * or visit www.oracle.com if you need additional information or have any
 * questions.
 */
package java.lang;

import java.nio.charset.StandardCharsets;
import java.security.AccessController;
import java.security.PrivilegedAction;
import java.util.Locale;
import java.util.Objects;
import java.util.concurrent.Callable;
import java.util.concurrent.CountDownLatch;
import java.util.concurrent.Executor;
import java.util.concurrent.Executors;
import java.util.concurrent.ForkJoinPool;
import java.util.concurrent.ForkJoinPool.ForkJoinWorkerThreadFactory;
import java.util.concurrent.ForkJoinTask;
import java.util.concurrent.ForkJoinWorkerThread;
import java.util.concurrent.Future;
import java.util.concurrent.RejectedExecutionException;
import java.util.concurrent.ScheduledExecutorService;
import java.util.concurrent.ScheduledThreadPoolExecutor;
import jdk.internal.event.VirtualThreadEndEvent;
import jdk.internal.event.VirtualThreadPinnedEvent;
import jdk.internal.event.VirtualThreadStartEvent;
import jdk.internal.event.VirtualThreadSubmitFailedEvent;
import jdk.internal.misc.CarrierThread;
import jdk.internal.misc.InnocuousThread;
import jdk.internal.misc.Unsafe;
import jdk.internal.vm.Continuation;
import jdk.internal.vm.ContinuationScope;
import jdk.internal.vm.StackableScope;
import jdk.internal.vm.ThreadContainer;
import jdk.internal.vm.ThreadContainers;
import jdk.internal.vm.annotation.ChangesCurrentThread;
import jdk.internal.vm.annotation.Hidden;
import jdk.internal.vm.annotation.IntrinsicCandidate;
import jdk.internal.vm.annotation.JvmtiMountTransition;
import jdk.internal.vm.annotation.ReservedStackAccess;
import sun.nio.ch.Interruptible;
import sun.security.action.GetPropertyAction;
import static java.util.concurrent.TimeUnit.*;

/**
 * A thread that is scheduled by the Java virtual machine rather than the operating
 * system.
 */
final class VirtualThread extends BaseVirtualThread {
    private static final Unsafe U = Unsafe.getUnsafe();
    private static final ContinuationScope VTHREAD_SCOPE = new ContinuationScope("VirtualThreads");
    private static final ForkJoinPool DEFAULT_SCHEDULER = createDefaultScheduler();
    private static final ScheduledExecutorService[] DELAYED_TASK_SCHEDULERS = createDelayedTaskSchedulers();
    private static final int TRACE_PINNING_MODE = tracePinningMode();

    private static final long STATE = U.objectFieldOffset(VirtualThread.class, "state");
    private static final long PARK_PERMIT = U.objectFieldOffset(VirtualThread.class, "parkPermit");
    private static final long CARRIER_THREAD = U.objectFieldOffset(VirtualThread.class, "carrierThread");
    private static final long TERMINATION = U.objectFieldOffset(VirtualThread.class, "termination");

    // scheduler and continuation
    private final Executor scheduler;
    private final Continuation cont;
    private final Runnable runContinuation;

    // virtual thread state, accessed by VM
    private volatile int state;

    /*
     * Virtual thread state transitions:
     *
     *      NEW -> STARTED         // Thread.start, schedule to run
     *  STARTED -> TERMINATED      // failed to start
     *  STARTED -> RUNNING         // first run
     *  RUNNING -> TERMINATED      // done
     *
     *  RUNNING -> PARKING         // Thread parking with LockSupport.park
     *  PARKING -> PARKED          // cont.yield successful, parked indefinitely
     *  PARKING -> PINNED          // cont.yield failed, parked indefinitely on carrier
     *   PARKED -> RUNNABLE        // unparked, schedule to continue
     *   PINNED -> RUNNING         // unparked, continue execution on same carrier
     *
     *       RUNNING -> TIMED_PARKING   // Thread parking with LockSupport.parkNanos
     * TIMED_PARKING -> TIMED_PARKED    // cont.yield successful, timed-parked
     * TIMED_PARKING -> TIMED_PINNED    // cont.yield failed, timed-parked on carrier
     *  TIMED_PARKED -> RUNNABLE        // unparked, schedule to continue
     *  TIMED_PINNED -> RUNNING         // unparked, continue execution on same carrier
     *
     * RUNNABLE -> RUNNING         // continue execution
     *
     *  RUNNABLE -> BLOCKING       // blocking on monitor enter
     *  BLOCKING -> BLOCKED        // blocked on monitor enter
     *   BLOCKED -> RUNNABLE       // unblocked
     *
     *  RUNNING -> YIELDING        // Thread.yield
     * YIELDING -> RUNNABLE        // yield successful
     * YIELDING -> RUNNING         // yield failed
     */
    private static final int NEW      = 0;
    private static final int STARTED  = 1;
    private static final int RUNNABLE = 2;     // runnable-unmounted
    private static final int RUNNING  = 3;     // runnable-mounted

    // untimed parking
    private static final int PARKING  = 4;
    private static final int PARKED   = 5;     // unmounted
    private static final int PINNED   = 6;     // mounted

    // timed parking
    private static final int TIMED_PARKING = 7;
    private static final int TIMED_PARKED  = 8;
    private static final int TIMED_PINNED  = 9;

    private static final int YIELDING   = 10;  // Thread.yield

    // monitor enter
    private static final int BLOCKING   = 11;
    private static final int BLOCKED    = 12;

    private static final int TERMINATED = 99;  // final state

    // can be suspended from scheduling when unmounted
    private static final int SUSPENDED = 1 << 8;

    // parking permit
    private volatile boolean parkPermit;

    // unblocked
    private volatile boolean unblocked;

    // carrier thread when mounted, accessed by VM
    private volatile Thread carrierThread;

    // termination object when joining, created lazily if needed
    private volatile CountDownLatch termination;

    private int preemptionDisabled;

    /**
     * Returns the continuation scope used for virtual threads.
     */
    static ContinuationScope continuationScope() {
        return VTHREAD_SCOPE;
    }

    /**
     * Creates a new {@code VirtualThread} to run the given task with the given
     * scheduler. If the given scheduler is {@code null} and the current thread
     * is a platform thread then the newly created virtual thread will use the
     * default scheduler. If given scheduler is {@code null} and the current
     * thread is a virtual thread then the current thread's scheduler is used.
     *
     * @param scheduler the scheduler or null
     * @param name thread name
     * @param characteristics characteristics
     * @param task the task to execute
     */
    VirtualThread(Executor scheduler, String name, int characteristics, Runnable task) {
        super(name, characteristics, /*bound*/ false);
        Objects.requireNonNull(task);

        // choose scheduler if not specified
        if (scheduler == null) {
            Thread parent = Thread.currentThread();
            if (parent instanceof VirtualThread vparent) {
                scheduler = vparent.scheduler;
            } else {
                scheduler = DEFAULT_SCHEDULER;
            }
        }

        this.scheduler = scheduler;
        this.cont = new VThreadContinuation(this, task);
        this.runContinuation = this::runContinuation;
    }

    /**
     * The continuation that a virtual thread executes.
     */
    private static class VThreadContinuation extends Continuation {
        VThreadContinuation(VirtualThread vthread, Runnable task) {
            super(VTHREAD_SCOPE, wrap(vthread, task));
        }
        @Override
        protected void onPinned(Continuation.Pinned reason) {
            if (TRACE_PINNING_MODE > 0) {
                boolean printAll = (TRACE_PINNING_MODE == 1);
                PinnedThreadPrinter.printStackTrace(System.out, printAll);
            }
        }
        private static Runnable wrap(VirtualThread vthread, Runnable task) {
            return new Runnable() {
                @Hidden
                public void run() {
                    vthread.run(task);
                }
            };
        }
    }

    /**
     * Runs or continues execution on the current thread. The virtual thread is mounted
     * on the current thread before the task runs or continues. It unmounts when the
     * task completes or yields.
     */
    @ChangesCurrentThread
    private void runContinuation() {
        // the carrier must be a platform thread
        if (Thread.currentThread().isVirtual()) {
            throw new WrongThreadException();
        }

        // set state to RUNNING
        int initialState = state();
        if (initialState == STARTED && compareAndSetState(STARTED, RUNNING)) {
            // first run
        } else if (initialState == RUNNABLE && compareAndSetState(RUNNABLE, RUNNING)) {
            // consume parking permit
            setParkPermit(false);
        } else {
            // not runnable
            return;
        }

        mount();
        try {
            cont.run();
        } finally {
            unmount();
            if (cont.isDone()) {
                afterDone();
            } else {
                if (cont.isPreempted()) {
                    setState(YIELDING);
                }
                afterYield();
            }
        }
    }

    /**
     * Submits the runContinuation task to the scheduler. For the default scheduler,
     * and calling it on a worker thread, the task will be pushed to the local queue,
     * otherwise it will be pushed to a submission queue.
     *
     * @throws RejectedExecutionException
     */
    private void submitRunContinuation() {
        try {
            scheduler.execute(runContinuation);
        } catch (RejectedExecutionException ree) {
            submitFailed(ree);
            throw ree;
        }
    }

    /**
     * Submits the runContinuation task to the scheduler with a lazy submit.
     * @throws RejectedExecutionException
     * @see ForkJoinPool#lazySubmit(ForkJoinTask)
     */
    private void lazySubmitRunContinuation(ForkJoinPool pool) {
        try {
            pool.lazySubmit(ForkJoinTask.adapt(runContinuation));
        } catch (RejectedExecutionException ree) {
            submitFailed(ree);
            throw ree;
        }
    }

    /**
     * Submits the runContinuation task to the scheduler as an external submit.
     * @throws RejectedExecutionException
     * @see ForkJoinPool#externalSubmit(ForkJoinTask)
     */
    private void externalSubmitRunContinuation(ForkJoinPool pool) {
        try {
            pool.externalSubmit(ForkJoinTask.adapt(runContinuation));
        } catch (RejectedExecutionException ree) {
            submitFailed(ree);
            throw ree;
        }
    }

    /**
     * If enabled, emits a JFR VirtualThreadSubmitFailedEvent.
     */
    private void submitFailed(RejectedExecutionException ree) {
        var event = new VirtualThreadSubmitFailedEvent();
        if (event.isEnabled()) {
            event.javaThreadId = threadId();
            event.exceptionMessage = ree.getMessage();
            event.commit();
        }
    }

    /**
     * Runs a task in the context of this virtual thread.
     */
    private void run(Runnable task) {
        assert Thread.currentThread() == this && state == RUNNING;

        // notify JVMTI, may post VirtualThreadStart event
        notifyJvmtiStart();

        // emit JFR event if enabled
        if (VirtualThreadStartEvent.isTurnedOn()) {
            var event = new VirtualThreadStartEvent();
            event.javaThreadId = threadId();
            event.commit();
        }

        Object bindings = Thread.scopedValueBindings();
        try {
            runWith(bindings, task);
        } catch (Throwable exc) {
            dispatchUncaughtException(exc);
        } finally {
            try {
                // pop any remaining scopes from the stack, this may block
                StackableScope.popAll();

                // emit JFR event if enabled
                if (VirtualThreadEndEvent.isTurnedOn()) {
                    var event = new VirtualThreadEndEvent();
                    event.javaThreadId = threadId();
                    event.commit();
                }

            } finally {
                // notify JVMTI, may post VirtualThreadEnd event
                notifyJvmtiEnd();
            }
        }
    }

    /**
     * Mounts this virtual thread onto the current platform thread. On
     * return, the current thread is the virtual thread.
     */
    @ChangesCurrentThread
    @ReservedStackAccess
    private void mount() {
        // notify JVMTI before mount
        notifyJvmtiMount(/*hide*/true);

        // sets the carrier thread
        Thread carrier = Thread.currentCarrierThread();
        setCarrierThread(carrier);

        // sync up carrier thread interrupt status if needed
        if (interrupted) {
            carrier.setInterrupt();
        } else if (carrier.isInterrupted()) {
            synchronized (interruptLock) {
                // need to recheck interrupt status
                if (!interrupted) {
                    carrier.clearInterrupt();
                }
            }
        }

        // set Thread.currentThread() to return this virtual thread
        carrier.setCurrentThread(this);
    }

    /**
     * Unmounts this virtual thread from the carrier. On return, the
     * current thread is the current platform thread.
     */
    @ChangesCurrentThread
    @ReservedStackAccess
    private void unmount() {
        assert !Thread.holdsLock(interruptLock);

        // set Thread.currentThread() to return the platform thread
        Thread carrier = this.carrierThread;
        carrier.setCurrentThread(carrier);

        // break connection to carrier thread, synchronized with interrupt
        synchronized (interruptLock) {
            setCarrierThread(null);
        }
        carrier.clearInterrupt();

        // notify JVMTI after unmount
        notifyJvmtiUnmount(/*hide*/false);
    }

    /**
     * Sets the current thread to the current carrier thread.
     */
    @ChangesCurrentThread
    @JvmtiMountTransition
    private void switchToCarrierThread() {
        notifyJvmtiHideFrames(true);
        disablePreemption();
        Thread carrier = this.carrierThread;
        assert Thread.currentThread() == this
                && carrier == Thread.currentCarrierThread();
        carrier.setCurrentThread(carrier);
    }

    /**
     * Sets the current thread to the given virtual thread.
     */
    @ChangesCurrentThread
    @JvmtiMountTransition
    private void switchToVirtualThread(VirtualThread vthread) {
        Thread carrier = vthread.carrierThread;
        assert carrier == Thread.currentCarrierThread();
        carrier.setCurrentThread(vthread);
        vthread.enablePreemption();
        notifyJvmtiHideFrames(false);
    }

    /**
     * Executes the given value returning task on the current carrier thread.
     */
    @ChangesCurrentThread
    <V> V executeOnCarrierThread(Callable<V> task) throws Exception {
        assert Thread.currentThread() == this;
        switchToCarrierThread();
        try {
            return task.call();
        } finally {
            switchToVirtualThread(this);
        }
     }

    /**
     * Invokes Continuation.yield, notifying JVMTI (if enabled) to hide frames until
     * the continuation continues.
     */
    @Hidden
    private boolean yieldContinuation() {
        notifyJvmtiUnmount(/*hide*/true);
        try {
            return Continuation.yield(VTHREAD_SCOPE);
        } finally {
            notifyJvmtiMount(/*hide*/false);
        }
    }

    /**
     * Invoked after the continuation yields. If parking then it sets the state
     * and also re-submits the task to continue if unparked while parking.
     * If yielding due to Thread.yield then it just submits the task to continue.
     */
    private void afterYield() {
        assert carrierThread == null;

        int s = state();

        // LockSupport.park/parkNanos
        if (s == PARKING || s == TIMED_PARKING) {
            int newState = (s == PARKING) ? PARKED : TIMED_PARKED;
            setState(newState);

            // may have been unparked while parking
            if (parkPermit && compareAndSetState(newState, RUNNABLE)) {
                // lazy submit to continue on the current thread as carrier if possible
                if (currentThread() instanceof CarrierThread ct) {
                    lazySubmitRunContinuation(ct.getPool());
                } else {
                    submitRunContinuation();
                }

            }
            return;
        }

        // Thread.yield
        if (s == YIELDING) {
            setState(RUNNABLE);

            // external submit if there are no tasks in the local task queue
            if (currentThread() instanceof CarrierThread ct && ct.getQueuedTaskCount() == 0) {
                externalSubmitRunContinuation(ct.getPool());
            } else {
                submitRunContinuation();
            }
            return;
        }

        // blocking on monitorenter
        if (s == BLOCKING) {
            setState(BLOCKED);
            if (unblocked && compareAndSetState(BLOCKED, RUNNABLE)) {
                unblocked = false;
                submitRunContinuation();
            }
            return;
        }

        assert false;
    }

    /**
     * Invoked after the continuation completes.
     */
    private void afterDone() {
        afterDone(true);
    }

    /**
     * Invoked after the continuation completes (or start failed). Sets the thread
     * state to TERMINATED and notifies anyone waiting for the thread to terminate.
     *
     * @param notifyContainer true if its container should be notified
     */
    private void afterDone(boolean notifyContainer) {
        assert carrierThread == null;
        setState(TERMINATED);

        // notify anyone waiting for this virtual thread to terminate
        CountDownLatch termination = this.termination;
        if (termination != null) {
            assert termination.getCount() == 1;
            termination.countDown();
        }

        // notify container
        if (notifyContainer) {
            threadContainer().onExit(this);
        }

        // clear references to thread locals
        clearReferences();
    }

    /**
     * Schedules this {@code VirtualThread} to execute.
     *
     * @throws IllegalStateException if the container is shutdown or closed
     * @throws IllegalThreadStateException if the thread has already been started
     * @throws RejectedExecutionException if the scheduler cannot accept a task
     */
    @Override
    void start(ThreadContainer container) {
        if (!compareAndSetState(NEW, STARTED)) {
            throw new IllegalThreadStateException("Already started");
        }

        // bind thread to container
        assert threadContainer() == null;
        setThreadContainer(container);

        // start thread
        boolean addedToContainer = false;
        boolean started = false;
        try {
            container.onStart(this);  // may throw
            addedToContainer = true;

            // scoped values may be inherited
            inheritScopedValueBindings(container);

            // submit task to run thread
            submitRunContinuation();
            started = true;
        } finally {
            if (!started) {
                afterDone(addedToContainer);
            }
        }
    }

    @Override
    public void start() {
        start(ThreadContainers.root());
    }

    @Override
    public void run() {
        // do nothing
    }

    /**
     * Parks until unparked or interrupted. If already unparked then the parking
     * permit is consumed and this method completes immediately (meaning it doesn't
     * yield). It also completes immediately if the interrupt status is set.
     */
    @Override
    void park() {
        assert Thread.currentThread() == this;

        // complete immediately if parking permit available or interrupted
        if (getAndSetParkPermit(false) || interrupted)
            return;

        // park the thread
        boolean yielded = false;
        setState(PARKING);
        try {
            yielded = yieldContinuation();  // may throw
        } finally {
            assert (Thread.currentThread() == this) && (yielded == (state() == RUNNING));
            if (!yielded) {
                assert state() == PARKING;
                setState(RUNNING);
            }
        }

        // park on the carrier thread when pinned
        if (!yielded) {
            parkOnCarrierThread(false, 0);
        }
    }

    /**
     * Parks up to the given waiting time or until unparked or interrupted.
     * If already unparked then the parking permit is consumed and this method
     * completes immediately (meaning it doesn't yield). It also completes immediately
     * if the interrupt status is set or the waiting time is {@code <= 0}.
     *
     * @param nanos the maximum number of nanoseconds to wait.
     */
    @Override
    void parkNanos(long nanos) {
        assert Thread.currentThread() == this;

        // complete immediately if parking permit available or interrupted
        if (getAndSetParkPermit(false) || interrupted)
            return;

        // park the thread for the waiting time
        if (nanos > 0) {
            long startTime = System.nanoTime();

            boolean yielded = false;
<<<<<<< HEAD
=======
            Future<?> unparker = scheduleUnpark(nanos);  // may throw OOME
>>>>>>> 0447ad8f
            setState(TIMED_PARKING);
            Future<?> unparker = scheduleUnpark(this::unpark, nanos);
            try {
                yielded = yieldContinuation();  // may throw
            } finally {
                assert (Thread.currentThread() == this) && (yielded == (state() == RUNNING));
                if (!yielded) {
                    assert state() == TIMED_PARKING;
                    setState(RUNNING);
                }
                cancel(unparker);
            }

            // park on carrier thread for remaining time when pinned
            if (!yielded) {
                long remainingNanos = nanos - (System.nanoTime() - startTime);
                parkOnCarrierThread(true, remainingNanos);
            }
        }
    }

    /**
     * Parks the current carrier thread up to the given waiting time or until
     * unparked or interrupted. If the virtual thread is interrupted then the
     * interrupt status will be propagated to the carrier thread.
     * @param timed true for a timed park, false for untimed
     * @param nanos the waiting time in nanoseconds
     */
    private void parkOnCarrierThread(boolean timed, long nanos) {
        assert state() == RUNNING;

        VirtualThreadPinnedEvent event;
        try {
            event = new VirtualThreadPinnedEvent();
            event.begin();
        } catch (OutOfMemoryError e) {
            event = null;
        }

        setState(timed ? TIMED_PINNED : PINNED);
        try {
            if (!parkPermit) {
                if (!timed) {
                    U.park(false, 0);
                } else if (nanos > 0) {
                    U.park(false, nanos);
                }
            }
        } finally {
            setState(RUNNING);
        }

        // consume parking permit
        setParkPermit(false);

        if (event != null) {
            try {
                event.commit();
            } catch (OutOfMemoryError e) {
                // ignore
            }
        }
    }

    /**
     * Schedule this virtual thread to be unparked after a given delay.
     */
    @ChangesCurrentThread
    private Future<?> scheduleUnpark(long nanos) {
        assert Thread.currentThread() == this;
        // need to switch to current carrier thread to avoid nested parking
        switchToCarrierThread();
        try {
            return delayedTaskScheduler().schedule(this::unpark, nanos, NANOSECONDS);
        } finally {
            switchToVirtualThread(this);
        }
    }

    /**
     * Cancels a task if it has not completed.
     */
    @ChangesCurrentThread
    private void cancel(Future<?> future) {
        assert Thread.currentThread() == this;
        if (!future.isDone()) {
            // need to switch to current carrier thread to avoid nested parking
            switchToCarrierThread();
            try {
                future.cancel(false);
            } finally {
                switchToVirtualThread(this);
            }
        }
    }

    /**
     * Tries to forcefully preempt this virtual thread.
     *
     * @return the result of the preempt attempt.
     * @throws UnsupportedOperationException if this virtual thread does not support preemption.
     */
    @Override
    public boolean tryPreempt() {
        Thread carrier = this.carrierThread;
        if (state() == RUNNING && carrier != null) {
            Continuation.PreemptStatus res = cont.tryPreempt(carrier);
            return res == Continuation.PreemptStatus.SUCCESS;
        }
        return false;
    }

    /**
     * Tests whether this virtual thread was unmounted by forceful preemption (a successful tryPreempt)
     * @return whether this virtual thread was unmounted by forceful preemption.
     */
    public boolean isPreempted() {
        return cont.isPreempted();
    }

    /**
     * Re-enables this virtual thread for scheduling. If the virtual thread was
     * {@link #park() parked} then it will be unblocked, otherwise its next call
     * to {@code park} or {@linkplain #parkNanos(long) parkNanos} is guaranteed
     * not to block.
     * @throws RejectedExecutionException if the scheduler cannot accept a task
     */
    @Override
    @ChangesCurrentThread
    void unpark() {
        Thread currentThread = Thread.currentThread();
        if (!getAndSetParkPermit(true) && currentThread != this) {
            int s = state();
            boolean parked = (s == PARKED) || (s == TIMED_PARKED);
            if (parked && compareAndSetState(s, RUNNABLE)) {
                if (currentThread instanceof VirtualThread vthread) {
                    vthread.switchToCarrierThread();
                    try {
                        submitRunContinuation();
                    } finally {
                        switchToVirtualThread(vthread);
                    }
                } else {
                    submitRunContinuation();
                }
            } else if ((s == PINNED) || (s == TIMED_PINNED)) {
                // unpark carrier thread when pinned.
                synchronized (carrierThreadAccessLock()) {
                    Thread carrier = carrierThread;
                    if (carrier != null && ((s = state()) == PINNED || s == TIMED_PINNED)) {
                        U.unpark(carrier);
                    }
                }
            }
        }
    }

    /**
     * Re-enables this virtual thread for scheduling after blocking on monitor enter.
     * @throws RejectedExecutionException if the scheduler cannot accept a task
     */
    private void unblock() {
        assert !Thread.currentThread().isVirtual();
        unblocked = true;
        if (state() == BLOCKED && compareAndSetState(BLOCKED, RUNNABLE)) {
            unblocked = false;
            submitRunContinuation();
        }
    }

    /**
     * Attempts to yield the current virtual thread (Thread.yield).
     */
    void tryYield() {
        assert Thread.currentThread() == this;
        setState(YIELDING);
        boolean yielded = false;
        try {
            yielded = yieldContinuation();  // may throw
        } finally {
            assert (Thread.currentThread() == this) && (yielded == (state() == RUNNING));
            if (!yielded) {
                assert state() == YIELDING;
                setState(RUNNING);
            }
        }
    }

    /**
     * Sleep the current thread for the given sleep time (in nanoseconds). If
     * nanos is 0 then the thread will attempt to yield.
     *
     * @implNote This implementation parks the thread for the given sleeping time
     * and will therefore be observed in PARKED state during the sleep. Parking
     * will consume the parking permit so this method makes available the parking
     * permit after the sleep. This may be observed as a spurious, but benign,
     * wakeup when the thread subsequently attempts to park.
     *
     * @param nanos the maximum number of nanoseconds to sleep
     * @throws InterruptedException if interrupted while sleeping
     */
    void sleepNanos(long nanos) throws InterruptedException {
        assert Thread.currentThread() == this && nanos >= 0;
        if (getAndClearInterrupt())
            throw new InterruptedException();
        if (nanos == 0) {
            tryYield();
        } else {
            // park for the sleep time
            try {
                long remainingNanos = nanos;
                long startNanos = System.nanoTime();
                while (remainingNanos > 0) {
                    parkNanos(remainingNanos);
                    if (getAndClearInterrupt()) {
                        throw new InterruptedException();
                    }
                    remainingNanos = nanos - (System.nanoTime() - startNanos);
                }
            } finally {
                // may have been unparked while sleeping
                setParkPermit(true);
            }
        }
    }

    /**
     * Waits up to {@code nanos} nanoseconds for this virtual thread to terminate.
     * A timeout of {@code 0} means to wait forever.
     *
     * @throws InterruptedException if interrupted while waiting
     * @return true if the thread has terminated
     */
    boolean joinNanos(long nanos) throws InterruptedException {
        if (state() == TERMINATED)
            return true;

        // ensure termination object exists, then re-check state
        CountDownLatch termination = getTermination();
        if (state() == TERMINATED)
            return true;

        // wait for virtual thread to terminate
        if (nanos == 0) {
            termination.await();
        } else {
            boolean terminated = termination.await(nanos, NANOSECONDS);
            if (!terminated) {
                // waiting time elapsed
                return false;
            }
        }
        assert state() == TERMINATED;
        return true;
    }

    @Override
    @SuppressWarnings("removal")
    public void interrupt() {
        if (Thread.currentThread() != this) {
            checkAccess();
            synchronized (interruptLock) {
                interrupted = true;
                Interruptible b = nioBlocker;
                if (b != null) {
                    // ensure current thread doesn't unmount while holding interruptLock
                    Continuation.pin();
                    try {
                        b.interrupt(this);
                    } finally {
                        Continuation.unpin();
                    }
                }

                // interrupt carrier thread if mounted
                Thread carrier = carrierThread;
                if (carrier != null) carrier.setInterrupt();
            }
        } else {
            interrupted = true;
            carrierThread.setInterrupt();
        }
        unpark();
    }

    @Override
    public boolean isInterrupted() {
        return interrupted;
    }

    @Override
    boolean getAndClearInterrupt() {
        assert Thread.currentThread() == this;
        boolean oldValue = interrupted;
        if (oldValue) {
            // ensure current thread doesn't unmount trying to enter interruptLock
            Continuation.pin();
            try {
                synchronized (interruptLock) {
                    interrupted = false;
                    carrierThread.clearInterrupt();
                }
            } finally {
                Continuation.unpin();
            }
        }
        return oldValue;
    }

    @Override
    Thread.State threadState() {
        int s = state();
        switch (s & ~SUSPENDED) {
            case NEW:
                return Thread.State.NEW;
            case STARTED:
                // return NEW if thread container not yet set
                if (threadContainer() == null) {
                    return Thread.State.NEW;
                } else {
                    return Thread.State.RUNNABLE;
                }
            case RUNNABLE:
                // runnable, not mounted
                return Thread.State.RUNNABLE;
            case RUNNING:
                // if mounted then return state of carrier thread
                if (Thread.currentThread() != this) {
                    synchronized (carrierThreadAccessLock()) {
                        Thread carrier = this.carrierThread;
                        if (carrier != null) {
                            return carrier.threadState();
                        }
                    }
                }
                // runnable, mounted
                return Thread.State.RUNNABLE;
            case PARKING:
            case TIMED_PARKING:
            case YIELDING:
            case BLOCKING:
                // runnable, not yet waiting/blocked
                return Thread.State.RUNNABLE;
            case PARKED:
            case PINNED:
                return State.WAITING;
            case TIMED_PARKED:
            case TIMED_PINNED:
                return State.TIMED_WAITING;
            case BLOCKED:
                return State.BLOCKED;
            case TERMINATED:
                return Thread.State.TERMINATED;
            default:
                throw new InternalError();
        }
    }

    @Override
    boolean alive() {
        int s = state;
        return (s != NEW && s != TERMINATED);
    }

    @Override
    boolean isTerminated() {
        return (state == TERMINATED);
    }

    @Override
    StackTraceElement[] asyncGetStackTrace() {
        StackTraceElement[] stackTrace;
        do {
            stackTrace = (carrierThread != null)
                    ? super.asyncGetStackTrace()  // mounted
                    : tryGetStackTrace();         // unmounted
            if (stackTrace == null) {
                Thread.yield();
            }
        } while (stackTrace == null);
        return stackTrace;
    }

    /**
     * Returns the stack trace for this virtual thread if it is unmounted.
     * Returns null if the thread is in another state.
     */
    private StackTraceElement[] tryGetStackTrace() {
        int initialState = state();
        return switch (initialState) {
            case RUNNABLE, PARKED, BLOCKED, TIMED_PARKED -> {
                int suspendedState = initialState | SUSPENDED;
                if (compareAndSetState(initialState, suspendedState)) {
                    try {
                        yield cont.getStackTrace();
                    } finally {
                        assert state == suspendedState;
                        setState(initialState);

                        // re-submit if runnable
                        // re-submit if unparked or unblocked while suspended
                        if (initialState == RUNNABLE
                                || ((parkPermit || unblocked)
                                    && compareAndSetState(initialState, RUNNABLE))) {
                            try {
                                submitRunContinuation();
                            } catch (RejectedExecutionException ignore) { }
                        }
                    }
                }
                yield null;
            }
            case NEW, STARTED, TERMINATED ->  new StackTraceElement[0];  // empty stack
            default -> null;
        };
    }

    @Override
    public String toString() {
        StringBuilder sb = new StringBuilder("VirtualThread[#");
        sb.append(threadId());
        String name = getName();
        if (!name.isEmpty()) {
            sb.append(",");
            sb.append(name);
        }
        sb.append("]/");

        // include the carrier thread state and name when mounted
        Thread carrier = carrierThread;
        if (Thread.currentThread() == this) {
            appendCarrierInfo(sb, carrier);
        } else if (carrier != null) {
            if (Thread.currentThread() != this) {
                synchronized (carrierThreadAccessLock()) {
                    carrier = carrierThread;  // re-read
                    appendCarrierInfo(sb, carrier);
                }
            }
        }

        // include virtual thread state when not mounted
        if (carrier == null) {
            String stateAsString = threadState().toString();
            sb.append(stateAsString.toLowerCase(Locale.ROOT));
        }
        return sb.toString();
    }

    /**
     * Appends the carrier's state and name to the given string builder when mounted.
     */
    private void appendCarrierInfo(StringBuilder sb, Thread carrier) {
        if (carrier != null) {
            String stateAsString = carrier.threadState().toString();
            sb.append(stateAsString.toLowerCase(Locale.ROOT));
            sb.append('@');
            sb.append(carrier.getName());
        }
    }

    @Override
    public int hashCode() {
        return (int) threadId();
    }

    @Override
    public boolean equals(Object obj) {
        return obj == this;
    }

    /**
     * Returns a ScheduledExecutorService to execute a delayed task.
     */
    private ScheduledExecutorService delayedTaskScheduler() {
        long tid = Thread.currentThread().threadId();
        int index = (int) tid & (DELAYED_TASK_SCHEDULERS.length - 1);
        return DELAYED_TASK_SCHEDULERS[index];
    }

    /**
     * Returns the termination object, creating it if needed.
     */
    private CountDownLatch getTermination() {
        CountDownLatch termination = this.termination;
        if (termination == null) {
            termination = new CountDownLatch(1);
            if (!U.compareAndSetReference(this, TERMINATION, null, termination)) {
                termination = this.termination;
            }
        }
        return termination;
    }

    /**
     * Returns the lock object to synchronize on when accessing carrierThread.
     * The lock prevents carrierThread from being reset to null during unmount.
     */
    private Object carrierThreadAccessLock() {
        // return interruptLock as unmount has to coordinate with interrupt
        return interruptLock;
    }

    // -- wrappers for get/set of state, parking permit, and carrier thread --

    private int state() {
        return state;  // volatile read
    }

    private void setState(int newValue) {
        state = newValue;  // volatile write
    }

    private boolean compareAndSetState(int expectedValue, int newValue) {
        return U.compareAndSetInt(this, STATE, expectedValue, newValue);
    }

    private void setParkPermit(boolean newValue) {
        if (parkPermit != newValue) {
            parkPermit = newValue;
        }
    }

    private boolean getAndSetParkPermit(boolean newValue) {
        if (parkPermit != newValue) {
            return U.getAndSetBoolean(this, PARK_PERMIT, newValue);
        } else {
            return newValue;
        }
    }

    private void setCarrierThread(Thread carrier) {
        // U.putReferenceRelease(this, CARRIER_THREAD, carrier);
        this.carrierThread = carrier;
    }

    private void disablePreemption() {
        assert this.preemptionDisabled >= 0;
        this.preemptionDisabled++;
    }

    private void enablePreemption() {
        this.preemptionDisabled--;
        assert this.preemptionDisabled >= 0;
    }

    // -- JVM TI support --

    @IntrinsicCandidate
    @JvmtiMountTransition
    private native void notifyJvmtiStart();

    @IntrinsicCandidate
    @JvmtiMountTransition
    private native void notifyJvmtiEnd();

    @IntrinsicCandidate
    @JvmtiMountTransition
    private native void notifyJvmtiMount(boolean hide);

    @IntrinsicCandidate
    @JvmtiMountTransition
    private native void notifyJvmtiUnmount(boolean hide);

    @IntrinsicCandidate
    @JvmtiMountTransition
    private native void notifyJvmtiHideFrames(boolean hide);

    private static native void registerNatives();
    static {
        registerNatives();
    }

    /**
     * Creates the default scheduler.
     */
    @SuppressWarnings("removal")
    private static ForkJoinPool createDefaultScheduler() {
        ForkJoinWorkerThreadFactory factory = pool -> {
            PrivilegedAction<ForkJoinWorkerThread> pa = () -> new CarrierThread(pool);
            return AccessController.doPrivileged(pa);
        };
        PrivilegedAction<ForkJoinPool> pa = () -> {
            int parallelism, maxPoolSize, minRunnable;
            String parallelismValue = System.getProperty("jdk.virtualThreadScheduler.parallelism");
            String maxPoolSizeValue = System.getProperty("jdk.virtualThreadScheduler.maxPoolSize");
            String minRunnableValue = System.getProperty("jdk.virtualThreadScheduler.minRunnable");
            if (parallelismValue != null) {
                parallelism = Integer.parseInt(parallelismValue);
            } else {
                parallelism = Runtime.getRuntime().availableProcessors();
            }
            if (maxPoolSizeValue != null) {
                maxPoolSize = Integer.parseInt(maxPoolSizeValue);
                parallelism = Integer.min(parallelism, maxPoolSize);
            } else {
                maxPoolSize = Integer.max(parallelism, 256);
            }
            if (minRunnableValue != null) {
                minRunnable = Integer.parseInt(minRunnableValue);
            } else {
                minRunnable = Integer.max(parallelism / 2, 1);
            }
            Thread.UncaughtExceptionHandler handler = (t, e) -> { };
            boolean asyncMode = true; // FIFO
            return new ForkJoinPool(parallelism, factory, handler, asyncMode,
                         0, maxPoolSize, minRunnable, pool -> true, 30, SECONDS);
        };
        return AccessController.doPrivileged(pa);
    }

    /**
     * Invoked by the VM for the Thread.vthread_scheduler diagnostic command.
     */
    private static byte[] printDefaultScheduler() {
        return String.format("%s%n", DEFAULT_SCHEDULER.toString())
                .getBytes(StandardCharsets.UTF_8);
    }

    /**
     * Creates the ScheduledThreadPoolExecutors used to execute delayed tasks.
     */
    private static ScheduledExecutorService[] createDelayedTaskSchedulers() {
        String propName = "jdk.virtualThreadScheduler.timerQueues";
        String propValue = GetPropertyAction.privilegedGetProperty(propName);
        int queueCount;
        if (propValue != null) {
            queueCount = Integer.parseInt(propValue);
            if (queueCount != Integer.highestOneBit(queueCount)) {
                throw new RuntimeException("Value of " + propName + " must be power of 2");
            }
        } else {
            int ncpus = Runtime.getRuntime().availableProcessors();
            queueCount = Math.max(Integer.highestOneBit(ncpus / 4), 1);
        }
        var schedulers = new ScheduledExecutorService[queueCount];
        for (int i = 0; i < queueCount; i++) {
            ScheduledThreadPoolExecutor stpe = (ScheduledThreadPoolExecutor)
                Executors.newScheduledThreadPool(1, task -> {
                    return InnocuousThread.newThread("VirtualThread-unparker", task);
                });
            stpe.setRemoveOnCancelPolicy(true);
            schedulers[i] = stpe;
        }
        return schedulers;
    }

    /**
     * Reads the value of the jdk.tracePinnedThreads property to determine if stack
     * traces should be printed when a carrier thread is pinned when a virtual thread
     * attempts to park.
     */
    private static int tracePinningMode() {
        String propValue = GetPropertyAction.privilegedGetProperty("jdk.tracePinnedThreads");
        if (propValue != null) {
            if (propValue.length() == 0 || "full".equalsIgnoreCase(propValue))
                return 1;
            if ("short".equalsIgnoreCase(propValue))
                return 2;
        }
        return 0;
    }

    /**
     * Unblock virtual threads that are ready to be scheduled again.
     */
    private static void processPendingList() {
        // TBD invoke unblock
    }

    static {
        var unblocker = InnocuousThread.newThread("VirtualThread-unblocker",
                VirtualThread::processPendingList);
        unblocker.setDaemon(true);
        unblocker.start();
    }
}<|MERGE_RESOLUTION|>--- conflicted
+++ resolved
@@ -649,12 +649,8 @@
             long startTime = System.nanoTime();
 
             boolean yielded = false;
-<<<<<<< HEAD
-=======
+            setState(TIMED_PARKING);
             Future<?> unparker = scheduleUnpark(nanos);  // may throw OOME
->>>>>>> 0447ad8f
-            setState(TIMED_PARKING);
-            Future<?> unparker = scheduleUnpark(this::unpark, nanos);
             try {
                 yielded = yieldContinuation();  // may throw
             } finally {
