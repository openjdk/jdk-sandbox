/*
 * Copyright (c) 2018, 2024, Oracle and/or its affiliates. All rights reserved.
 * DO NOT ALTER OR REMOVE COPYRIGHT NOTICES OR THIS FILE HEADER.
 *
 * This code is free software; you can redistribute it and/or modify it
 * under the terms of the GNU General Public License version 2 only, as
 * published by the Free Software Foundation.  Oracle designates this
 * particular file as subject to the "Classpath" exception as provided
 * by Oracle in the LICENSE file that accompanied this code.
 *
 * This code is distributed in the hope that it will be useful, but WITHOUT
 * ANY WARRANTY; without even the implied warranty of MERCHANTABILITY or
 * FITNESS FOR A PARTICULAR PURPOSE.  See the GNU General Public License
 * version 2 for more details (a copy is included in the LICENSE file that
 * accompanied this code).
 *
 * You should have received a copy of the GNU General Public License version
 * 2 along with this work; if not, write to the Free Software Foundation,
 * Inc., 51 Franklin St, Fifth Floor, Boston, MA 02110-1301 USA.
 *
 * Please contact Oracle, 500 Oracle Parkway, Redwood Shores, CA 94065 USA
 * or visit www.oracle.com if you need additional information or have any
 * questions.
 */
package java.lang;

import java.lang.reflect.Constructor;
import java.security.AccessController;
import java.security.PrivilegedAction;
import java.util.Arrays;
import java.util.Locale;
import java.util.Objects;
import java.util.concurrent.CountDownLatch;
import java.util.concurrent.Executor;
import java.util.concurrent.Executors;
import java.util.concurrent.ForkJoinPool;
import java.util.concurrent.ForkJoinPool.ForkJoinWorkerThreadFactory;
import java.util.concurrent.ForkJoinTask;
import java.util.concurrent.ForkJoinWorkerThread;
import java.util.concurrent.Future;
import java.util.concurrent.RejectedExecutionException;
import java.util.concurrent.ScheduledExecutorService;
import java.util.concurrent.ScheduledThreadPoolExecutor;
import java.util.concurrent.TimeUnit;
import java.util.stream.Stream;
import jdk.internal.event.VirtualThreadEndEvent;
import jdk.internal.event.VirtualThreadStartEvent;
import jdk.internal.event.VirtualThreadSubmitFailedEvent;
import jdk.internal.misc.CarrierThread;
import jdk.internal.misc.InnocuousThread;
import jdk.internal.misc.Unsafe;
import jdk.internal.vm.Continuation;
import jdk.internal.vm.ContinuationScope;
import jdk.internal.vm.StackableScope;
import jdk.internal.vm.ThreadContainer;
import jdk.internal.vm.ThreadContainers;
import jdk.internal.vm.annotation.ChangesCurrentThread;
import jdk.internal.vm.annotation.Hidden;
import jdk.internal.vm.annotation.IntrinsicCandidate;
import jdk.internal.vm.annotation.JvmtiHideEvents;
import jdk.internal.vm.annotation.JvmtiMountTransition;
import jdk.internal.vm.annotation.ReservedStackAccess;
import sun.nio.ch.Interruptible;
import sun.security.action.GetPropertyAction;
import static java.util.concurrent.TimeUnit.*;

/**
 * A thread that is scheduled by the Java virtual machine rather than the operating system.
 */
final class VirtualThread extends BaseVirtualThread {
    private static final Unsafe U = Unsafe.getUnsafe();
    private static final ContinuationScope VTHREAD_SCOPE = new ContinuationScope("VirtualThreads");
    private static final Executor DEFAULT_SCHEDULER = createDefaultScheduler();
    private static final ScheduledExecutorService[] DELAYED_TASK_SCHEDULERS = createDelayedTaskSchedulers();

    private static final long STATE = U.objectFieldOffset(VirtualThread.class, "state");
    private static final long PARK_PERMIT = U.objectFieldOffset(VirtualThread.class, "parkPermit");
    private static final long CARRIER_THREAD = U.objectFieldOffset(VirtualThread.class, "carrierThread");
    private static final long TERMINATION = U.objectFieldOffset(VirtualThread.class, "termination");
    private static final long ON_WAITING_LIST = U.objectFieldOffset(VirtualThread.class, "onWaitingList");

    // scheduler and continuation
    private final Executor scheduler;
    private final Continuation cont;
    private final Runnable runContinuation;

    // virtual thread state, accessed by VM
    private volatile int state;

    /*
     * Virtual thread state transitions:
     *
     *      NEW -> STARTED         // Thread.start, schedule to run
     *  STARTED -> TERMINATED      // failed to start
     *  STARTED -> RUNNING         // first run
     *  RUNNING -> TERMINATED      // done
     *
     *  RUNNING -> PARKING         // Thread parking with LockSupport.park
     *  PARKING -> PARKED          // cont.yield successful, parked indefinitely
     *  PARKING -> PINNED          // cont.yield failed, parked indefinitely on carrier
     *   PARKED -> UNPARKED        // unparked, may be scheduled to continue
     *   PINNED -> RUNNING         // unparked, continue execution on same carrier
     * UNPARKED -> RUNNING         // continue execution after park
     *
     *       RUNNING -> TIMED_PARKING   // Thread parking with LockSupport.parkNanos
     * TIMED_PARKING -> TIMED_PARKED    // cont.yield successful, timed-parked
     * TIMED_PARKING -> TIMED_PINNED    // cont.yield failed, timed-parked on carrier
     *  TIMED_PARKED -> UNPARKED        // unparked, may be scheduled to continue
     *  TIMED_PINNED -> RUNNING         // unparked, continue execution on same carrier
     *
     *   RUNNING -> BLOCKING       // blocking on monitor enter
     *  BLOCKING -> BLOCKED        // blocked on monitor enter
     *   BLOCKED -> UNBLOCKED      // unblocked, may be scheduled to continue
     * UNBLOCKED -> RUNNING        // continue execution after blocked on monitor enter
     *
     *   RUNNING -> WAITING        // transitional state during wait on monitor
     *   WAITING -> WAITED         // waiting on monitor
     *    WAITED -> BLOCKED        // notified, waiting to be unblocked by monitor owner
     *    WAITED -> UNBLOCKED      // timed-out/interrupted
     *
     *       RUNNING -> TIMED_WAITING   // transition state during timed-waiting on monitor
     * TIMED_WAITING -> TIMED_WAITED    // timed-waiting on monitor
     *  TIMED_WAITED -> BLOCKED         // notified, waiting to be unblocked by monitor owner
     *  TIMED_WAITED -> UNBLOCKED       // timed-out/interrupted
     *
     *  RUNNING -> YIELDING        // Thread.yield
     * YIELDING -> YIELDED         // cont.yield successful, may be scheduled to continue
     * YIELDING -> RUNNING         // cont.yield failed
     *  YIELDED -> RUNNING         // continue execution after Thread.yield
     */
    private static final int NEW      = 0;
    private static final int STARTED  = 1;
    private static final int RUNNING  = 2;     // runnable-mounted

    // untimed and timed parking
    private static final int PARKING       = 3;
    private static final int PARKED        = 4;     // unmounted
    private static final int PINNED        = 5;     // mounted
    private static final int TIMED_PARKING = 6;
    private static final int TIMED_PARKED  = 7;     // unmounted
    private static final int TIMED_PINNED  = 8;     // mounted
    private static final int UNPARKED      = 9;     // unmounted but runnable

    // Thread.yield
    private static final int YIELDING = 10;
    private static final int YIELDED  = 11;         // unmounted but runnable

    // monitor enter
    private static final int BLOCKING  = 12;
    private static final int BLOCKED   = 13;        // unmounted
    private static final int UNBLOCKED = 14;        // unmounted but runnable

    // monitor wait/timed-wait
    private static final int WAITING       = 15;
    private static final int WAIT          = 16;    // waiting in Object.wait
    private static final int TIMED_WAITING = 17;
    private static final int TIMED_WAIT    = 18;    // waiting in timed-Object.wait

    private static final int TERMINATED = 99;  // final state

    // can be suspended from scheduling when unmounted
    private static final int SUSPENDED = 1 << 8;

    // parking permit made available by LockSupport.unpark
    private volatile boolean parkPermit;

    // blocking permit made available by unblocker thread when another thread exits monitor
    private volatile boolean blockPermit;

    // true when on the list of virtual threads waiting to be unblocked
    private volatile boolean onWaitingList;

    // next virtual thread on the list of virtual threads waiting to be unblocked
    private volatile VirtualThread next;

    // notified by Object.notify/notifyAll while waiting in Object.wait
    private volatile boolean notified;

<<<<<<< HEAD
    // timeout for timed-park, in nanoseconds, only accessed on current/carrier thread
    private long parkTimeout;

    // timed-wait, in milliseconds, set in VM, only accessed on current/carrier thread
    private long waitTimeout;
    private byte timedWaitSeqNo;

=======
    // timed-wait support
    private byte timedWaitSeqNo;

    // timeout for timed-park and timed-wait, only accessed on current/carrier thread
    private long timeout;

>>>>>>> 113fb3d3
    // timer task for timed-park and timed-wait, only accessed on current/carrier thread
    private Future<?> timeoutTask;

    // carrier thread when mounted, accessed by VM
    private volatile Thread carrierThread;

    // termination object when joining, created lazily if needed
    private volatile CountDownLatch termination;

    /**
     * Returns the default scheduler.
     */
    static Executor defaultScheduler() {
        return DEFAULT_SCHEDULER;
    }

    /**
     * Returns a stream of the delayed task schedulers used to support timed operations.
     */
    static Stream<ScheduledExecutorService> delayedTaskSchedulers() {
        return Arrays.stream(DELAYED_TASK_SCHEDULERS);
    }

    /**
     * Returns the continuation scope used for virtual threads.
     */
    static ContinuationScope continuationScope() {
        return VTHREAD_SCOPE;
    }

    /**
     * Creates a new {@code VirtualThread} to run the given task with the given
     * scheduler. If the given scheduler is {@code null} and the current thread
     * is a platform thread then the newly created virtual thread will use the
     * default scheduler. If given scheduler is {@code null} and the current
     * thread is a virtual thread then the current thread's scheduler is used.
     *
     * @param scheduler the scheduler or null
     * @param name thread name
     * @param characteristics characteristics
     * @param task the task to execute
     */
    VirtualThread(Executor scheduler, String name, int characteristics, Runnable task) {
        super(name, characteristics, /*bound*/ false);
        Objects.requireNonNull(task);

        // choose scheduler if not specified
        if (scheduler == null) {
            Thread parent = Thread.currentThread();
            if (parent instanceof VirtualThread vparent) {
                scheduler = vparent.scheduler;
            } else {
                scheduler = DEFAULT_SCHEDULER;
            }
        }

        this.scheduler = scheduler;
        this.cont = new VThreadContinuation(this, task);
        this.runContinuation = this::runContinuation;
    }

    /**
     * The continuation that a virtual thread executes.
     */
    private static class VThreadContinuation extends Continuation {
        VThreadContinuation(VirtualThread vthread, Runnable task) {
            super(VTHREAD_SCOPE, wrap(vthread, task));
        }
        @Override
        protected void onPinned(Continuation.Pinned reason) {
        }
        private static Runnable wrap(VirtualThread vthread, Runnable task) {
            return new Runnable() {
                @Hidden
                @JvmtiHideEvents
                public void run() {
                    vthread.notifyJvmtiStart(); // notify JVMTI
                    try {
                        vthread.run(task);
                    } finally {
                        vthread.notifyJvmtiEnd(); // notify JVMTI
                    }
                }
            };
        }
    }

    /**
     * Runs or continues execution on the current thread. The virtual thread is mounted
     * on the current thread before the task runs or continues. It unmounts when the
     * task completes or yields.
     */
    @ChangesCurrentThread // allow mount/unmount to be inlined
    private void runContinuation() {
        // the carrier must be a platform thread
        if (Thread.currentThread().isVirtual()) {
            throw new WrongThreadException();
        }

        // set state to RUNNING
        int initialState = state();
        if (initialState == STARTED || initialState == UNPARKED
                || initialState == UNBLOCKED || initialState == YIELDED) {
            // newly started or continue after parking/blocking/Thread.yield
            if (!compareAndSetState(initialState, RUNNING)) {
                return;
            }
            // consume permit when continuing after parking or blocking. If continue
            // after a timed-park or timed-wait then the timeout task is cancelled.
            if (initialState == UNPARKED) {
                cancelTimeoutTask();
                setParkPermit(false);
<<<<<<< HEAD
            } else if (initialState == UNBLOCKED) {
=======
            } if (initialState == UNBLOCKED) {
>>>>>>> 113fb3d3
                cancelTimeoutTask();
                blockPermit = false;
            }
        } else {
            // not runnable
            return;
        }

        mount();
        try {
            cont.run();
        } finally {
            unmount();
            if (cont.isDone()) {
                afterDone();
            } else {
                afterYield();
            }
        }
    }

    /**
<<<<<<< HEAD
     * Cancel timeout task when continuing after timed-park or timed-wait. The
     * timeout task may be executing, or may have already completed.
=======
     * Cancel timeout task when continuing after timed-park or timed-wait.
     * The timeout task may be executing, or may have already completed.
>>>>>>> 113fb3d3
     */
    private void cancelTimeoutTask() {
        if (timeoutTask != null) {
            timeoutTask.cancel(false);
            timeoutTask = null;
        }
    }

    /**
     * Submits the runContinuation task to the scheduler. For the default scheduler,
     * and calling it on a worker thread, the task will be pushed to the local queue,
     * otherwise it will be pushed to an external submission queue.
     * @param scheduler the scheduler
     * @param retryOnOOME true to retry indefinitely if OutOfMemoryError is thrown
     * @throws RejectedExecutionException
     */
    private void submitRunContinuation(Executor scheduler, boolean retryOnOOME) {
        boolean done = false;
        while (!done) {
            try {
                // Pin the continuation to prevent the virtual thread from unmounting
                // when submitting a task. For the default scheduler this ensures that
                // the carrier doesn't change when pushing a task. For other schedulers
                // it avoids deadlock that could arise due to carriers and virtual
                // threads contending for a lock.
                if (currentThread().isVirtual()) {
                    Continuation.pin();
                    try {
                        scheduler.execute(runContinuation);
                    } finally {
                        Continuation.unpin();
                    }
                } else {
                    scheduler.execute(runContinuation);
                }
                done = true;
            } catch (RejectedExecutionException ree) {
                submitFailed(ree);
                throw ree;
            } catch (OutOfMemoryError e) {
                if (retryOnOOME) {
                    U.park(false, 100_000_000); // 100ms
                } else {
                    throw e;
                }
            }
        }
    }

    /**
     * Submits the runContinuation task to the given scheduler as an external submit.
     * If OutOfMemoryError is thrown then the submit will be retried until it succeeds.
     * @throws RejectedExecutionException
     * @see ForkJoinPool#externalSubmit(ForkJoinTask)
     */
    private void externalSubmitRunContinuation(ForkJoinPool pool) {
        assert Thread.currentThread() instanceof CarrierThread;
        try {
            pool.externalSubmit(ForkJoinTask.adapt(runContinuation));
        } catch (RejectedExecutionException ree) {
            submitFailed(ree);
            throw ree;
        } catch (OutOfMemoryError e) {
            submitRunContinuation(pool, true);
        }
    }

    /**
     * Submits the runContinuation task to the scheduler. For the default scheduler,
     * and calling it on a worker thread, the task will be pushed to the local queue,
     * otherwise it will be pushed to an external submission queue.
     * If OutOfMemoryError is thrown then the submit will be retried until it succeeds.
     * @throws RejectedExecutionException
     */
    private void submitRunContinuation() {
        submitRunContinuation(scheduler, true);
    }

    /**
     * Lazy submit the runContinuation task if invoked on a carrier thread and its local
     * queue is empty. If not empty, or invoked by another thread, then this method works
     * like submitRunContinuation and just submits the task to the scheduler.
     * If OutOfMemoryError is thrown then the submit will be retried until it succeeds.
     * @throws RejectedExecutionException
     * @see ForkJoinPool#lazySubmit(ForkJoinTask)
     */
    private void lazySubmitRunContinuation() {
        if (currentThread() instanceof CarrierThread ct && ct.getQueuedTaskCount() == 0) {
            ForkJoinPool pool = ct.getPool();
            try {
                pool.lazySubmit(ForkJoinTask.adapt(runContinuation));
            } catch (RejectedExecutionException ree) {
                submitFailed(ree);
                throw ree;
            } catch (OutOfMemoryError e) {
                submitRunContinuation();
            }
        } else {
            submitRunContinuation();
        }
    }

    /**
     * Submits the runContinuation task to the scheduler. For the default scheduler, and
     * calling it a virtual thread that uses the default scheduler, the task will be
     * pushed to an external submission queue. This method may throw OutOfMemoryError.
     * @throws RejectedExecutionException
     * @throws OutOfMemoryError
     */
    private void externalSubmitRunContinuationOrThrow() {
        if (scheduler == DEFAULT_SCHEDULER && currentCarrierThread() instanceof CarrierThread ct) {
            try {
                ct.getPool().externalSubmit(ForkJoinTask.adapt(runContinuation));
            } catch (RejectedExecutionException ree) {
                submitFailed(ree);
                throw ree;
            }
        } else {
            submitRunContinuation(scheduler, false);
        }
    }

    /**
     * If enabled, emits a JFR VirtualThreadSubmitFailedEvent.
     */
    private void submitFailed(RejectedExecutionException ree) {
        var event = new VirtualThreadSubmitFailedEvent();
        if (event.isEnabled()) {
            event.javaThreadId = threadId();
            event.exceptionMessage = ree.getMessage();
            event.commit();
        }
    }

    /**
     * Runs a task in the context of this virtual thread.
     */
    private void run(Runnable task) {
        assert Thread.currentThread() == this && state == RUNNING;

        // emit JFR event if enabled
        if (VirtualThreadStartEvent.isTurnedOn()) {
            var event = new VirtualThreadStartEvent();
            event.javaThreadId = threadId();
            event.commit();
        }

        Object bindings = Thread.scopedValueBindings();
        try {
            runWith(bindings, task);
        } catch (Throwable exc) {
            dispatchUncaughtException(exc);
        } finally {
            // pop any remaining scopes from the stack, this may block
            StackableScope.popAll();

            // emit JFR event if enabled
            if (VirtualThreadEndEvent.isTurnedOn()) {
                var event = new VirtualThreadEndEvent();
                event.javaThreadId = threadId();
                event.commit();
            }
        }
    }

    /**
     * Mounts this virtual thread onto the current platform thread. On
     * return, the current thread is the virtual thread.
     */
    @ChangesCurrentThread
    @ReservedStackAccess
    private void mount() {
        // notify JVMTI before mount
        notifyJvmtiMount(/*hide*/true);

        // sets the carrier thread
        Thread carrier = Thread.currentCarrierThread();
        setCarrierThread(carrier);

        // sync up carrier thread interrupt status if needed
        if (interrupted) {
            carrier.setInterrupt();
        } else if (carrier.isInterrupted()) {
            synchronized (interruptLock) {
                // need to recheck interrupt status
                if (!interrupted) {
                    carrier.clearInterrupt();
                }
            }
        }

        // set Thread.currentThread() to return this virtual thread
        carrier.setCurrentThread(this);
    }

    /**
     * Unmounts this virtual thread from the carrier. On return, the
     * current thread is the current platform thread.
     */
    @ChangesCurrentThread
    @ReservedStackAccess
    private void unmount() {
        assert !Thread.holdsLock(interruptLock);

        // set Thread.currentThread() to return the platform thread
        Thread carrier = this.carrierThread;
        carrier.setCurrentThread(carrier);

        // break connection to carrier thread, synchronized with interrupt
        synchronized (interruptLock) {
            setCarrierThread(null);
        }
        carrier.clearInterrupt();

        // notify JVMTI after unmount
        notifyJvmtiUnmount(/*hide*/false);
    }

    /**
     * Invokes Continuation.yield, notifying JVMTI (if enabled) to hide frames until
     * the continuation continues.
     */
    @Hidden
    private boolean yieldContinuation() {
        notifyJvmtiUnmount(/*hide*/true);
        try {
            return Continuation.yield(VTHREAD_SCOPE);
        } finally {
            notifyJvmtiMount(/*hide*/false);
        }
    }

    /**
     * Invoked in the context of the carrier thread after the Continuation yields when
     * parking, blocking on monitor enter, Object.wait, or Thread.yield.
     */
    private void afterYield() {
        assert carrierThread == null;

        // re-adjust parallelism if the virtual thread yielded when compensating
        if (currentThread() instanceof CarrierThread ct) {
            ct.endBlocking();
        }

        int s = state();

        // LockSupport.park/parkNanos
        if (s == PARKING || s == TIMED_PARKING) {
            int newState;
            if (s == PARKING) {
                setState(newState = PARKED);
            } else {
                // schedule unpark
<<<<<<< HEAD
                assert parkTimeout > 0;
                timeoutTask = schedule(this::unpark, parkTimeout, NANOSECONDS);
=======
                assert timeout > 0;
                timeoutTask = schedule(this::unpark, timeout, NANOSECONDS);
>>>>>>> 113fb3d3
                setState(newState = TIMED_PARKED);
            }

            // may have been unparked while parking
            if (parkPermit && compareAndSetState(newState, UNPARKED)) {
                // lazy submit if local queue is empty
                lazySubmitRunContinuation();
            }
            return;
        }

        // Thread.yield
        if (s == YIELDING) {
            setState(YIELDED);

            // external submit if there are no tasks in the local task queue
            if (currentThread() instanceof CarrierThread ct && ct.getQueuedTaskCount() == 0) {
                externalSubmitRunContinuation(ct.getPool());
            } else {
                submitRunContinuation();
            }
            return;
        }

        // blocking on monitorenter
        if (s == BLOCKING) {
            setState(BLOCKED);

            // may have been unblocked while blocking
            if (blockPermit && compareAndSetState(BLOCKED, UNBLOCKED)) {
                // lazy submit if local queue is empty
                lazySubmitRunContinuation();
            }
            return;
        }

        // Object.wait
        if (s == WAITING || s == TIMED_WAITING) {
            int newState;
            if (s == WAITING) {
                setState(newState = WAIT);
            } else {
                // For timed-wait, a timeout task is scheduled to execute. The timeout
                // task will change the thread state to UNBLOCKED and submit the thread
                // to the scheduler. A sequence number is used to ensure that the timeout
                // task only unblocks the thread for this timed-wait. We synchronize with
                // the timeout task to coordinate access to the sequence number and to
                // ensure the timeout task doesn't execute until the thread has got to
                // the TIMED_WAIT state.
<<<<<<< HEAD
                assert waitTimeout > 0;
                synchronized (timedWaitLock()) {
                    byte seqNo = ++timedWaitSeqNo;
                    timeoutTask = schedule(() -> waitTimeoutExpired(seqNo), waitTimeout, MILLISECONDS);
=======
                assert timeout > 0;
                synchronized (timedWaitLock()) {
                    byte seqNo = ++timedWaitSeqNo;
                    timeoutTask = schedule(() -> waitTimeoutExpired(seqNo), timeout, MILLISECONDS);
>>>>>>> 113fb3d3
                    setState(newState = TIMED_WAIT);
                }
            }

            // may have been notified while in transition to wait state
            if (notified && compareAndSetState(newState, BLOCKED)) {
                // may have even been unblocked already
                if (blockPermit && compareAndSetState(BLOCKED, UNBLOCKED)) {
                    submitRunContinuation();
                }
                return;
            }

            // may have been interrupted while in transition to wait state
            if (interrupted && compareAndSetState(newState, UNBLOCKED)) {
                submitRunContinuation();
                return;
            }
            return;
        }

        assert false;
    }

    /**
     * Invoked after the continuation completes.
     */
    private void afterDone() {
        afterDone(true);
    }

    /**
     * Invoked after the continuation completes (or start failed). Sets the thread
     * state to TERMINATED and notifies anyone waiting for the thread to terminate.
     *
     * @param notifyContainer true if its container should be notified
     */
    private void afterDone(boolean notifyContainer) {
        assert carrierThread == null;
        setState(TERMINATED);

        // notify anyone waiting for this virtual thread to terminate
        CountDownLatch termination = this.termination;
        if (termination != null) {
            assert termination.getCount() == 1;
            termination.countDown();
        }

        // notify container
        if (notifyContainer) {
            threadContainer().onExit(this);
        }

        // clear references to thread locals
        clearReferences();
    }

    /**
     * Schedules this {@code VirtualThread} to execute.
     *
     * @throws IllegalStateException if the container is shutdown or closed
     * @throws IllegalThreadStateException if the thread has already been started
     * @throws RejectedExecutionException if the scheduler cannot accept a task
     */
    @Override
    void start(ThreadContainer container) {
        if (!compareAndSetState(NEW, STARTED)) {
            throw new IllegalThreadStateException("Already started");
        }

        // bind thread to container
        assert threadContainer() == null;
        setThreadContainer(container);

        // start thread
        boolean addedToContainer = false;
        boolean started = false;
        try {
            container.onStart(this);  // may throw
            addedToContainer = true;

            // scoped values may be inherited
            inheritScopedValueBindings(container);

            // submit task to run thread, using externalSubmit if possible
            externalSubmitRunContinuationOrThrow();
            started = true;
        } finally {
            if (!started) {
                afterDone(addedToContainer);
            }
        }
    }

    @Override
    public void start() {
        start(ThreadContainers.root());
    }

    @Override
    public void run() {
        // do nothing
    }

    /**
     * Parks until unparked or interrupted. If already unparked then the parking
     * permit is consumed and this method completes immediately (meaning it doesn't
     * yield). It also completes immediately if the interrupt status is set.
     */
    @Override
    void park() {
        assert Thread.currentThread() == this;

        // complete immediately if parking permit available or interrupted
        if (getAndSetParkPermit(false) || interrupted)
            return;

        // park the thread
        boolean yielded = false;
        setState(PARKING);
        try {
            yielded = yieldContinuation();
        } catch (OutOfMemoryError e) {
            // park on carrier
        } finally {
            assert (Thread.currentThread() == this) && (yielded == (state() == RUNNING));
            if (!yielded) {
                assert state() == PARKING;
                setState(RUNNING);
            }
        }

        // park on the carrier thread when pinned
        if (!yielded) {
            parkOnCarrierThread(false, 0);
        }
    }

    /**
     * Parks up to the given waiting time or until unparked or interrupted.
     * If already unparked then the parking permit is consumed and this method
     * completes immediately (meaning it doesn't yield). It also completes immediately
     * if the interrupt status is set or the waiting time is {@code <= 0}.
     *
     * @param nanos the maximum number of nanoseconds to wait.
     */
    @Override
    void parkNanos(long nanos) {
        assert Thread.currentThread() == this;

        // complete immediately if parking permit available or interrupted
        if (getAndSetParkPermit(false) || interrupted)
            return;

        // park the thread for the waiting time
        if (nanos > 0) {
            long startTime = System.nanoTime();

            // park the thread, afterYield will schedule the thread to unpark
            boolean yielded = false;
<<<<<<< HEAD
            setParkTimeout(nanos);
=======
            timeout = nanos;
>>>>>>> 113fb3d3
            setState(TIMED_PARKING);
            try {
                yielded = yieldContinuation();
            } catch (OutOfMemoryError e) {
                // park on carrier
            } finally {
                assert (Thread.currentThread() == this) && (yielded == (state() == RUNNING));
                if (!yielded) {
                    assert state() == TIMED_PARKING;
                    setState(RUNNING);
                }
            }

            // park on carrier thread for remaining time when pinned (or OOME)
            if (!yielded) {
                long remainingNanos = nanos - (System.nanoTime() - startTime);
                parkOnCarrierThread(true, remainingNanos);
            }
        }
    }

    /**
     * Parks the current carrier thread up to the given waiting time or until
     * unparked or interrupted. If the virtual thread is interrupted then the
     * interrupt status will be propagated to the carrier thread.
     * @param timed true for a timed park, false for untimed
     * @param nanos the waiting time in nanoseconds
     */
    private void parkOnCarrierThread(boolean timed, long nanos) {
        assert state() == RUNNING;

        // JFR event start
        pinnedStart();

        setState(timed ? TIMED_PINNED : PINNED);
        try {
            if (!parkPermit) {
                if (!timed) {
                    U.park(false, 0);
                } else if (nanos > 0) {
                    U.park(false, nanos);
                }
            }
        } finally {
            setState(RUNNING);
        }

        // consume parking permit
        setParkPermit(false);

<<<<<<< HEAD
        // JFR event commit
        pinnedEnd("Parked");
    }

    /**
     * Call into VM when pinned to record a JFR jdk.VirtualThreadPinned event.
     * Recording the event in the VM avoids having JFR event recorded in Java
     * with the same name, but different ID, to events recorded by the VM.
     */
    private static native void pinnedStart();
    private static native void pinnedEnd(String reason);

=======
>>>>>>> 113fb3d3
    /**
     * Re-enables this virtual thread for scheduling. If this virtual thread is parked
     * then its task is scheduled to continue, otherwise its next call to {@code park} or
     * {@linkplain #parkNanos(long) parkNanos} is guaranteed not to block.
     * @throws RejectedExecutionException if the scheduler cannot accept a task
     */
    @Override
    void unpark() {
        if (!getAndSetParkPermit(true) && currentThread() != this) {
            int s = state();

            // unparked while parked
            if ((s == PARKED || s == TIMED_PARKED) && compareAndSetState(s, UNPARKED)) {
                submitRunContinuation();
                return;
            }

            // unparked while parked when pinned
            if (s == PINNED || s == TIMED_PINNED) {
                // unpark carrier thread when pinned
                disableSuspendAndPreempt();
                try {
                    synchronized (carrierThreadAccessLock()) {
                        Thread carrier = carrierThread;
                        if (carrier != null && ((s = state()) == PINNED || s == TIMED_PINNED)) {
                            U.unpark(carrier);
                        }
                    }
                } finally {
                    enableSuspendAndPreempt();
                }
                return;
            }
        }
    }

    /**
     * Invoked by unblocker thread to unblock this virtual thread.
     */
    private void unblock() {
        assert !Thread.currentThread().isVirtual();
        blockPermit = true;
        if (state() == BLOCKED && compareAndSetState(BLOCKED, UNBLOCKED)) {
            submitRunContinuation();
        }
    }

    /**
     * Invoked by timer thread when wait timeout for virtual thread has expired.
     * If the virtual thread is in timed-wait then this method will unblock the thread
     * and submit its task so that it continues and attempts to reenter the monitor.
     * This method does nothing if the thread has been woken by notify or interrupt.
     */
    private void waitTimeoutExpired(byte seqNo) {
        assert !Thread.currentThread().isVirtual();
        for (;;) {
            boolean unblocked = false;
            synchronized (timedWaitLock()) {
                if (seqNo != timedWaitSeqNo) {
                    // this timeout task is for a past timed-wait
                    return;
                }
                int s = state();
                if (s == TIMED_WAIT) {
                    unblocked = compareAndSetState(TIMED_WAIT, UNBLOCKED);
                } else if (s != (TIMED_WAIT | SUSPENDED)) {
                    // notified or interrupted, no longer waiting
                    return;
                }
            }
            if (unblocked) {
                submitRunContinuation();
                return;
            }
            // need to retry when thread is suspended in time-wait
            Thread.yield();
        }
    }

    /**
     * Attempts to yield the current virtual thread (Thread.yield).
     */
    void tryYield() {
        assert Thread.currentThread() == this;
        setState(YIELDING);
        boolean yielded = false;
        try {
            yielded = yieldContinuation();  // may throw
        } finally {
            assert (Thread.currentThread() == this) && (yielded == (state() == RUNNING));
            if (!yielded) {
                assert state() == YIELDING;
                setState(RUNNING);
            }
        }
    }

    /**
     * Sleep the current thread for the given sleep time (in nanoseconds). If
     * nanos is 0 then the thread will attempt to yield.
     *
     * @implNote This implementation parks the thread for the given sleeping time
     * and will therefore be observed in PARKED state during the sleep. Parking
     * will consume the parking permit so this method makes available the parking
     * permit after the sleep. This may be observed as a spurious, but benign,
     * wakeup when the thread subsequently attempts to park.
     *
     * @param nanos the maximum number of nanoseconds to sleep
     * @throws InterruptedException if interrupted while sleeping
     */
    void sleepNanos(long nanos) throws InterruptedException {
        assert Thread.currentThread() == this && nanos >= 0;
        if (getAndClearInterrupt())
            throw new InterruptedException();
        if (nanos == 0) {
            tryYield();
        } else {
            // park for the sleep time
            try {
                long remainingNanos = nanos;
                long startNanos = System.nanoTime();
                while (remainingNanos > 0) {
                    parkNanos(remainingNanos);
                    if (getAndClearInterrupt()) {
                        throw new InterruptedException();
                    }
                    remainingNanos = nanos - (System.nanoTime() - startNanos);
                }
            } finally {
                // may have been unparked while sleeping
                setParkPermit(true);
            }
        }
    }

    /**
     * Waits up to {@code nanos} nanoseconds for this virtual thread to terminate.
     * A timeout of {@code 0} means to wait forever.
     *
     * @throws InterruptedException if interrupted while waiting
     * @return true if the thread has terminated
     */
    boolean joinNanos(long nanos) throws InterruptedException {
        if (state() == TERMINATED)
            return true;

        // ensure termination object exists, then re-check state
        CountDownLatch termination = getTermination();
        if (state() == TERMINATED)
            return true;

        // wait for virtual thread to terminate
        if (nanos == 0) {
            termination.await();
        } else {
            boolean terminated = termination.await(nanos, NANOSECONDS);
            if (!terminated) {
                // waiting time elapsed
                return false;
            }
        }
        assert state() == TERMINATED;
        return true;
    }

    @Override
    void blockedOn(Interruptible b) {
        disableSuspendAndPreempt();
        try {
            super.blockedOn(b);
        } finally {
            enableSuspendAndPreempt();
        }
    }

    @Override
    @SuppressWarnings("removal")
    public void interrupt() {
        if (Thread.currentThread() != this) {
            checkAccess();

            // if current thread is a virtual thread then prevent it from being
            // suspended or unmounted when entering or holding interruptLock
            Interruptible blocker;
            disableSuspendAndPreempt();
            try {
                synchronized (interruptLock) {
                    interrupted = true;
                    blocker = nioBlocker();
                    if (blocker != null) {
                        blocker.interrupt(this);
                    }

                    // interrupt carrier thread if mounted
                    Thread carrier = carrierThread;
                    if (carrier != null) carrier.setInterrupt();
                }
            } finally {
                enableSuspendAndPreempt();
            }

            // notify blocker after releasing interruptLock
            if (blocker != null) {
                blocker.postInterrupt();
            }

            // make available parking permit, unpark thread if parked
            unpark();

            // if thread is waiting in Object.wait then schedule to try to reenter
            int s = state();
            if ((s == WAIT || s == TIMED_WAIT) && compareAndSetState(s, UNBLOCKED)) {
                submitRunContinuation();
            }

        } else {
            interrupted = true;
            carrierThread.setInterrupt();
            setParkPermit(true);
        }
    }

    @Override
    public boolean isInterrupted() {
        return interrupted;
    }

    @Override
    boolean getAndClearInterrupt() {
        assert Thread.currentThread() == this;
        boolean oldValue = interrupted;
        if (oldValue) {
            disableSuspendAndPreempt();
            try {
                synchronized (interruptLock) {
                    interrupted = false;
                    carrierThread.clearInterrupt();
                }
            } finally {
                enableSuspendAndPreempt();
            }
        }
        return oldValue;
    }

    @Override
    Thread.State threadState() {
        int s = state();
        switch (s & ~SUSPENDED) {
            case NEW:
                return Thread.State.NEW;
            case STARTED:
                // return NEW if thread container not yet set
                if (threadContainer() == null) {
                    return Thread.State.NEW;
                } else {
                    return Thread.State.RUNNABLE;
                }
            case UNPARKED:
            case UNBLOCKED:
            case YIELDED:
                // runnable, not mounted
                return Thread.State.RUNNABLE;
            case RUNNING:
                // if mounted then return state of carrier thread
                if (Thread.currentThread() != this) {
                    disableSuspendAndPreempt();
                    try {
                        synchronized (carrierThreadAccessLock()) {
                            Thread carrierThread = this.carrierThread;
                            if (carrierThread != null) {
                                return carrierThread.threadState();
                            }
                        }
                    } finally {
                        enableSuspendAndPreempt();
                    }
                }
                // runnable, mounted
                return Thread.State.RUNNABLE;
            case PARKING:
            case TIMED_PARKING:
            case WAITING:
            case TIMED_WAITING:
            case YIELDING:
                // runnable, in transition
                return Thread.State.RUNNABLE;
            case PARKED:
            case PINNED:
            case WAIT:
                return Thread.State.WAITING;
            case TIMED_PARKED:
            case TIMED_PINNED:
            case TIMED_WAIT:
                return Thread.State.TIMED_WAITING;
            case BLOCKING:
            case BLOCKED:
                return Thread.State.BLOCKED;
            case TERMINATED:
                return Thread.State.TERMINATED;
            default:
                throw new InternalError();
        }
    }

    @Override
    boolean alive() {
        int s = state;
        return (s != NEW && s != TERMINATED);
    }

    @Override
    boolean isTerminated() {
        return (state == TERMINATED);
    }

    @Override
    StackTraceElement[] asyncGetStackTrace() {
        StackTraceElement[] stackTrace;
        do {
            stackTrace = (carrierThread != null)
                    ? super.asyncGetStackTrace()  // mounted
                    : tryGetStackTrace();         // unmounted
            if (stackTrace == null) {
                Thread.yield();
            }
        } while (stackTrace == null);
        return stackTrace;
    }

    /**
     * Returns the stack trace for this virtual thread if it is unmounted.
     * Returns null if the thread is mounted or in transition.
     */
    private StackTraceElement[] tryGetStackTrace() {
        int initialState = state() & ~SUSPENDED;
        switch (initialState) {
            case NEW, STARTED, TERMINATED -> {
                return new StackTraceElement[0];  // unmounted, empty stack
            }
            case RUNNING, PINNED, TIMED_PINNED -> {
                return null;   // mounted
            }
            case PARKED, TIMED_PARKED, BLOCKED, WAIT, TIMED_WAIT -> {
                // unmounted, not runnable
            }
            case UNPARKED, UNBLOCKED, YIELDED -> {
                // unmounted, runnable
            }
            case PARKING, TIMED_PARKING, BLOCKING, YIELDING, WAITING, TIMED_WAITING -> {
                return null;  // in transition
            }
            default -> throw new InternalError("" + initialState);
        }

        // thread is unmounted, prevent it from continuing
        int suspendedState = initialState | SUSPENDED;
        if (!compareAndSetState(initialState, suspendedState)) {
            return null;
        }

        // get stack trace and restore state
        StackTraceElement[] stack;
        try {
            stack = cont.getStackTrace();
        } finally {
            assert state == suspendedState;
            setState(initialState);
        }
        boolean resubmit = switch (initialState) {
            case UNPARKED, UNBLOCKED, YIELDED -> {
                // resubmit as task may have run while suspended
                yield true;
            }
            case PARKED, TIMED_PARKED -> {
                // resubmit if unparked while suspended
                yield parkPermit && compareAndSetState(initialState, UNPARKED);
            }
            case BLOCKED -> {
                // resubmit if unblocked while suspended
                yield blockPermit && compareAndSetState(BLOCKED, UNBLOCKED);
            }
            case WAIT, TIMED_WAIT -> {
                // resubmit if notified or interrupted while waiting (Object.wait)
                // waitTimeoutExpired will retry if the timed expired when suspended
                yield (notified || interrupted) && compareAndSetState(initialState, UNBLOCKED);
            }
            default -> throw new InternalError();
        };
        if (resubmit) {
            submitRunContinuation();
        }
        return stack;
    }

    @Override
    public String toString() {
        StringBuilder sb = new StringBuilder("VirtualThread[#");
        sb.append(threadId());
        String name = getName();
        if (!name.isEmpty()) {
            sb.append(",");
            sb.append(name);
        }
        sb.append("]/");

        // add the carrier state and thread name when mounted
        boolean mounted;
        if (Thread.currentThread() == this) {
            mounted = appendCarrierInfo(sb);
        } else {
            disableSuspendAndPreempt();
            try {
                synchronized (carrierThreadAccessLock()) {
                    mounted = appendCarrierInfo(sb);
                }
            } finally {
                enableSuspendAndPreempt();
            }
        }

        // add virtual thread state when not mounted
        if (!mounted) {
            String stateAsString = threadState().toString();
            sb.append(stateAsString.toLowerCase(Locale.ROOT));
        }

        return sb.toString();
    }

    /**
     * Appends the carrier state and thread name to the string buffer if mounted.
     * @return true if mounted, false if not mounted
     */
    private boolean appendCarrierInfo(StringBuilder sb) {
        assert Thread.currentThread() == this || Thread.holdsLock(carrierThreadAccessLock());
        Thread carrier = carrierThread;
        if (carrier != null) {
            String stateAsString = carrier.threadState().toString();
            sb.append(stateAsString.toLowerCase(Locale.ROOT));
            sb.append('@');
            sb.append(carrier.getName());
            return true;
        } else {
            return false;
        }
    }

    @Override
    public int hashCode() {
        return (int) threadId();
    }

    @Override
    public boolean equals(Object obj) {
        return obj == this;
    }

    /**
     * Returns the termination object, creating it if needed.
     */
    private CountDownLatch getTermination() {
        CountDownLatch termination = this.termination;
        if (termination == null) {
            termination = new CountDownLatch(1);
            if (!U.compareAndSetReference(this, TERMINATION, null, termination)) {
                termination = this.termination;
            }
        }
        return termination;
    }

    /**
     * Returns the lock object to synchronize on when accessing carrierThread.
     * The lock prevents carrierThread from being reset to null during unmount.
     */
    private Object carrierThreadAccessLock() {
        // return interruptLock as unmount has to coordinate with interrupt
        return interruptLock;
    }

    /**
     * Returns a lock object for coordinating timed-wait setup and timeout handling.
     */
    private Object timedWaitLock() {
        // use this object for now to avoid the overhead of introducing another lock
        return runContinuation;
    }

    /**
     * Disallow the current thread be suspended or preempted.
     */
    private void disableSuspendAndPreempt() {
        notifyJvmtiDisableSuspend(true);
        Continuation.pin();
    }

    /**
     * Allow the current thread be suspended or preempted.
     */
    private void enableSuspendAndPreempt() {
        Continuation.unpin();
        notifyJvmtiDisableSuspend(false);
    }

    // -- wrappers for get/set of state, parking permit, and carrier thread --

    private int state() {
        return state;  // volatile read
    }

    private void setState(int newValue) {
        state = newValue;  // volatile write
    }

    private boolean compareAndSetState(int expectedValue, int newValue) {
        return U.compareAndSetInt(this, STATE, expectedValue, newValue);
    }

    private boolean compareAndSetOnWaitingList(boolean expectedValue, boolean newValue) {
        return U.compareAndSetBoolean(this, ON_WAITING_LIST, expectedValue, newValue);
    }

    private void setParkPermit(boolean newValue) {
        if (parkPermit != newValue) {
            parkPermit = newValue;
        }
    }

    private boolean getAndSetParkPermit(boolean newValue) {
        if (parkPermit != newValue) {
            return U.getAndSetBoolean(this, PARK_PERMIT, newValue);
        } else {
            return newValue;
        }
    }

    private void setParkTimeout(long timeout) {
        parkTimeout = timeout;
    }

    private void setCarrierThread(Thread carrier) {
        // U.putReferenceRelease(this, CARRIER_THREAD, carrier);
        this.carrierThread = carrier;
    }

    // -- JVM TI support --

    @IntrinsicCandidate
    @JvmtiMountTransition
    private native void notifyJvmtiStart();

    @IntrinsicCandidate
    @JvmtiMountTransition
    private native void notifyJvmtiEnd();

    @IntrinsicCandidate
    @JvmtiMountTransition
    private native void notifyJvmtiMount(boolean hide);

    @IntrinsicCandidate
    @JvmtiMountTransition
    private native void notifyJvmtiUnmount(boolean hide);

    @IntrinsicCandidate
    private static native void notifyJvmtiDisableSuspend(boolean enter);

    private static native void registerNatives();
    static {
        registerNatives();

        // ensure VTHREAD_GROUP is created, may be accessed by JVMTI
        var group = Thread.virtualThreadGroup();
    }

    /**
     * Creates the default scheduler.
     * If the system property {@code jdk.virtualThreadScheduler.implClass} is set then
     * its value is the name of a class that implements java.util.concurrent.Executor.
     * The class is public in an exported package, has a public no-arg constructor,
     * and is visible to the system class loader.
     * If the system property is not set then the default scheduler will be a
     * ForkJoinPool instance.
     */
    private static Executor createDefaultScheduler() {
        String propName = "jdk.virtualThreadScheduler.implClass";
        String propValue = GetPropertyAction.privilegedGetProperty(propName);
        if (propValue != null) {
            try {
                Class<?> clazz = Class.forName(propValue, true,
                        ClassLoader.getSystemClassLoader());
                Constructor<?> ctor = clazz.getConstructor();
                var scheduler = (Executor) ctor.newInstance();
                System.err.println("""
                    WARNING: Using custom scheduler, this is an experimental feature.""");
                return scheduler;
            } catch (Exception ex) {
                throw new Error(ex);
            }
        } else {
            return createDefaultForkJoinPoolScheduler();
        }
    }

    /**
     * Creates the default ForkJoinPool scheduler.
     */
    @SuppressWarnings("removal")
    private static ForkJoinPool createDefaultForkJoinPoolScheduler() {
        ForkJoinWorkerThreadFactory factory = pool -> {
            PrivilegedAction<ForkJoinWorkerThread> pa = () -> new CarrierThread(pool);
            return AccessController.doPrivileged(pa);
        };
        PrivilegedAction<ForkJoinPool> pa = () -> {
            int parallelism, maxPoolSize, minRunnable;
            String parallelismValue = System.getProperty("jdk.virtualThreadScheduler.parallelism");
            String maxPoolSizeValue = System.getProperty("jdk.virtualThreadScheduler.maxPoolSize");
            String minRunnableValue = System.getProperty("jdk.virtualThreadScheduler.minRunnable");
            if (parallelismValue != null) {
                parallelism = Integer.parseInt(parallelismValue);
            } else {
                parallelism = Runtime.getRuntime().availableProcessors();
            }
            if (maxPoolSizeValue != null) {
                maxPoolSize = Integer.parseInt(maxPoolSizeValue);
                parallelism = Integer.min(parallelism, maxPoolSize);
            } else {
                maxPoolSize = Integer.max(parallelism, 256);
            }
            if (minRunnableValue != null) {
                minRunnable = Integer.parseInt(minRunnableValue);
            } else {
                minRunnable = Integer.max(parallelism / 2, 1);
            }
            Thread.UncaughtExceptionHandler handler = (t, e) -> { };
            boolean asyncMode = true; // FIFO
            return new ForkJoinPool(parallelism, factory, handler, asyncMode,
                         0, maxPoolSize, minRunnable, pool -> true, 30, SECONDS);
        };
        return AccessController.doPrivileged(pa);
    }

    /**
     * Schedule a runnable task to run after a delay.
     */
    private static Future<?> schedule(Runnable command, long delay, TimeUnit unit) {
        long tid = Thread.currentThread().threadId();
        int index = (int) tid & (DELAYED_TASK_SCHEDULERS.length - 1);
        return DELAYED_TASK_SCHEDULERS[index].schedule(command, delay, unit);
    }

    /**
     * Creates the ScheduledThreadPoolExecutors used to execute delayed tasks.
     */
    private static ScheduledExecutorService[] createDelayedTaskSchedulers() {
        String propName = "jdk.virtualThreadScheduler.timerQueues";
        String propValue = GetPropertyAction.privilegedGetProperty(propName);
        int queueCount;
        if (propValue != null) {
            queueCount = Integer.parseInt(propValue);
            if (queueCount != Integer.highestOneBit(queueCount)) {
                throw new RuntimeException("Value of " + propName + " must be power of 2");
            }
        } else {
            int ncpus = Runtime.getRuntime().availableProcessors();
            queueCount = Math.max(Integer.highestOneBit(ncpus / 4), 1);
        }
        var schedulers = new ScheduledExecutorService[queueCount];
        for (int i = 0; i < queueCount; i++) {
            ScheduledThreadPoolExecutor stpe = (ScheduledThreadPoolExecutor)
                Executors.newScheduledThreadPool(1, task -> {
                    Thread t = InnocuousThread.newThread("VirtualThread-unparker", task);
                    t.setDaemon(true);
                    return t;
                });
            stpe.setRemoveOnCancelPolicy(true);
            schedulers[i] = stpe;
        }
        return schedulers;
    }

    /**
     * Schedule virtual threads that are ready to be scheduled after they blocked on
     * monitor enter.
     */
    private static void unblockVirtualThreads() {
        while (true) {
            VirtualThread vthread = takeVirtualThreadListToUnblock();
            while (vthread != null) {
                assert vthread.onWaitingList;
                VirtualThread nextThread = vthread.next;

                // remove from list and unblock
                vthread.next = null;
                boolean changed = vthread.compareAndSetOnWaitingList(true, false);
                assert changed;
                vthread.unblock();

                vthread = nextThread;
            }
        }
    }

    /**
     * Retrieves the list of virtual threads that are waiting to be unblocked, waiting
     * if necessary until a list of one or more threads becomes available.
     */
    private static native VirtualThread takeVirtualThreadListToUnblock();

    static {
        var unblocker = InnocuousThread.newThread("VirtualThread-unblocker",
                VirtualThread::unblockVirtualThreads);
        unblocker.setDaemon(true);
        unblocker.start();
    }
}<|MERGE_RESOLUTION|>--- conflicted
+++ resolved
@@ -176,22 +176,12 @@
     // notified by Object.notify/notifyAll while waiting in Object.wait
     private volatile boolean notified;
 
-<<<<<<< HEAD
-    // timeout for timed-park, in nanoseconds, only accessed on current/carrier thread
-    private long parkTimeout;
-
-    // timed-wait, in milliseconds, set in VM, only accessed on current/carrier thread
-    private long waitTimeout;
-    private byte timedWaitSeqNo;
-
-=======
     // timed-wait support
     private byte timedWaitSeqNo;
 
     // timeout for timed-park and timed-wait, only accessed on current/carrier thread
     private long timeout;
 
->>>>>>> 113fb3d3
     // timer task for timed-park and timed-wait, only accessed on current/carrier thread
     private Future<?> timeoutTask;
 
@@ -304,11 +294,7 @@
             if (initialState == UNPARKED) {
                 cancelTimeoutTask();
                 setParkPermit(false);
-<<<<<<< HEAD
             } else if (initialState == UNBLOCKED) {
-=======
-            } if (initialState == UNBLOCKED) {
->>>>>>> 113fb3d3
                 cancelTimeoutTask();
                 blockPermit = false;
             }
@@ -331,13 +317,8 @@
     }
 
     /**
-<<<<<<< HEAD
-     * Cancel timeout task when continuing after timed-park or timed-wait. The
-     * timeout task may be executing, or may have already completed.
-=======
      * Cancel timeout task when continuing after timed-park or timed-wait.
      * The timeout task may be executing, or may have already completed.
->>>>>>> 113fb3d3
      */
     private void cancelTimeoutTask() {
         if (timeoutTask != null) {
@@ -591,13 +572,8 @@
                 setState(newState = PARKED);
             } else {
                 // schedule unpark
-<<<<<<< HEAD
-                assert parkTimeout > 0;
-                timeoutTask = schedule(this::unpark, parkTimeout, NANOSECONDS);
-=======
                 assert timeout > 0;
                 timeoutTask = schedule(this::unpark, timeout, NANOSECONDS);
->>>>>>> 113fb3d3
                 setState(newState = TIMED_PARKED);
             }
 
@@ -647,17 +623,10 @@
                 // the timeout task to coordinate access to the sequence number and to
                 // ensure the timeout task doesn't execute until the thread has got to
                 // the TIMED_WAIT state.
-<<<<<<< HEAD
-                assert waitTimeout > 0;
-                synchronized (timedWaitLock()) {
-                    byte seqNo = ++timedWaitSeqNo;
-                    timeoutTask = schedule(() -> waitTimeoutExpired(seqNo), waitTimeout, MILLISECONDS);
-=======
                 assert timeout > 0;
                 synchronized (timedWaitLock()) {
                     byte seqNo = ++timedWaitSeqNo;
                     timeoutTask = schedule(() -> waitTimeoutExpired(seqNo), timeout, MILLISECONDS);
->>>>>>> 113fb3d3
                     setState(newState = TIMED_WAIT);
                 }
             }
@@ -818,11 +787,7 @@
 
             // park the thread, afterYield will schedule the thread to unpark
             boolean yielded = false;
-<<<<<<< HEAD
-            setParkTimeout(nanos);
-=======
             timeout = nanos;
->>>>>>> 113fb3d3
             setState(TIMED_PARKING);
             try {
                 yielded = yieldContinuation();
@@ -873,7 +838,6 @@
         // consume parking permit
         setParkPermit(false);
 
-<<<<<<< HEAD
         // JFR event commit
         pinnedEnd("Parked");
     }
@@ -886,8 +850,6 @@
     private static native void pinnedStart();
     private static native void pinnedEnd(String reason);
 
-=======
->>>>>>> 113fb3d3
     /**
      * Re-enables this virtual thread for scheduling. If this virtual thread is parked
      * then its task is scheduled to continue, otherwise its next call to {@code park} or
@@ -1425,10 +1387,6 @@
         }
     }
 
-    private void setParkTimeout(long timeout) {
-        parkTimeout = timeout;
-    }
-
     private void setCarrierThread(Thread carrier) {
         // U.putReferenceRelease(this, CARRIER_THREAD, carrier);
         this.carrierThread = carrier;
