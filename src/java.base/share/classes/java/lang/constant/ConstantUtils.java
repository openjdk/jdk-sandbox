/*
 * Copyright (c) 2018, 2019, Oracle and/or its affiliates. All rights reserved.
 * DO NOT ALTER OR REMOVE COPYRIGHT NOTICES OR THIS FILE HEADER.
 *
 * This code is free software; you can redistribute it and/or modify it
 * under the terms of the GNU General Public License version 2 only, as
 * published by the Free Software Foundation.  Oracle designates this
 * particular file as subject to the "Classpath" exception as provided
 * by Oracle in the LICENSE file that accompanied this code.
 *
 * This code is distributed in the hope that it will be useful, but WITHOUT
 * ANY WARRANTY; without even the implied warranty of MERCHANTABILITY or
 * FITNESS FOR A PARTICULAR PURPOSE.  See the GNU General Public License
 * version 2 for more details (a copy is included in the LICENSE file that
 * accompanied this code).
 *
 * You should have received a copy of the GNU General Public License version
 * 2 along with this work; if not, write to the Free Software Foundation,
 * Inc., 51 Franklin St, Fifth Floor, Boston, MA 02110-1301 USA.
 *
 * Please contact Oracle, 500 Oracle Parkway, Redwood Shores, CA 94065 USA
 * or visit www.oracle.com if you need additional information or have any
 * questions.
 */
package java.lang.constant;

import java.util.LinkedList;
import java.util.List;
import java.util.Set;

import static java.util.Objects.requireNonNull;

/**
 * Helper methods for the implementation of {@code java.lang.constant}.
 */
class ConstantUtils {
    /** an empty constant descriptor */
    public static final ConstantDesc[] EMPTY_CONSTANTDESC = new ConstantDesc[0];
    static final Constable[] EMPTY_CONSTABLE = new Constable[0];
    static final int MAX_ARRAY_TYPE_DESC_DIMENSIONS = 255;

    private static final Set<String> pointyNames = Set.of("<init>", "<clinit>");

    /**
     * Validates the correctness of a binary class name. In particular checks for the presence of
     * invalid characters in the name.
     *
     * @param name the class name
     * @return the class name passed if valid
     * @throws IllegalArgumentException if the class name is invalid
     */
    static String validateBinaryClassName(String name) {
        for (int i=0; i<name.length(); i++) {
            char ch = name.charAt(i);
            if (ch == ';' || ch == '[' || ch == '/')
                throw new IllegalArgumentException("Invalid class name: " + name);
        }
        return name;
    }

    /**
      * Validates the correctness of an internal class name.
      * In particular checks for the presence of invalid characters in the name.
      *
      * @param name the class name
      * @return the class name passed if valid
      * @throws IllegalArgumentException if the class name is invalid
      */
     static String validateInternalClassName(String name) {
         for (int i=0; i<name.length(); i++) {
             char ch = name.charAt(i);
             if (ch == ';' || ch == '[' || ch == '.')
                 throw new IllegalArgumentException("Invalid class name: " + name);
         }
         return name;
     }

    /**
     * Validates a member name
     *
     * @param name the name of the member
     * @return the name passed if valid
     * @throws IllegalArgumentException if the member name is invalid
     */
    public static String validateMemberName(String name, boolean method) {
        requireNonNull(name);
        if (name.length() == 0)
            throw new IllegalArgumentException("zero-length member name");
        for (int i=0; i<name.length(); i++) {
            char ch = name.charAt(i);
            if (ch == '.' || ch == ';' || ch == '[' || ch == '/')
                throw new IllegalArgumentException("Invalid member name: " + name);
            if (method && (ch == '<' || ch == '>')) {
                if (!pointyNames.contains(name))
                    throw new IllegalArgumentException("Invalid member name: " + name);
            }
        }
        return name;
    }

    static void validateClassOrInterface(ClassDesc classDesc) {
        if (!classDesc.isClassOrInterface())
            throw new IllegalArgumentException("not a class or interface type: " + classDesc);
    }

    static int arrayDepth(String descriptorString) {
        int depth = 0;
        while (descriptorString.charAt(depth) == '[')
            depth++;
        return depth;
    }

    static String binaryToInternal(String name) {
        return name.replace('.', '/');
    }

    static String internalToBinary(String name) {
        return name.replace('/', '.');
    }

    static String dropLastChar(String s) {
        return s.substring(0, s.length() - 1);
    }

    static String dropFirstAndLastChar(String s) {
        return s.substring(1, s.length() - 1);
    }

    /**
     * Parses a method descriptor string, and return a list of field descriptor
     * strings, return type first, then parameter types
     *
     * @param descriptor the descriptor string
     * @return the list of types
     * @throws IllegalArgumentException if the descriptor string is not valid
     */
    static List<String> parseMethodDescriptor(String descriptor) {
        int cur = 0, end = descriptor.length();
<<<<<<< HEAD
        LinkedList<String> ptypes = new LinkedList<>();
=======
        ArrayList<String> ptypes = new ArrayList<>();
        ptypes.add(null); //placeholder for return type
>>>>>>> 368d21c7

        if (cur >= end || descriptor.charAt(cur) != '(')
            throw new IllegalArgumentException("Bad method descriptor: " + descriptor);

        ++cur;  // skip '('
        while (cur < end && descriptor.charAt(cur) != ')') {
            int len = skipOverFieldSignature(descriptor, cur, end, false);
            if (len == 0)
                throw new IllegalArgumentException("Bad method descriptor: " + descriptor);
            ptypes.addLast(descriptor.substring(cur, cur + len));
            cur += len;
        }
        if (cur >= end)
            throw new IllegalArgumentException("Bad method descriptor: " + descriptor);
        ++cur;  // skip ')'

        int rLen = skipOverFieldSignature(descriptor, cur, end, true);
        if (rLen == 0 || cur + rLen != end)
            throw new IllegalArgumentException("Bad method descriptor: " + descriptor);
<<<<<<< HEAD
        ptypes.addFirst(descriptor.substring(cur, cur + rLen));
=======
        ptypes.set(0, descriptor.substring(cur, cur + rLen));
>>>>>>> 368d21c7
        return ptypes;
    }

    private static final char JVM_SIGNATURE_ARRAY = '[';
    private static final char JVM_SIGNATURE_BYTE = 'B';
    private static final char JVM_SIGNATURE_CHAR = 'C';
    private static final char JVM_SIGNATURE_CLASS = 'L';
    private static final char JVM_SIGNATURE_ENDCLASS = ';';
    private static final char JVM_SIGNATURE_ENUM = 'E';
    private static final char JVM_SIGNATURE_FLOAT = 'F';
    private static final char JVM_SIGNATURE_DOUBLE = 'D';
    private static final char JVM_SIGNATURE_FUNC = '(';
    private static final char JVM_SIGNATURE_ENDFUNC = ')';
    private static final char JVM_SIGNATURE_INT = 'I';
    private static final char JVM_SIGNATURE_LONG = 'J';
    private static final char JVM_SIGNATURE_SHORT = 'S';
    private static final char JVM_SIGNATURE_VOID = 'V';
    private static final char JVM_SIGNATURE_BOOLEAN = 'Z';

    /**
     * Validates that the characters at [start, end) within the provided string
     * describe a valid field type descriptor.
     * @param descriptor the descriptor string
     * @param start the starting index into the string
     * @param end the ending index within the string
     * @param voidOK is void acceptable?
     * @return the length of the descriptor, or 0 if it is not a descriptor
     * @throws IllegalArgumentException if the descriptor string is not valid
     */
    @SuppressWarnings("fallthrough")
    static int skipOverFieldSignature(String descriptor, int start, int end, boolean voidOK) {
        int arrayDim = 0;
        int index = start;
        while (index < end) {
            switch (descriptor.charAt(index)) {
                case JVM_SIGNATURE_VOID: if (!voidOK) { return index; }
                case JVM_SIGNATURE_BOOLEAN:
                case JVM_SIGNATURE_BYTE:
                case JVM_SIGNATURE_CHAR:
                case JVM_SIGNATURE_SHORT:
                case JVM_SIGNATURE_INT:
                case JVM_SIGNATURE_FLOAT:
                case JVM_SIGNATURE_LONG:
                case JVM_SIGNATURE_DOUBLE:
                    return index - start + 1;
                case JVM_SIGNATURE_CLASS:
<<<<<<< HEAD
=======
                    // state variable for detection of illegal states, such as:
                    // empty unqualified name, '//', leading '/', or trailing '/'
>>>>>>> 368d21c7
                    boolean legal = false;
                    while (++index < end) {
                        switch (descriptor.charAt(index)) {
                            case ';' -> {
<<<<<<< HEAD
                                return legal ? index - start + 1 : 0;
                            }
                            case '.', '[' -> {
                                return 0;
                            }
                            case '/' -> {
=======
                                // illegal state on parser exit indicates empty unqualified name or trailing '/'
                                return legal ? index - start + 1 : 0;
                            }
                            case '.', '[' -> {
                                // do not permit '.' or '['
                                return 0;
                            }
                            case '/' -> {
                                // illegal state when received '/' indicates '//' or leading '/'
>>>>>>> 368d21c7
                                if (!legal) return 0;
                                legal = false;
                            }
                            default ->
                                legal = true;
                        }
                    }
                    return 0;
                case JVM_SIGNATURE_ARRAY:
                    arrayDim++;
                    if (arrayDim > MAX_ARRAY_TYPE_DESC_DIMENSIONS) {
                        throw new IllegalArgumentException(String.format("Cannot create an array type descriptor with more than %d dimensions",
                                ConstantUtils.MAX_ARRAY_TYPE_DESC_DIMENSIONS));
                    }
                    // The rest of what's there better be a legal descriptor
                    index++;
                    voidOK = false;
                    break;
                default:
                    return 0;
            }
        }
        return 0;
    }
}<|MERGE_RESOLUTION|>--- conflicted
+++ resolved
@@ -24,7 +24,7 @@
  */
 package java.lang.constant;
 
-import java.util.LinkedList;
+import java.util.ArrayList;
 import java.util.List;
 import java.util.Set;
 
@@ -136,12 +136,8 @@
      */
     static List<String> parseMethodDescriptor(String descriptor) {
         int cur = 0, end = descriptor.length();
-<<<<<<< HEAD
-        LinkedList<String> ptypes = new LinkedList<>();
-=======
         ArrayList<String> ptypes = new ArrayList<>();
         ptypes.add(null); //placeholder for return type
->>>>>>> 368d21c7
 
         if (cur >= end || descriptor.charAt(cur) != '(')
             throw new IllegalArgumentException("Bad method descriptor: " + descriptor);
@@ -151,7 +147,7 @@
             int len = skipOverFieldSignature(descriptor, cur, end, false);
             if (len == 0)
                 throw new IllegalArgumentException("Bad method descriptor: " + descriptor);
-            ptypes.addLast(descriptor.substring(cur, cur + len));
+            ptypes.add(descriptor.substring(cur, cur + len));
             cur += len;
         }
         if (cur >= end)
@@ -161,11 +157,7 @@
         int rLen = skipOverFieldSignature(descriptor, cur, end, true);
         if (rLen == 0 || cur + rLen != end)
             throw new IllegalArgumentException("Bad method descriptor: " + descriptor);
-<<<<<<< HEAD
-        ptypes.addFirst(descriptor.substring(cur, cur + rLen));
-=======
         ptypes.set(0, descriptor.substring(cur, cur + rLen));
->>>>>>> 368d21c7
         return ptypes;
     }
 
@@ -212,23 +204,12 @@
                 case JVM_SIGNATURE_DOUBLE:
                     return index - start + 1;
                 case JVM_SIGNATURE_CLASS:
-<<<<<<< HEAD
-=======
                     // state variable for detection of illegal states, such as:
                     // empty unqualified name, '//', leading '/', or trailing '/'
->>>>>>> 368d21c7
                     boolean legal = false;
                     while (++index < end) {
                         switch (descriptor.charAt(index)) {
                             case ';' -> {
-<<<<<<< HEAD
-                                return legal ? index - start + 1 : 0;
-                            }
-                            case '.', '[' -> {
-                                return 0;
-                            }
-                            case '/' -> {
-=======
                                 // illegal state on parser exit indicates empty unqualified name or trailing '/'
                                 return legal ? index - start + 1 : 0;
                             }
@@ -238,7 +219,6 @@
                             }
                             case '/' -> {
                                 // illegal state when received '/' indicates '//' or leading '/'
->>>>>>> 368d21c7
                                 if (!legal) return 0;
                                 legal = false;
                             }
