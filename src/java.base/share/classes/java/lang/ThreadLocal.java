--- conflicted
+++ resolved
@@ -810,11 +810,7 @@
     }
 
     /**
-<<<<<<< HEAD
-     * Print the print stack of the current thread, skipping the printStackTrace frame.
-=======
      * Print the stack trace of the current thread, skipping the printStackTrace frame.
->>>>>>> 113fb3d3
      * A thread local is used to detect reentrancy as the printing may itself use
      * thread locals.
      */
