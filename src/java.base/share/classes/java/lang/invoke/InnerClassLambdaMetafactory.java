--- conflicted
+++ resolved
@@ -143,12 +143,8 @@
     private final MethodType constructorType;        // Generated class constructor type "(CC)void"
     private final String[] argNames;                 // Generated names for the constructor arguments
     private final String[] argDescs;                 // Type descriptors for the constructor arguments
-<<<<<<< HEAD
     private final String lambdaClassName;            // Generated name for the generated class "X$$Lambda$1"
     private final ClassDesc lambdaClassDesc;
-=======
-    private final String lambdaClassName;            // Generated name for the generated class "X$$Lambda"
->>>>>>> 45a616a8
     private final boolean useImplMethodHandle;       // use MethodHandle invocation instead of symbolic bytecode invocation
 
     /**
@@ -406,23 +402,6 @@
 
         // Define the generated class in this VM.
 
-<<<<<<< HEAD
-        // If requested, dump out to a file for debugging purposes
-        if (dumper != null) {
-            AccessController.doPrivileged(new PrivilegedAction<>() {
-                @Override
-                public Void run() {
-                    dumper.dumpClass(lambdaClassName, classBytes);
-                    return null;
-                }
-            }, null,
-            new FilePermission("<<ALL FILES>>", "read, write"),
-            // createDirectories may need it
-            new PropertyPermission("user.dir", "read"));
-        }
-=======
-        final byte[] classBytes = cw.toByteArray();
->>>>>>> 45a616a8
         try {
             // this class is linked at the indy callsite; so define a hidden nestmate
             Lookup lookup = null;
