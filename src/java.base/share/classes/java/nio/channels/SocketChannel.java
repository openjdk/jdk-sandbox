--- conflicted
+++ resolved
@@ -1,5 +1,5 @@
 /*
- * Copyright (c) 2000, 2019, Oracle and/or its affiliates. All rights reserved.
+ * Copyright (c) 2000, 2020, Oracle and/or its affiliates. All rights reserved.
  * DO NOT ALTER OR REMOVE COPYRIGHT NOTICES OR THIS FILE HEADER.
  *
  * This code is free software; you can redistribute it and/or modify it
@@ -28,6 +28,7 @@
 import java.io.IOException;
 import java.net.InetSocketAddress;
 import java.net.ProtocolFamily;
+import java.net.StandardProtocolFamily;
 import java.net.Socket;
 import java.net.SocketOption;
 import java.net.SocketAddress;
@@ -164,7 +165,7 @@
     }
 
     /**
-     * Opens a channel to an <i>Internet protocol</i> socket.
+     * Opens an <i>Internet protocol</i> socket channel.
      *
      * <p> The new channel is created by invoking the {@link
      * java.nio.channels.spi.SelectorProvider#openSocketChannel
@@ -181,13 +182,8 @@
     }
 
     /**
-<<<<<<< HEAD
      * Opens a socket channel. The socket channel is to an <i>Internet protocol</i> socket
      * or a <i>Unix domain</i> socket depending on the protocol family.
-=======
-     * Opens a socket channel. The {@code family} parameter specifies the
-     * {@link ProtocolFamily protocol family} of the channel's socket.
->>>>>>> 6feb23a9
      *
      * <p> The new channel is created by invoking the {@link
      * java.nio.channels.spi.SelectorProvider#openSocketChannel(ProtocolFamily)
