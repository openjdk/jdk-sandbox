--- conflicted
+++ resolved
@@ -183,21 +183,8 @@
         jdk.jlink;
     exports jdk.internal.logger to
         java.logging;
-<<<<<<< HEAD
-=======
     exports jdk.internal.org.objectweb.asm to
-        jdk.jartool,
-        jdk.jfr,
-        jdk.jlink,
         jdk.jshell;
-    exports jdk.internal.org.objectweb.asm.tree to
-        jdk.jfr,
-        jdk.jlink;
-    exports jdk.internal.org.objectweb.asm.util to
-        jdk.jfr;
-    exports jdk.internal.org.objectweb.asm.commons to
-        jdk.jfr;
->>>>>>> 5e5a6c6b
     exports jdk.internal.org.xml.sax to
         jdk.jfr;
     exports jdk.internal.org.xml.sax.helpers to
