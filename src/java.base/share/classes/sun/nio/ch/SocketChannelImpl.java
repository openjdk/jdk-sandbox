/*
 * Copyright (c) 2000, 2019, Oracle and/or its affiliates. All rights reserved.
 * DO NOT ALTER OR REMOVE COPYRIGHT NOTICES OR THIS FILE HEADER.
 *
 * This code is free software; you can redistribute it and/or modify it
 * under the terms of the GNU General Public License version 2 only, as
 * published by the Free Software Foundation.  Oracle designates this
 * particular file as subject to the "Classpath" exception as provided
 * by Oracle in the LICENSE file that accompanied this code.
 *
 * This code is distributed in the hope that it will be useful, but WITHOUT
 * ANY WARRANTY; without even the implied warranty of MERCHANTABILITY or
 * FITNESS FOR A PARTICULAR PURPOSE.  See the GNU General Public License
 * version 2 for more details (a copy is included in the LICENSE file that
 * accompanied this code).
 *
 * You should have received a copy of the GNU General Public License version
 * 2 along with this work; if not, write to the Free Software Foundation,
 * Inc., 51 Franklin St, Fifth Floor, Boston, MA 02110-1301 USA.
 *
 * Please contact Oracle, 500 Oracle Parkway, Redwood Shores, CA 94065 USA
 * or visit www.oracle.com if you need additional information or have any
 * questions.
 */

package sun.nio.ch;

import java.io.FileDescriptor;
import java.io.IOException;
import java.net.InetAddress;
import java.net.InetSocketAddress;
import java.net.ProtocolFamily;
import java.net.Socket;
import java.net.SocketAddress;
import java.net.SocketException;
import java.net.SocketOption;
import java.net.SocketTimeoutException;
import java.net.StandardProtocolFamily;
import java.net.StandardSocketOptions;
import java.nio.ByteBuffer;
import java.nio.channels.AlreadyBoundException;
import java.nio.channels.AlreadyConnectedException;
import java.nio.channels.AsynchronousCloseException;
import java.nio.channels.ClosedChannelException;
import java.nio.channels.ConnectionPendingException;
import java.nio.channels.IllegalBlockingModeException;
import java.nio.channels.NoConnectionPendingException;
import java.nio.channels.NotYetConnectedException;
import java.nio.channels.SelectionKey;
import java.nio.channels.SocketChannel;
import java.nio.channels.spi.SelectorProvider;
import java.util.Collections;
import java.util.HashSet;
import java.util.Objects;
import java.util.Set;
import java.util.concurrent.locks.ReentrantLock;

import sun.net.ConnectionResetException;
import sun.net.NetHooks;
import sun.net.ext.ExtendedSocketOptions;
import sun.net.util.SocketExceptions;

/**
 * An implementation of SocketChannels
 */

class SocketChannelImpl
    extends SocketChannel
    implements SelChImpl
{
    // Used to make native read and write calls
    private static final NativeDispatcher nd = new SocketDispatcher();

    // Our file descriptor object
    private final FileDescriptor fd;
    private final int fdVal;

    // Lock held by current reading or connecting thread
    private final ReentrantLock readLock = new ReentrantLock();

    // Lock held by current writing or connecting thread
    private final ReentrantLock writeLock = new ReentrantLock();

    // Lock held by any thread that modifies the state fields declared below
    // DO NOT invoke a blocking I/O operation while holding this lock!
    private final Object stateLock = new Object();

    // Input/Output closed
    private volatile boolean isInputClosed;
    private volatile boolean isOutputClosed;

    // Connection reset protected by readLock
    private boolean connectionReset;

    // -- The following fields are protected by stateLock

    // set true when exclusive binding is on and SO_REUSEADDR is emulated
    private boolean isReuseAddress;

    // State, increases monotonically
    private static final int ST_UNCONNECTED = 0;
    private static final int ST_CONNECTIONPENDING = 1;
    private static final int ST_CONNECTED = 2;
    private static final int ST_CLOSING = 3;
    private static final int ST_CLOSED = 4;
    private volatile int state;  // need stateLock to change

    // IDs of native threads doing reads and writes, for signalling
    private long readerThread;
    private long writerThread;

    // Binding
    private InetSocketAddress localAddress;
    private InetSocketAddress remoteAddress;

    // Socket adaptor, created on demand
    private Socket socket;

    // lazily set to true when the socket is configured non-blocking
    private volatile boolean nonBlocking;

    // -- End of fields protected by stateLock


    // Constructor for normal connecting sockets
    //
    SocketChannelImpl(SelectorProvider sp) throws IOException {
        super(sp);
        this.fd = Net.socket(true);
        this.fdVal = IOUtil.fdVal(fd);
    }

    SocketChannelImpl(SelectorProvider sp, FileDescriptor fd, boolean bound)
        throws IOException
    {
        super(sp);
        this.fd = fd;
        this.fdVal = IOUtil.fdVal(fd);
        if (bound) {
            synchronized (stateLock) {
                this.localAddress = Net.localAddress(fd);
            }
        }
    }

    // Constructor for sockets obtained from server sockets
    //
    SocketChannelImpl(SelectorProvider sp, FileDescriptor fd, InetSocketAddress isa)
        throws IOException
    {
        super(sp);
        this.fd = fd;
        this.fdVal = IOUtil.fdVal(fd);
        synchronized (stateLock) {
            this.localAddress = Net.localAddress(fd);
            this.remoteAddress = isa;
            this.state = ST_CONNECTED;
        }
    }

    /**
     * Checks that the channel is open.
     *
     * @throws ClosedChannelException if channel is closed (or closing)
     */
    private void ensureOpen() throws ClosedChannelException {
        if (!isOpen())
            throw new ClosedChannelException();
    }

    /**
     * Checks that the channel is open and connected.
     *
     * @apiNote This method uses the "state" field to check if the channel is
     * open. It should never be used in conjuncion with isOpen or ensureOpen
     * as these methods check AbstractInterruptibleChannel's closed field - that
     * field is set before implCloseSelectableChannel is called and so before
     * the state is changed.
     *
     * @throws ClosedChannelException if channel is closed (or closing)
     * @throws NotYetConnectedException if open and not connected
     */
    private void ensureOpenAndConnected() throws ClosedChannelException {
        int state = this.state;
        if (state < ST_CONNECTED) {
            throw new NotYetConnectedException();
        } else if (state > ST_CONNECTED) {
            throw new ClosedChannelException();
        }
    }

    @Override
    public Socket socket() {
        synchronized (stateLock) {
            if (socket == null)
                socket = SocketAdaptor.create(this);
            return socket;
        }
    }

    @Override
    public SocketAddress getLocalAddress() throws IOException {
        synchronized (stateLock) {
            ensureOpen();
            return Net.getRevealedLocalAddress(localAddress);
        }
    }

    @Override
    public SocketAddress getRemoteAddress() throws IOException {
        synchronized (stateLock) {
            ensureOpen();
            return remoteAddress;
        }
    }

    @Override
    public <T> SocketChannel setOption(SocketOption<T> name, T value)
        throws IOException
    {
        Objects.requireNonNull(name);
        if (!supportedOptions().contains(name))
            throw new UnsupportedOperationException("'" + name + "' not supported");
        if (!name.type().isInstance(value))
            throw new IllegalArgumentException("Invalid value '" + value + "'");

        synchronized (stateLock) {
            ensureOpen();

            if (name == StandardSocketOptions.IP_TOS) {
                ProtocolFamily family = Net.isIPv6Available() ?
                    StandardProtocolFamily.INET6 : StandardProtocolFamily.INET;
                Net.setSocketOption(fd, family, name, value);
                return this;
            }

            if (name == StandardSocketOptions.SO_REUSEADDR && Net.useExclusiveBind()) {
                // SO_REUSEADDR emulated when using exclusive bind
                isReuseAddress = (Boolean)value;
                return this;
            }

            // no options that require special handling
            Net.setSocketOption(fd, name, value);
            return this;
        }
    }

    @Override
    @SuppressWarnings("unchecked")
    public <T> T getOption(SocketOption<T> name)
        throws IOException
    {
        Objects.requireNonNull(name);
        if (!supportedOptions().contains(name))
            throw new UnsupportedOperationException("'" + name + "' not supported");

        synchronized (stateLock) {
            ensureOpen();

            if (name == StandardSocketOptions.SO_REUSEADDR && Net.useExclusiveBind()) {
                // SO_REUSEADDR emulated when using exclusive bind
                return (T)Boolean.valueOf(isReuseAddress);
            }

            // special handling for IP_TOS: always return 0 when IPv6
            if (name == StandardSocketOptions.IP_TOS) {
                ProtocolFamily family = Net.isIPv6Available() ?
                    StandardProtocolFamily.INET6 : StandardProtocolFamily.INET;
                return (T) Net.getSocketOption(fd, family, name);
            }

            // no options that require special handling
            return (T) Net.getSocketOption(fd, name);
        }
    }

    private static class DefaultOptionsHolder {
        static final Set<SocketOption<?>> defaultOptions = defaultOptions();

        private static Set<SocketOption<?>> defaultOptions() {
            HashSet<SocketOption<?>> set = new HashSet<>();
            set.add(StandardSocketOptions.SO_SNDBUF);
            set.add(StandardSocketOptions.SO_RCVBUF);
            set.add(StandardSocketOptions.SO_KEEPALIVE);
            set.add(StandardSocketOptions.SO_REUSEADDR);
            if (Net.isReusePortAvailable()) {
                set.add(StandardSocketOptions.SO_REUSEPORT);
            }
            set.add(StandardSocketOptions.SO_LINGER);
            set.add(StandardSocketOptions.TCP_NODELAY);
            // additional options required by socket adaptor
            set.add(StandardSocketOptions.IP_TOS);
            set.add(ExtendedSocketOption.SO_OOBINLINE);
            set.addAll(ExtendedSocketOptions.clientSocketOptions());
            return Collections.unmodifiableSet(set);
        }
    }

    @Override
    public final Set<SocketOption<?>> supportedOptions() {
        return DefaultOptionsHolder.defaultOptions;
    }

    /**
     * Marks the beginning of a read operation that might block.
     *
     * @throws ClosedChannelException if the channel is closed
     * @throws NotYetConnectedException if the channel is not yet connected
     */
    private void beginRead(boolean blocking) throws ClosedChannelException {
        if (blocking) {
            // set hook for Thread.interrupt
            begin();

            synchronized (stateLock) {
                ensureOpenAndConnected();
                // record thread so it can be signalled if needed
                readerThread = NativeThread.current();
            }
        } else {
            ensureOpenAndConnected();
        }
    }

    /**
     * Marks the end of a read operation that may have blocked.
     *
     * @throws AsynchronousCloseException if the channel was closed due to this
     * thread being interrupted on a blocking read operation.
     */
    private void endRead(boolean blocking, boolean completed)
        throws AsynchronousCloseException
    {
        if (blocking) {
            synchronized (stateLock) {
                readerThread = 0;
                if (state == ST_CLOSING) {
                    tryFinishClose();
                }
            }
            // remove hook for Thread.interrupt
            end(completed);
        }
    }

    private void throwConnectionReset() throws SocketException {
        throw new SocketException("Connection reset");
    }

    @Override
    public int read(ByteBuffer buf) throws IOException {
        Objects.requireNonNull(buf);

        readLock.lock();
        try {
            boolean blocking = isBlocking();
            int n = 0;
            try {
                beginRead(blocking);

                // check if connection has been reset
                if (connectionReset)
                    throwConnectionReset();

                // check if input is shutdown
                if (isInputClosed)
                    return IOStatus.EOF;

                configureNonBlockingIfNeeded();
                n = IOUtil.read(fd, buf, -1, nd);
                if (blocking) {
                    while (IOStatus.okayToRetry(n) && isOpen()) {
                        park(Net.POLLIN);
                        n = IOUtil.read(fd, buf, -1, nd);
                    }
                }
            } catch (ConnectionResetException e) {
                connectionReset = true;
                throwConnectionReset();
            } finally {
                endRead(blocking, n > 0);
                if (n <= 0 && isInputClosed)
                    return IOStatus.EOF;
            }
            return IOStatus.normalize(n);
        } finally {
            readLock.unlock();
        }
    }

    @Override
    public long read(ByteBuffer[] dsts, int offset, int length)
        throws IOException
    {
        Objects.checkFromIndexSize(offset, length, dsts.length);

        readLock.lock();
        try {
            boolean blocking = isBlocking();
            long n = 0;
            try {
                beginRead(blocking);

                // check if connection has been reset
                if (connectionReset)
                    throwConnectionReset();

                // check if input is shutdown
                if (isInputClosed)
                    return IOStatus.EOF;

                configureNonBlockingIfNeeded();
                n = IOUtil.read(fd, dsts, offset, length, nd);
                if (blocking) {
                    while (IOStatus.okayToRetry(n) && isOpen()) {
                        park(Net.POLLIN);
                        n = IOUtil.read(fd, dsts, offset, length, nd);
                    }
                }
            } catch (ConnectionResetException e) {
                connectionReset = true;
                throwConnectionReset();
            } finally {
                endRead(blocking, n > 0);
                if (n <= 0 && isInputClosed)
                    return IOStatus.EOF;
            }
            return IOStatus.normalize(n);
        } finally {
            readLock.unlock();
        }
    }

    /**
     * Marks the beginning of a write operation that might block.
     *
     * @throws ClosedChannelException if the channel is closed or output shutdown
     * @throws NotYetConnectedException if the channel is not yet connected
     */
    private void beginWrite(boolean blocking) throws ClosedChannelException {
        if (blocking) {
            // set hook for Thread.interrupt
            begin();

            synchronized (stateLock) {
                ensureOpenAndConnected();
                if (isOutputClosed)
                    throw new ClosedChannelException();
                // record thread so it can be signalled if needed
                writerThread = NativeThread.current();
            }
        } else {
            ensureOpenAndConnected();
        }
    }

    /**
     * Marks the end of a write operation that may have blocked.
     *
     * @throws AsynchronousCloseException if the channel was closed due to this
     * thread being interrupted on a blocking write operation.
     */
    private void endWrite(boolean blocking, boolean completed)
        throws AsynchronousCloseException
    {
        if (blocking) {
            synchronized (stateLock) {
                writerThread = 0;
                if (state == ST_CLOSING) {
                    tryFinishClose();
                }
            }
            // remove hook for Thread.interrupt
            end(completed);
        }
    }

    @Override
    public int write(ByteBuffer buf) throws IOException {
        Objects.requireNonNull(buf);

        writeLock.lock();
        try {
            boolean blocking = isBlocking();
            int n = 0;
            try {
                beginWrite(blocking);
                configureNonBlockingIfNeeded();
                n = IOUtil.write(fd, buf, -1, nd);
                if (blocking) {
                    while (IOStatus.okayToRetry(n) && isOpen()) {
                        park(Net.POLLOUT);
                        n = IOUtil.write(fd, buf, -1, nd);
                    }
                }
            } finally {
                endWrite(blocking, n > 0);
                if (n <= 0 && isOutputClosed)
                    throw new AsynchronousCloseException();
            }
            return IOStatus.normalize(n);
        } finally {
            writeLock.unlock();
        }
    }

    @Override
    public long write(ByteBuffer[] srcs, int offset, int length)
        throws IOException
    {
        Objects.checkFromIndexSize(offset, length, srcs.length);

        writeLock.lock();
        try {
            boolean blocking = isBlocking();
            long n = 0;
            try {
                beginWrite(blocking);
                configureNonBlockingIfNeeded();
                n = IOUtil.write(fd, srcs, offset, length, nd);
                if (blocking) {
                    while (IOStatus.okayToRetry(n) && isOpen()) {
                        park(Net.POLLOUT);
                        n = IOUtil.write(fd, srcs, offset, length, nd);
                    }
                }
            } finally {
                endWrite(blocking, n > 0);
                if (n <= 0 && isOutputClosed)
                    throw new AsynchronousCloseException();
            }
            return IOStatus.normalize(n);
        } finally {
            writeLock.unlock();
        }
    }

    /**
     * Writes a byte of out of band data.
     */
    int sendOutOfBandData(byte b) throws IOException {
        writeLock.lock();
        try {
            boolean blocking = isBlocking();
            int n = 0;
            try {
                beginWrite(blocking);
                configureNonBlockingIfNeeded();
                do {
                    n = Net.sendOOB(fd, b);
                } while (n == IOStatus.INTERRUPTED && isOpen());
                if (blocking && n == IOStatus.UNAVAILABLE) {
                    throw new SocketException("No buffer space available");
                }
            } finally {
                endWrite(blocking, n > 0);
                if (n <= 0 && isOutputClosed)
                    throw new AsynchronousCloseException();
            }
            return IOStatus.normalize(n);
        } finally {
            writeLock.unlock();
        }
    }

    @Override
    protected void implConfigureBlocking(boolean block) throws IOException {
        readLock.lock();
        try {
            writeLock.lock();
            try {
                lockedConfigureBlocking(block);
            } finally {
                writeLock.unlock();
            }
        } finally {
            readLock.unlock();
        }
    }

    /**
<<<<<<< HEAD
     * Adjust the blocking mode while holding readLock or writeLock.
=======
     * Adjusts the blocking mode. readLock or writeLock must already be held.
>>>>>>> 476cfd15
     */
    private void lockedConfigureBlocking(boolean block) throws IOException {
        assert readLock.isHeldByCurrentThread() || writeLock.isHeldByCurrentThread();
        synchronized (stateLock) {
            ensureOpen();
            // do nothing if lightweight thread has forced the socket to be non-blocking
            if (!nonBlocking) {
                IOUtil.configureBlocking(fd, block);
            }
        }
    }

    /**
     * Ensures that the socket is configured non-blocking when on a lightweight
     * thread.
     */
    private void configureNonBlockingIfNeeded() throws IOException {
        assert readLock.isHeldByCurrentThread() || writeLock.isHeldByCurrentThread();
        if (!nonBlocking && Thread.currentThread().isLightweight()) {
            synchronized (stateLock) {
                ensureOpen();
                IOUtil.configureBlocking(fd, false);
                nonBlocking = true;
            }
        }
    }

    /**
     * Adjusts the blocking mode if the channel is open. readLock or writeLock
     * must already be held.
     *
     * @return {@code true} if the blocking mode was adjusted, {@code false} if
     *         the blocking mode was not adjusted because the channel is closed
     */
    private boolean tryLockedConfigureBlocking(boolean block) throws IOException {
        assert readLock.isHeldByCurrentThread() || writeLock.isHeldByCurrentThread();
        synchronized (stateLock) {
            if (isOpen()) {
                IOUtil.configureBlocking(fd, block);
                return true;
            } else {
                return false;
            }
        }
    }

    /**
     * Returns the local address, or null if not bound
     */
    InetSocketAddress localAddress() {
        synchronized (stateLock) {
            return localAddress;
        }
    }

    /**
     * Returns the remote address, or null if not connected
     */
    InetSocketAddress remoteAddress() {
        synchronized (stateLock) {
            return remoteAddress;
        }
    }

    @Override
    public SocketChannel bind(SocketAddress local) throws IOException {
        readLock.lock();
        try {
            writeLock.lock();
            try {
                synchronized (stateLock) {
                    ensureOpen();
                    if (state == ST_CONNECTIONPENDING)
                        throw new ConnectionPendingException();
                    if (localAddress != null)
                        throw new AlreadyBoundException();
                    InetSocketAddress isa = (local == null) ?
                        new InetSocketAddress(0) : Net.checkAddress(local);
                    SecurityManager sm = System.getSecurityManager();
                    if (sm != null) {
                        sm.checkListen(isa.getPort());
                    }
                    NetHooks.beforeTcpBind(fd, isa.getAddress(), isa.getPort());
                    Net.bind(fd, isa.getAddress(), isa.getPort());
                    localAddress = Net.localAddress(fd);
                }
            } finally {
                writeLock.unlock();
            }
        } finally {
            readLock.unlock();
        }
        return this;
    }

    @Override
    public boolean isConnected() {
        return (state == ST_CONNECTED);
    }

    @Override
    public boolean isConnectionPending() {
        return (state == ST_CONNECTIONPENDING);
    }

    /**
     * Marks the beginning of a connect operation that might block.
     * @param blocking true if configured blocking
     * @param isa the remote address
     * @throws ClosedChannelException if the channel is closed
     * @throws AlreadyConnectedException if already connected
     * @throws ConnectionPendingException is a connection is pending
     * @throws IOException if the pre-connect hook fails
     */
    private void beginConnect(boolean blocking, InetSocketAddress isa)
        throws IOException
    {
        if (blocking) {
            // set hook for Thread.interrupt
            begin();
        }
        synchronized (stateLock) {
            ensureOpen();
            int state = this.state;
            if (state == ST_CONNECTED)
                throw new AlreadyConnectedException();
            if (state == ST_CONNECTIONPENDING)
                throw new ConnectionPendingException();
            assert state == ST_UNCONNECTED;
            this.state = ST_CONNECTIONPENDING;

            if (localAddress == null)
                NetHooks.beforeTcpConnect(fd, isa.getAddress(), isa.getPort());
            remoteAddress = isa;

            if (blocking) {
                // record thread so it can be signalled if needed
                readerThread = NativeThread.current();
            }
        }
    }

    /**
     * Marks the end of a connect operation that may have blocked.
     *
     * @throws AsynchronousCloseException if the channel was closed due to this
     * thread being interrupted on a blocking connect operation.
     * @throws IOException if completed and unable to obtain the local address
     */
    private void endConnect(boolean blocking, boolean completed)
        throws IOException
    {
        endRead(blocking, completed);

        if (completed) {
            synchronized (stateLock) {
                if (state == ST_CONNECTIONPENDING) {
                    localAddress = Net.localAddress(fd);
                    state = ST_CONNECTED;
                }
            }
        }
    }

    /**
     * Checks the remote address to which this channel is to be connected.
     */
    private InetSocketAddress checkRemote(SocketAddress sa) throws IOException {
        InetSocketAddress isa = Net.checkAddress(sa);
        SecurityManager sm = System.getSecurityManager();
        if (sm != null) {
            sm.checkConnect(isa.getAddress().getHostAddress(), isa.getPort());
        }
        if (isa.getAddress().isAnyLocalAddress()) {
            return new InetSocketAddress(InetAddress.getLocalHost(), isa.getPort());
        } else {
            return isa;
        }
    }

    @Override
    public boolean connect(SocketAddress remote) throws IOException {
        InetSocketAddress isa = checkRemote(remote);
        try {
            readLock.lock();
            try {
                writeLock.lock();
                try {
                    boolean blocking = isBlocking();
                    boolean connected = false;
                    try {
                        beginConnect(blocking, isa);
                        configureNonBlockingIfNeeded();
                        int n = Net.connect(fd, isa.getAddress(), isa.getPort());
                        if (n > 0) {
                            connected = true;
                        } else if (blocking) {
                            assert IOStatus.okayToRetry(n);
                            boolean polled = false;
                            while (!polled && isOpen()) {
                                park(Net.POLLOUT);
                                polled = Net.pollConnectNow(fd);
                            }
                            connected = polled && isOpen();
                        }
                    } finally {
                        endConnect(blocking, connected);
                    }
                    return connected;
                } finally {
                    writeLock.unlock();
                }
            } finally {
                readLock.unlock();
            }
        } catch (IOException ioe) {
            // connect failed, close the channel
            close();
            throw SocketExceptions.of(ioe, isa);
        }
    }

    /**
     * Marks the beginning of a finishConnect operation that might block.
     *
     * @throws ClosedChannelException if the channel is closed
     * @throws NoConnectionPendingException if no connection is pending
     */
    private void beginFinishConnect(boolean blocking) throws ClosedChannelException {
        if (blocking) {
            // set hook for Thread.interrupt
            begin();
        }
        synchronized (stateLock) {
            ensureOpen();
            if (state != ST_CONNECTIONPENDING)
                throw new NoConnectionPendingException();
            if (blocking) {
                // record thread so it can be signalled if needed
                readerThread = NativeThread.current();
            }
        }
    }

    /**
     * Marks the end of a finishConnect operation that may have blocked.
     *
     * @throws AsynchronousCloseException if the channel was closed due to this
     * thread being interrupted on a blocking connect operation.
     * @throws IOException if completed and unable to obtain the local address
     */
    private void endFinishConnect(boolean blocking, boolean completed)
        throws IOException
    {
        endRead(blocking, completed);

        if (completed) {
            synchronized (stateLock) {
                if (state == ST_CONNECTIONPENDING) {
                    localAddress = Net.localAddress(fd);
                    state = ST_CONNECTED;
                }
            }
        }
    }

    @Override
    public boolean finishConnect() throws IOException {
        try {
            readLock.lock();
            try {
                writeLock.lock();
                try {
                    // no-op if already connected
                    if (isConnected())
                        return true;

                    boolean blocking = isBlocking();
                    boolean connected = false;
                    try {
                        beginFinishConnect(blocking);
                        boolean polled = Net.pollConnectNow(fd);
                        if (blocking) {
                            while (!polled && isOpen()) {
                                park(Net.POLLOUT);
                                polled = Net.pollConnectNow(fd);
                            }
                        }
                        connected = polled && isOpen();
                    } finally {
                        endFinishConnect(blocking, connected);
                    }
                    assert (blocking && connected) ^ !blocking;
                    return connected;
                } finally {
                    writeLock.unlock();
                }
            } finally {
                readLock.unlock();
            }
        } catch (IOException ioe) {
            // connect failed, close the channel
            close();
            throw SocketExceptions.of(ioe, remoteAddress);
        }
    }

    /**
     * Closes the socket if there are no I/O operations in progress and the
     * channel is not registered with a Selector.
     */
    private boolean tryClose() throws IOException {
        assert Thread.holdsLock(stateLock) && state == ST_CLOSING;
        if ((readerThread == 0) && (writerThread == 0) && !isRegistered()) {
            state = ST_CLOSED;
            nd.close(fd);
            return true;
        } else {
            return false;
        }
    }

    /**
     * Invokes tryClose to attempt to close the socket.
     *
     * This method is used for deferred closing by I/O and Selector operations.
     */
    private void tryFinishClose() {
        try {
            tryClose();
        } catch (IOException ignore) { }
    }

    /**
     * Closes this channel when configured in blocking mode.
     *
     * If there is an I/O operation in progress then the socket is pre-closed
     * and the I/O threads signalled, in which case the final close is deferred
     * until all I/O operations complete.
     *
     * Note that a channel configured blocking may be registered with a Selector
     * This arises when a key is canceled and the channel configured to blocking
     * mode before the key is flushed from the Selector.
     */
    private void implCloseBlockingMode() throws IOException {
        synchronized (stateLock) {
            assert state < ST_CLOSING;
            state = ST_CLOSING;
            if (!tryClose()) {
                long reader = readerThread;
                long writer = writerThread;
                if (reader != 0 || writer != 0) {
                    if (NativeThread.isLightweightThread(reader)
                            || NativeThread.isLightweightThread(writer)) {
                        Poller.stopPoll(fdVal);
                    }
                    nd.preClose(fd);
                    if (NativeThread.isKernelThread(reader))
                        NativeThread.signal(reader);
                    if (NativeThread.isKernelThread(writer))
                        NativeThread.signal(writer);
                }
            }
        }
    }

    /**
     * Closes this channel when configured in non-blocking mode.
     *
     * If the channel is registered with a Selector then the close is deferred
     * until the channel is flushed from all Selectors.
     *
     * If the socket is connected and the channel is registered with a Selector
     * then the socket is shutdown for writing so that the peer reads EOF. In
     * addition, if SO_LINGER is set to a non-zero value then it is disabled so
     * that the deferred close does not wait.
     */
    private void implCloseNonBlockingMode() throws IOException {
        boolean connected;
        synchronized (stateLock) {
            assert state < ST_CLOSING;
            connected = (state == ST_CONNECTED);
            state = ST_CLOSING;
        }

        // wait for any read/write operations to complete
        readLock.lock();
        readLock.unlock();
        writeLock.lock();
        writeLock.unlock();

        // if the socket cannot be closed because it's registered with a Selector
        // then shutdown the socket for writing.
        synchronized (stateLock) {
            if (state == ST_CLOSING && !tryClose() && connected && isRegistered()) {
                try {
                    SocketOption<Integer> opt = StandardSocketOptions.SO_LINGER;
                    int interval = (int) Net.getSocketOption(fd, Net.UNSPEC, opt);
                    if (interval != 0) {
                        if (interval > 0) {
                            // disable SO_LINGER
                            Net.setSocketOption(fd, Net.UNSPEC, opt, -1);
                        }
                        Net.shutdown(fd, Net.SHUT_WR);
                    }
                } catch (IOException ignore) { }
            }
        }
    }

    /**
     * Invoked by implCloseChannel to close the channel.
     */
    @Override
    protected void implCloseSelectableChannel() throws IOException {
        assert !isOpen();
        if (isBlocking()) {
            implCloseBlockingMode();
        } else {
            implCloseNonBlockingMode();
        }
    }

    @Override
    public void kill() {
        synchronized (stateLock) {
            if (state == ST_CLOSING) {
                tryFinishClose();
            }
        }
    }

    @Override
    public SocketChannel shutdownInput() throws IOException {
        synchronized (stateLock) {
            ensureOpen();
            if (!isConnected())
                throw new NotYetConnectedException();
            if (!isInputClosed) {
                Net.shutdown(fd, Net.SHUT_RD);
                long reader = readerThread;
                if (NativeThread.isLightweightThread(reader)) {
                    Poller.stopPoll(fdVal, Net.POLLIN);
                } else if (NativeThread.isKernelThread(reader)) {
                    NativeThread.signal(reader);
                }
                isInputClosed = true;
            }
            return this;
        }
    }

    @Override
    public SocketChannel shutdownOutput() throws IOException {
        synchronized (stateLock) {
            ensureOpen();
            if (!isConnected())
                throw new NotYetConnectedException();
            if (!isOutputClosed) {
                Net.shutdown(fd, Net.SHUT_WR);
                long writer = writerThread;
                if (NativeThread.isLightweightThread(writer)) {
                    Poller.stopPoll(fdVal, Net.POLLOUT);
                } else if (NativeThread.isKernelThread(writer)) {
                    NativeThread.signal(writer);
                }
                isOutputClosed = true;
            }
            return this;
        }
    }

    boolean isInputOpen() {
        return !isInputClosed;
    }

    boolean isOutputOpen() {
        return !isOutputClosed;
    }

    /**
     * Waits for a connection attempt to finish with a timeout
     * @throws SocketTimeoutException if the connect timeout elapses
     */
    private boolean finishTimedConnect(long nanos) throws IOException {
        long startNanos = System.nanoTime();
        boolean polled = Net.pollConnectNow(fd);
        while (!polled && isOpen()) {
            long remainingNanos = nanos - (System.nanoTime() - startNanos);
            if (remainingNanos <= 0) {
                throw new SocketTimeoutException("Connect timed out");
            }
            park(Net.POLLOUT, remainingNanos);
            polled = Net.pollConnectNow(fd);
        }
        return polled && isOpen();
    }

    /**
     * Attempts to establish a connection to the given socket address with a
     * timeout. Closes the socket if connection cannot be established.
     *
     * @apiNote This method is for use by the socket adaptor.
     *
     * @throws IllegalBlockingModeException if the channel is non-blocking
     * @throws SocketTimeoutException if the read timeout elapses
     */
    void blockingConnect(SocketAddress remote, long nanos) throws IOException {
        InetSocketAddress isa = checkRemote(remote);
        try {
            readLock.lock();
            try {
                writeLock.lock();
                try {
                    if (!isBlocking())
                        throw new IllegalBlockingModeException();
                    boolean connected = false;
                    try {
                        beginConnect(true, isa);
                        // change socket to non-blocking
                        lockedConfigureBlocking(false);
                        try {
                            int n = Net.connect(fd, isa.getAddress(), isa.getPort());
                            connected = (n > 0) ? true : finishTimedConnect(nanos);
                        } finally {
                            // restore socket to blocking mode (if channel is open)
                            tryLockedConfigureBlocking(true);
                        }
                    } finally {
                        endConnect(true, connected);
                    }
                } finally {
                    writeLock.unlock();
                }
            } finally {
                readLock.unlock();
            }
        } catch (IOException ioe) {
            // connect failed, close the channel
            close();
            throw SocketExceptions.of(ioe, isa);
        }
    }

    /**
     * Attempts to read bytes from the socket into the given byte array.
     */
    private int tryRead(byte[] b, int off, int len) throws IOException {
        ByteBuffer dst = Util.getTemporaryDirectBuffer(len);
        assert dst.position() == 0;
        try {
            int n = nd.read(fd, ((DirectBuffer)dst).address(), len);
            if (n > 0) {
                dst.get(b, off, n);
            }
            return n;
        } finally{
            Util.offerFirstTemporaryDirectBuffer(dst);
        }
    }

    /**
     * Reads bytes from the socket into the given byte array with a timeout.
     * @throws SocketTimeoutException if the read timeout elapses
     */
    private int timedRead(byte[] b, int off, int len, long nanos) throws IOException {
        long startNanos = System.nanoTime();
        int n = tryRead(b, off, len);
        while (n == IOStatus.UNAVAILABLE && isOpen()) {
            long remainingNanos = nanos - (System.nanoTime() - startNanos);
            if (remainingNanos <= 0) {
                throw new SocketTimeoutException("Read timed out");
            }
            park(Net.POLLIN, remainingNanos);
            n = tryRead(b, off, len);
        }
        return n;
    }

    /**
     * Reads bytes from the socket into the given byte array.
     *
     * @apiNote This method is for use by the socket adaptor.
     *
     * @throws IllegalBlockingModeException if the channel is non-blocking
     * @throws SocketTimeoutException if the read timeout elapses
     */
    int blockingRead(byte[] b, int off, int len, long nanos) throws IOException {
        Objects.checkFromIndexSize(off, len, b.length);
        if (len == 0) {
            // nothing to do
            return 0;
        }

        readLock.lock();
        try {
            // check that channel is configured blocking
            if (!isBlocking())
                throw new IllegalBlockingModeException();

            int n = 0;
            try {
                beginRead(true);

                // check if connection has been reset
                if (connectionReset)
                    throwConnectionReset();

                // check if input is shutdown
                if (isInputClosed)
                    return IOStatus.EOF;

                if (nanos > 0) {
                    // change socket to non-blocking
                    lockedConfigureBlocking(false);
                    try {
                        n = timedRead(b, off, len, nanos);
                    } finally {
                        // restore socket to blocking mode (if channel is open)
                        tryLockedConfigureBlocking(true);
                    }
                } else {
                    // read, no timeout
                    configureNonBlockingIfNeeded();
                    n = tryRead(b, off, len);
                    while (IOStatus.okayToRetry(n) && isOpen()) {
                        park(Net.POLLIN);
                        n = tryRead(b, off, len);
                    }
                }
            } catch (ConnectionResetException e) {
                connectionReset = true;
                throwConnectionReset();
            } finally {
                endRead(true, n > 0);
                if (n <= 0 && isInputClosed)
                    return IOStatus.EOF;
            }
            assert n > 0 || n == -1;
            return n;
        } finally {
            readLock.unlock();
        }
    }

    /**
     * Attempts to write a sequence of bytes to the socket from the given
     * byte array.
     */
    private int tryWrite(byte[] b, int off, int len) throws IOException {
        ByteBuffer src = Util.getTemporaryDirectBuffer(len);
        assert src.position() == 0;
        try {
            src.put(b, off, len);
            return nd.write(fd, ((DirectBuffer)src).address(), len);
        } finally {
            Util.offerFirstTemporaryDirectBuffer(src);
        }
    }

    /**
     * Writes a sequence of bytes to the socket from the given byte array.
     *
     * @apiNote This method is for use by the socket adaptor.
     */
    void blockingWriteFully(byte[] b, int off, int len) throws IOException {
        Objects.checkFromIndexSize(off, len, b.length);
        if (len == 0) {
            // nothing to do
            return;
        }

        writeLock.lock();
        try {
            // check that channel is configured blocking
            if (!isBlocking())
                throw new IllegalBlockingModeException();

            // loop until all bytes have been written
            int pos = off;
            int end = off + len;
            beginWrite(true);
            try {
                configureNonBlockingIfNeeded();
                while (pos < end && isOpen()) {
                    int size = end - pos;
                    int n = tryWrite(b, pos, size);
                    while (IOStatus.okayToRetry(n) && isOpen()) {
                        park(Net.POLLOUT);
                        n = tryWrite(b, pos, size);
                    }
                    if (n > 0) {
                        pos += n;
                    }
                }
            } finally {
                endWrite(true, pos >= end);
            }
        } finally {
            writeLock.unlock();
        }
    }

    /**
     * Return the number of bytes in the socket input buffer.
     */
    int available() throws IOException {
        synchronized (stateLock) {
            ensureOpenAndConnected();
            if (isInputClosed) {
                return 0;
            } else {
                return Net.available(fd);
            }
        }
    }

    /**
     * Translates native poll revent ops into a ready operation ops
     */
    public boolean translateReadyOps(int ops, int initialOps, SelectionKeyImpl ski) {
        int intOps = ski.nioInterestOps();
        int oldOps = ski.nioReadyOps();
        int newOps = initialOps;

        if ((ops & Net.POLLNVAL) != 0) {
            // This should only happen if this channel is pre-closed while a
            // selection operation is in progress
            // ## Throw an error if this channel has not been pre-closed
            return false;
        }

        if ((ops & (Net.POLLERR | Net.POLLHUP)) != 0) {
            newOps = intOps;
            ski.nioReadyOps(newOps);
            return (newOps & ~oldOps) != 0;
        }

        boolean connected = isConnected();
        if (((ops & Net.POLLIN) != 0) &&
            ((intOps & SelectionKey.OP_READ) != 0) && connected)
            newOps |= SelectionKey.OP_READ;

        if (((ops & Net.POLLCONN) != 0) &&
            ((intOps & SelectionKey.OP_CONNECT) != 0) && isConnectionPending())
            newOps |= SelectionKey.OP_CONNECT;

        if (((ops & Net.POLLOUT) != 0) &&
            ((intOps & SelectionKey.OP_WRITE) != 0) && connected)
            newOps |= SelectionKey.OP_WRITE;

        ski.nioReadyOps(newOps);
        return (newOps & ~oldOps) != 0;
    }

    public boolean translateAndUpdateReadyOps(int ops, SelectionKeyImpl ski) {
        return translateReadyOps(ops, ski.nioReadyOps(), ski);
    }

    public boolean translateAndSetReadyOps(int ops, SelectionKeyImpl ski) {
        return translateReadyOps(ops, 0, ski);
    }

    /**
     * Translates an interest operation set into a native poll event set
     */
    public int translateInterestOps(int ops) {
        int newOps = 0;
        if ((ops & SelectionKey.OP_READ) != 0)
            newOps |= Net.POLLIN;
        if ((ops & SelectionKey.OP_WRITE) != 0)
            newOps |= Net.POLLOUT;
        if ((ops & SelectionKey.OP_CONNECT) != 0)
            newOps |= Net.POLLCONN;
        return newOps;
    }

    public FileDescriptor getFD() {
        return fd;
    }

    public int getFDVal() {
        return fdVal;
    }

    @Override
    public String toString() {
        StringBuilder sb = new StringBuilder();
        sb.append(this.getClass().getSuperclass().getName());
        sb.append('[');
        if (!isOpen())
            sb.append("closed");
        else {
            synchronized (stateLock) {
                switch (state) {
                case ST_UNCONNECTED:
                    sb.append("unconnected");
                    break;
                case ST_CONNECTIONPENDING:
                    sb.append("connection-pending");
                    break;
                case ST_CONNECTED:
                    sb.append("connected");
                    if (isInputClosed)
                        sb.append(" ishut");
                    if (isOutputClosed)
                        sb.append(" oshut");
                    break;
                }
                InetSocketAddress addr = localAddress();
                if (addr != null) {
                    sb.append(" local=");
                    sb.append(Net.getRevealedLocalAddressAsString(addr));
                }
                if (remoteAddress() != null) {
                    sb.append(" remote=");
                    sb.append(remoteAddress().toString());
                }
            }
        }
        sb.append(']');
        return sb.toString();
    }
}<|MERGE_RESOLUTION|>--- conflicted
+++ resolved
@@ -580,11 +580,7 @@
     }
 
     /**
-<<<<<<< HEAD
-     * Adjust the blocking mode while holding readLock or writeLock.
-=======
      * Adjusts the blocking mode. readLock or writeLock must already be held.
->>>>>>> 476cfd15
      */
     private void lockedConfigureBlocking(boolean block) throws IOException {
         assert readLock.isHeldByCurrentThread() || writeLock.isHeldByCurrentThread();
