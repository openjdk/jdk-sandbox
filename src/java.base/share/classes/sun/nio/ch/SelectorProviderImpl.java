/*
 * Copyright (c) 2000, 2019, Oracle and/or its affiliates. All rights reserved.
 * DO NOT ALTER OR REMOVE COPYRIGHT NOTICES OR THIS FILE HEADER.
 *
 * This code is free software; you can redistribute it and/or modify it
 * under the terms of the GNU General Public License version 2 only, as
 * published by the Free Software Foundation.  Oracle designates this
 * particular file as subject to the "Classpath" exception as provided
 * by Oracle in the LICENSE file that accompanied this code.
 *
 * This code is distributed in the hope that it will be useful, but WITHOUT
 * ANY WARRANTY; without even the implied warranty of MERCHANTABILITY or
 * FITNESS FOR A PARTICULAR PURPOSE.  See the GNU General Public License
 * version 2 for more details (a copy is included in the LICENSE file that
 * accompanied this code).
 *
 * You should have received a copy of the GNU General Public License version
 * 2 along with this work; if not, write to the Free Software Foundation,
 * Inc., 51 Franklin St, Fifth Floor, Boston, MA 02110-1301 USA.
 *
 * Please contact Oracle, 500 Oracle Parkway, Redwood Shores, CA 94065 USA
 * or visit www.oracle.com if you need additional information or have any
 * questions.
 */

package sun.nio.ch;

import java.io.IOException;
import java.net.ProtocolFamily;
import java.net.StandardProtocolFamily;
import java.nio.channels.DatagramChannel;
import java.nio.channels.Pipe;
import java.nio.channels.ServerSocketChannel;
import java.nio.channels.SocketChannel;
import java.nio.channels.spi.AbstractSelector;
import java.nio.channels.spi.SelectorProvider;

public abstract class SelectorProviderImpl
    extends SelectorProvider
{
    @Override
    public DatagramChannel openDatagramChannel() throws IOException {
        return new DatagramChannelImpl(this, /*interruptible*/true);
    }

    /**
     * SelectorProviderImpl specific method to create a DatagramChannel that
     * is not interruptible.
     */
    public DatagramChannel openUninterruptibleDatagramChannel() throws IOException {
        return new DatagramChannelImpl(this, /*interruptible*/false);
    }

    @Override
    public DatagramChannel openDatagramChannel(ProtocolFamily family) throws IOException {
        return new DatagramChannelImpl(this, family, /*interruptible*/true);
    }

    @Override
    public Pipe openPipe() throws IOException {
        return new PipeImpl(this);
    }

    @Override
    public abstract AbstractSelector openSelector() throws IOException;

    @Override
    public ServerSocketChannel openServerSocketChannel() throws IOException {
        return new InetServerSocketChannelImpl(this);
    }

    @Override
    public SocketChannel openSocketChannel() throws IOException {
        return new InetSocketChannelImpl(this);
    }

    @Override
    public SocketChannel openSocketChannel(ProtocolFamily family) throws IOException {
<<<<<<< HEAD
        if (family == StandardProtocolFamily.INET6 && !Net.isIPv6Available()) {
            throw new UnsupportedOperationException("IPv6 not available");
        } else if (family == StandardProtocolFamily.INET || family == StandardProtocolFamily.INET6)  {
            return new InetSocketChannelImpl(this, family);
        } else if (family == StandardProtocolFamily.UNIX && Net.isUnixDomainSupported()) {
            return new UnixDomainSocketChannelImpl(this, Net.unixDomainSocket(), false);
        } else
            return super.openSocketChannel(family);
    }

    public ServerSocketChannel openServerSocketChannel(ProtocolFamily family) throws IOException {
        if (family == StandardProtocolFamily.INET6 && !Net.isIPv6Available()) {
            throw new UnsupportedOperationException("IPv6 not available");
        } else if (family == StandardProtocolFamily.INET || family == StandardProtocolFamily.INET6)  {
            return new InetServerSocketChannelImpl(this, family);
        } else if (family == StandardProtocolFamily.UNIX && Net.isUnixDomainSupported()) {
            return new UnixDomainServerSocketChannelImpl(this);
        } else
            return super.openServerSocketChannel(family);
=======
        return new SocketChannelImpl(this, family);
    }

    @Override
    public ServerSocketChannel openServerSocketChannel(ProtocolFamily family) throws IOException {
        return new ServerSocketChannelImpl(this, family);
>>>>>>> 34005e19
    }
}<|MERGE_RESOLUTION|>--- conflicted
+++ resolved
@@ -76,7 +76,6 @@
 
     @Override
     public SocketChannel openSocketChannel(ProtocolFamily family) throws IOException {
-<<<<<<< HEAD
         if (family == StandardProtocolFamily.INET6 && !Net.isIPv6Available()) {
             throw new UnsupportedOperationException("IPv6 not available");
         } else if (family == StandardProtocolFamily.INET || family == StandardProtocolFamily.INET6)  {
@@ -87,6 +86,7 @@
             return super.openSocketChannel(family);
     }
 
+    @Override
     public ServerSocketChannel openServerSocketChannel(ProtocolFamily family) throws IOException {
         if (family == StandardProtocolFamily.INET6 && !Net.isIPv6Available()) {
             throw new UnsupportedOperationException("IPv6 not available");
@@ -96,13 +96,5 @@
             return new UnixDomainServerSocketChannelImpl(this);
         } else
             return super.openServerSocketChannel(family);
-=======
-        return new SocketChannelImpl(this, family);
-    }
-
-    @Override
-    public ServerSocketChannel openServerSocketChannel(ProtocolFamily family) throws IOException {
-        return new ServerSocketChannelImpl(this, family);
->>>>>>> 34005e19
     }
 }