/*
 * Copyright (c) 2022, 2025, Oracle and/or its affiliates. All rights reserved.
 * DO NOT ALTER OR REMOVE COPYRIGHT NOTICES OR THIS FILE HEADER.
 *
 * This code is free software; you can redistribute it and/or modify it
 * under the terms of the GNU General Public License version 2 only, as
 * published by the Free Software Foundation.  Oracle designates this
 * particular file as subject to the "Classpath" exception as provided
 * by Oracle in the LICENSE file that accompanied this code.
 *
 * This code is distributed in the hope that it will be useful, but WITHOUT
 * ANY WARRANTY; without even the implied warranty of MERCHANTABILITY or
 * FITNESS FOR A PARTICULAR PURPOSE.  See the GNU General Public License
 * version 2 for more details (a copy is included in the LICENSE file that
 * accompanied this code).
 *
 * You should have received a copy of the GNU General Public License version
 * 2 along with this work; if not, write to the Free Software Foundation,
 * Inc., 51 Franklin St, Fifth Floor, Boston, MA 02110-1301 USA.
 *
 * Please contact Oracle, 500 Oracle Parkway, Redwood Shores, CA 94065 USA
 * or visit www.oracle.com if you need additional information or have any
 * questions.
 */

package sun.nio.ch;

import java.io.FileDescriptor;
import java.io.IOException;

abstract class UnixDispatcher extends NativeDispatcher {
    private static final boolean SUPPORTS_PENDING_SIGNALS = NativeThread.supportPendingSignals();

    @Override
    void close(FileDescriptor fd) throws IOException {
        close0(fd);
    }

<<<<<<< HEAD
    private void signalThreads(long reader, long writer) {
=======
    @Override
    void implPreClose(FileDescriptor fd, NativeThread reader, NativeThread writer) throws IOException {
        preClose0(fd);
>>>>>>> 7713235d
        if (NativeThread.isNativeThread(reader))
            reader.signal();
        if (NativeThread.isNativeThread(writer))
            writer.signal();
    }

    @Override
    void implPreClose(FileDescriptor fd, long reader, long writer) throws IOException {
        if (SUPPORTS_PENDING_SIGNALS) {
            signalThreads(reader, writer);
        }
        preClose0(fd);
        if (!SUPPORTS_PENDING_SIGNALS) {
            signalThreads(reader, writer);
        }
    }

    private static native void close0(FileDescriptor fd) throws IOException;

    private static native void preClose0(FileDescriptor fd) throws IOException;

    static native void init();

    static {
        IOUtil.load();
        init();
    }
}<|MERGE_RESOLUTION|>--- conflicted
+++ resolved
@@ -36,13 +36,7 @@
         close0(fd);
     }
 
-<<<<<<< HEAD
-    private void signalThreads(long reader, long writer) {
-=======
-    @Override
-    void implPreClose(FileDescriptor fd, NativeThread reader, NativeThread writer) throws IOException {
-        preClose0(fd);
->>>>>>> 7713235d
+    private void signalThreads(NativeThread reader, NativeThread writer) {
         if (NativeThread.isNativeThread(reader))
             reader.signal();
         if (NativeThread.isNativeThread(writer))
@@ -50,7 +44,7 @@
     }
 
     @Override
-    void implPreClose(FileDescriptor fd, long reader, long writer) throws IOException {
+    void implPreClose(FileDescriptor fd, NativeThread reader, NativeThread writer) throws IOException {
         if (SUPPORTS_PENDING_SIGNALS) {
             signalThreads(reader, writer);
         }
