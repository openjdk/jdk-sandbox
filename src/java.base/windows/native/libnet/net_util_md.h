--- conflicted
+++ resolved
@@ -26,11 +26,8 @@
 #include <WS2tcpip.h>
 #include <iphlpapi.h>
 #include <icmpapi.h>
-<<<<<<< HEAD
+#include <mstcpip.h>
 #include <afunix.h>
-=======
-#include <mstcpip.h>
->>>>>>> f1a5cbb1
 
 /* used to disable connection reset messages on Windows XP */
 #ifndef SIO_UDP_CONNRESET
