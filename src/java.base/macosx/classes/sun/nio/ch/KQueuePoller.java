/*
 * Copyright (c) 2017, 2023, Oracle and/or its affiliates. All rights reserved.
 * DO NOT ALTER OR REMOVE COPYRIGHT NOTICES OR THIS FILE HEADER.
 *
 * This code is free software; you can redistribute it and/or modify it
 * under the terms of the GNU General Public License version 2 only, as
 * published by the Free Software Foundation.  Oracle designates this
 * particular file as subject to the "Classpath" exception as provided
 * by Oracle in the LICENSE file that accompanied this code.
 *
 * This code is distributed in the hope that it will be useful, but WITHOUT
 * ANY WARRANTY; without even the implied warranty of MERCHANTABILITY or
 * FITNESS FOR A PARTICULAR PURPOSE.  See the GNU General Public License
 * version 2 for more details (a copy is included in the LICENSE file that
 * accompanied this code).
 *
 * You should have received a copy of the GNU General Public License version
 * 2 along with this work; if not, write to the Free Software Foundation,
 * Inc., 51 Franklin St, Fifth Floor, Boston, MA 02110-1301 USA.
 *
 * Please contact Oracle, 500 Oracle Parkway, Redwood Shores, CA 94065 USA
 * or visit www.oracle.com if you need additional information or have any
 * questions.
 */
package sun.nio.ch;

import java.io.IOException;
import java.lang.ref.Cleaner.Cleanable;
import jdk.internal.ref.CleanerFactory;
import static sun.nio.ch.KQueue.*;

/**
 * Poller implementation based on the kqueue facility.
 */
class KQueuePoller extends Poller {
    private final int kqfd;
    private final int filter;
    private final int maxEvents;
    private final long address;
    private final Cleanable cleaner;

    // file descriptors used for wakeup
    private final int fd0;
    private final int fd1;

    KQueuePoller(boolean subPoller, boolean read) throws IOException {
        this.kqfd = KQueue.create();
        this.filter = (read) ? EVFILT_READ : EVFILT_WRITE;
        this.maxEvents = (subPoller) ? 64 : 512;
        this.address = KQueue.allocatePollArray(maxEvents);

        long fds =  IOUtil.makePipe(false);
        this.fd0 = (int) (fds >>> 32);
        this.fd1 = (int) fds;
        KQueue.register(kqfd, fd0, EVFILT_READ, EV_ADD);

        this.cleaner = CleanerFactory.cleaner()
                .register(this, releaser(kqfd, address, fd0, fd1));
    }

<<<<<<< HEAD
    @Override
    void close() {
        cleaner.clean();
    }

=======
>>>>>>> 5f0e6d18
    /**
     * Releases the kqueue instance and other resources.
     */
    private static Runnable releaser(int kqfd, long address, int fd0, int fd1) {
        return () -> {
            try {
                FileDispatcherImpl.closeIntFD(kqfd);
                KQueue.freePollArray(address);
                FileDispatcherImpl.closeIntFD(fd0);
                FileDispatcherImpl.closeIntFD(fd1);
            } catch (IOException _) { }
        };
<<<<<<< HEAD
=======
    }

    @Override
    void close() {
        cleaner.clean();
>>>>>>> 5f0e6d18
    }

    @Override
    int fdVal() {
        return kqfd;
    }

    @Override
    void implRegister(int fdVal) throws IOException {
        int err = KQueue.register(kqfd, fdVal, filter, (EV_ADD|EV_ONESHOT));
        if (err != 0)
            throw new IOException("kevent failed: " + err);
    }

    @Override
    void implDeregister(int fdVal, boolean polled) {
        // event was deleted if already polled
        if (!polled) {
            KQueue.register(kqfd, fdVal, filter, EV_DELETE);
        }
    }

    @Override
    void wakeupPoller() throws IOException {
        IOUtil.write1(fd1, (byte)0);
    }

    @Override
    int poll(int timeout) throws IOException {
        int n = KQueue.poll(kqfd, address, maxEvents, timeout);
        int i = 0;
        while (i < n) {
            long keventAddress = KQueue.getEvent(address, i);
            int fdVal = KQueue.getDescriptor(keventAddress);
            if (fdVal != fd0) {
                polled(fdVal);
            }
            i++;
        }
        return n;
    }
}<|MERGE_RESOLUTION|>--- conflicted
+++ resolved
@@ -58,14 +58,6 @@
                 .register(this, releaser(kqfd, address, fd0, fd1));
     }
 
-<<<<<<< HEAD
-    @Override
-    void close() {
-        cleaner.clean();
-    }
-
-=======
->>>>>>> 5f0e6d18
     /**
      * Releases the kqueue instance and other resources.
      */
@@ -78,14 +70,11 @@
                 FileDispatcherImpl.closeIntFD(fd1);
             } catch (IOException _) { }
         };
-<<<<<<< HEAD
-=======
     }
 
     @Override
     void close() {
         cleaner.clean();
->>>>>>> 5f0e6d18
     }
 
     @Override
