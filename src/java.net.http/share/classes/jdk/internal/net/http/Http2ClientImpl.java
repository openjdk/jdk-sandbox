--- conflicted
+++ resolved
@@ -141,12 +141,8 @@
                     try {
                         if (conn != null) {
                             try {
-<<<<<<< HEAD
-                                conn.reserveStream(true);
+                                conn.reserveStream(true, exchange.pushEnabled());
                                 exchange.connectionAborter.clear(conn.connection);
-=======
-                                conn.reserveStream(true, exchange.pushEnabled());
->>>>>>> cf5bb127
                             } catch (IOException e) {
                                 throw new UncheckedIOException(e); // shouldn't happen
                             }
