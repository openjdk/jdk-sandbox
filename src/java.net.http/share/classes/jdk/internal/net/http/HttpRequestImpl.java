--- conflicted
+++ resolved
@@ -50,12 +50,9 @@
 import jdk.internal.net.http.common.Utils;
 import jdk.internal.net.http.websocket.WebSocketRequest;
 
-<<<<<<< HEAD
 import static java.net.http.HttpRequest.HttpRequestOption.H3_DISCOVERY;
-=======
 import static java.net.Authenticator.RequestorType.PROXY;
 import static java.net.Authenticator.RequestorType.SERVER;
->>>>>>> ae82cc1b
 import static jdk.internal.net.http.common.Utils.ALLOWED_HEADERS;
 import static jdk.internal.net.http.common.Utils.ProxyHeaders;
 
@@ -75,13 +72,10 @@
     private volatile AccessControlContext acc;
     private final Duration timeout;  // may be null
     private final Optional<HttpClient.Version> version;
-<<<<<<< HEAD
     // An alternative would be to have one field per supported option
     private final Map<HttpRequestOption<?>, Object> options;
-=======
     private volatile boolean userSetAuthorization;
     private volatile boolean userSetProxyAuthorization;
->>>>>>> ae82cc1b
 
     private static String userAgent() {
         PrivilegedAction<String> pa = () -> System.getProperty("java.version");
