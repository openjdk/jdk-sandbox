/*
 * Copyright (c) 2015, 2024, Oracle and/or its affiliates. All rights reserved.
 * DO NOT ALTER OR REMOVE COPYRIGHT NOTICES OR THIS FILE HEADER.
 *
 * This code is free software; you can redistribute it and/or modify it
 * under the terms of the GNU General Public License version 2 only, as
 * published by the Free Software Foundation.  Oracle designates this
 * particular file as subject to the "Classpath" exception as provided
 * by Oracle in the LICENSE file that accompanied this code.
 *
 * This code is distributed in the hope that it will be useful, but WITHOUT
 * ANY WARRANTY; without even the implied warranty of MERCHANTABILITY or
 * FITNESS FOR A PARTICULAR PURPOSE.  See the GNU General Public License
 * version 2 for more details (a copy is included in the LICENSE file that
 * accompanied this code).
 *
 * You should have received a copy of the GNU General Public License version
 * 2 along with this work; if not, write to the Free Software Foundation,
 * Inc., 51 Franklin St, Fifth Floor, Boston, MA 02110-1301 USA.
 *
 * Please contact Oracle, 500 Oracle Parkway, Redwood Shores, CA 94065 USA
 * or visit www.oracle.com if you need additional information or have any
 * questions.
 */

package jdk.internal.net.http;

import java.io.IOException;
import java.net.ConnectException;
import java.net.InetSocketAddress;
import java.net.http.HttpConnectTimeoutException;
import java.net.http.HttpRequest.H3DiscoveryConfig;
import java.net.http.HttpResponse;
import java.net.http.HttpResponse.ResponseInfo;
import java.net.http.UnsupportedProtocolVersionException;
import java.util.concurrent.CompletableFuture;
import java.util.concurrent.Executor;
import java.util.function.Supplier;

import jdk.internal.net.http.Http2Connection.ALPNException;
import jdk.internal.net.http.common.HttpBodySubscriberWrapper;
import jdk.internal.net.http.common.Logger;
import jdk.internal.net.http.common.MinimalFuture;
import jdk.internal.net.http.common.Utils;

import static java.net.http.HttpClient.Version.HTTP_1_1;
import static java.net.http.HttpClient.Version.HTTP_2;
import static java.net.http.HttpClient.Version.HTTP_3;

/**
 * Splits request so that headers and body can be sent separately with optional
 * (multiple) responses in between (e.g. 100 Continue). Also request and
 * response always sent/received in different calls.
 *
 * Synchronous and asynchronous versions of each method are provided.
 *
 * Separate implementations of this class exist for HTTP/1.1 and HTTP/2
 *      Http1Exchange   (HTTP/1.1)
 *      Stream          (HTTP/2)
 *
 * These implementation classes are where work is allocated to threads.
 */
abstract class ExchangeImpl<T> {

    private static final Logger debug =
            Utils.getDebugLogger("ExchangeImpl"::toString, Utils.DEBUG);

    final Exchange<T> exchange;

    // this will be set to true only when the peer explicitly states (through a GOAWAY frame or
    // a relevant error code in reset frame) that the corresponding stream (id) wasn't processed
    private volatile boolean unprocessedByPeer;

    ExchangeImpl(Exchange<T> e) {
        // e == null means a http/2 pushed stream
        this.exchange = e;
    }

    final Exchange<T> getExchange() {
        return exchange;
    }

    HttpClientImpl client() {
        return exchange.client();
    }

    /**
     * Returns the {@link HttpConnection} instance to which this exchange is
     * assigned.
     */
    abstract HttpConnection connection();

    /**
     * Initiates a new exchange and assigns it to a connection if one exists
     * already. connection usually null.
     */
    static <U> CompletableFuture<? extends ExchangeImpl<U>>
    get(Exchange<U> exchange, HttpConnection connection)
    {
        HttpRequestImpl request = exchange.request();
        var version = exchange.version();
        if (version == HTTP_1_1 || request.isWebSocket()) {
            if (debug.on())
                debug.log("get: HTTP/1.1: new Http1Exchange");
            return createHttp1Exchange(exchange, connection);
        } else if (!request.secure() && request.isHttp3Only(version)) {
            assert version == HTTP_3;
            assert !request.isWebSocket();
            if (debug.on())
                debug.log("get: HTTP/3: HTTP/3 is not supported on plain connections");
            return MinimalFuture.failedFuture(
                    new UnsupportedProtocolVersionException(
                            "HTTP/3 is not supported on plain connections"));
        } else if (version == HTTP_2 || isTCP(connection) || !request.secure()) {
            assert !request.isWebSocket();
            return attemptHttp2Exchange(exchange, connection);
        } else {
            assert request.secure();
            assert version == HTTP_3;
            assert !request.isWebSocket();
            return attemptHttp3Exchange(exchange, connection);
        }
    }

    private static boolean isTCP(HttpConnection connection) {
        if (connection instanceof HttpQuicConnection) return false;
        if (connection == null) return false;
        // if it's not an HttpQuicConnection and it's not null it's
        // a TCP connection
        return true;
    }

    private static <U> CompletableFuture<? extends ExchangeImpl<U>>
    attemptHttp2Exchange(Exchange<U> exchange, HttpConnection connection) {
        HttpRequestImpl request = exchange.request();
        Http2ClientImpl c2 = exchange.client().client2(); // #### improve
        CompletableFuture<Http2Connection> c2f = c2.getConnectionFor(request, exchange);
        if (debug.on())
            debug.log("get: Trying to get HTTP/2 connection");
        // local variable required here; see JDK-8223553
        CompletableFuture<CompletableFuture<? extends ExchangeImpl<U>>> fxi =
                c2f.handle((h2c, t) -> createExchangeImpl(h2c, t, exchange, connection));
        return fxi.thenCompose(x -> x);
    }

    private static <U> CompletableFuture<? extends ExchangeImpl<U>>
    attemptHttp3Exchange(Exchange<U> exchange, HttpConnection connection) {
        HttpRequestImpl request = exchange.request();
        var exchvers = exchange.version();
        assert request.secure() : request.uri() + " is not secure";
        assert exchvers == HTTP_3 : "expected HTTP/3, got " + exchvers;
        // when we reach here, it's guaranteed that the client supports HTTP3
        assert exchange.client().client3().isPresent() : "HTTP3 isn't supported by the client";
        var client3 = exchange.client().client3().get();
        CompletableFuture<Http3Connection> c3f;
        Supplier<CompletableFuture<Http2Connection>> c2fs;
        var config = request.http3Discovery();

        if (debug.on()) {
            debug.log("get: Trying to get HTTP/3 connection; config is %s", config);
        }
        // The algorithm here depends on whether HTTP/3 is specified on
        // the request itself, or on the HttpClient.
        // In both cases, we may attempt a direct HTTP/3 connection if
        // we don't have an H3 endpoint registered in the AltServicesRegistry.
        // However, if HTTP/3 is not specified explicitly on the request,
        // we will start both an HTTP/2 `and an HTTP/3 connection at the
        // same time, and use the one that complete first. If HTTP/3 is
        // specified on the request, we will give priority to HTTP/3 ond
        // only start the HTTP/2 connection if the HTTP/3 connection fails,
        // or doesn't succeed in the imparted timeout. The timeout can be
        // specified with the property "jdk.http3.maxDirectConnectionTimeout".
        // If unspecified it defaults to 500ms.
        //
        // Because the HTTP/2 connection may start as soon as we create the
        // CompletableFuture<Http2Connection> returned by the Http2Client,
        // we are using a Supplier<CompletableFuture<Http2Connection>> to
        // set up the call chain that would start the HTTP/2 connection.
        try {
            // first look to see if we already have an HTTP/3 connection in
            // the pool. If we find one, we're almost done! We won't need
            // to start any HTTP/2 connection.
            Http3Connection pooled = client3.findPooledConnectionFor(request, exchange);
            if (pooled != null) {
                c3f = MinimalFuture.completedFuture(pooled);
                c2fs = null;
            } else {
                if (debug.on())
                    debug.log("get: no HTTP/3 pooled connection found");
                // possibly start an HTTP/3 connection
                String authority = request.uri().getRawAuthority();
                boolean mayAttemptDirectConnection = client3.mayAttemptDirectConnection(request);
                c3f = client3.getConnectionFor(request, exchange);
                if ((!c3f.isDone() || c3f.isCompletedExceptionally()) && mayAttemptDirectConnection) {
                    // We don't know if the server supports HTTP/3.
                    // happy eyeball: prepare to try both HTTP/3 and HTTP/2 and
                    //      to use the first that succeeds
                    if (debug.on()) {
                        debug.log("get: trying with both HTTP/3 and HTTP/2");
                    }
                    if (config != H3DiscoveryConfig.HTTP_3_ONLY) {
                        Http2ClientImpl client2 = exchange.client().client2();
                        c2fs = () -> client2.getConnectionFor(request, exchange);
                    } else {
                        c2fs = null;
                    }
                } else {
                    // We have a completed Http3Connection future.
                    // No need to attempt direct HTTP/3 connection.
                    c2fs = null;
                }
            }
        } catch (IOException io) {
            return MinimalFuture.failedFuture(io);
        }
        if (c2fs == null) {
            // Do not attempt a happy eyeball: go the normal route to
            //    attempt an HTTP/3 connection
            // local variable required here; see JDK-8223553
            if (debug.on()) debug.log("No HTTP/3 eyeball needed");
            CompletableFuture<CompletableFuture<? extends ExchangeImpl<U>>> fxi =
                    c3f.handle((h3c, t) -> createExchangeImpl(h3c, t, exchange, connection));
            return fxi.thenCompose(x->x);
        } else if (request.version().orElse(null) == HTTP_3) {
            // explicit request to use HTTP/3, only use HTTP/2 if HTTP/3 fails, but
            // still start both connections in parallel. HttpQuicConnection will
            // attempt a direct connection. Because we register
            // firstToComplete as a dependent action of c3f we will actually
            // only use HTTP/2 (or HTTP/1.1) if HTTP/3 failed
            CompletableFuture<CompletableFuture<? extends ExchangeImpl<U>>> fxi =
                    c3f.handle((h3c, e) -> firstToComplete(exchange, connection, c2fs, c3f));
            if (debug.on()) {
                debug.log("Explicit HTTP/3 request: " +
                        "attempt HTTP/3 first, then default to HTTP/2");
            }
            return fxi.thenCompose(x->x);
        }
        if (debug.on()) {
            debug.log("Attempt HTTP/3 and HTTP/2 in parallel, use the first that connects");
        }
        // default client version is HTTP/3 - request version is not set.
        //    so try HTTP/3 + HTTP/2 in parallel and take the first that completes.
        return firstToComplete(exchange, connection, c2fs, c3f);
    }

    // Use the first connection that successfully completes.
    // This is a bit hairy because HTTP/2 may be downgraded to HTTP/1 if the server
    // doesn't support HTTP/2. In which case the connection attempt will succeed but
    // c2f will be completed with a ALPNException.
    private static <U> CompletableFuture<? extends ExchangeImpl<U>> firstToComplete(
            Exchange<U> exchange,
            HttpConnection connection,
            Supplier<CompletableFuture<Http2Connection>> c2fs,
            CompletableFuture<Http3Connection> c3f) {
        if (debug.on()) {
            debug.log("firstToComplete(connection=%s)", connection);
            debug.log("Will use the first connection that succeeds from HTTP/2 or HTTP/3");
        }
        assert connection == null : "should not come here if connection is not null: " + connection;
        CompletableFuture<Http2Connection> c2 = null;
        CompletableFuture<?> cf = c3f.isDone()
                ? c3f
                : CompletableFuture.anyOf((c2 = c2fs.get()), c3f);
        CompletableFuture<Http2Connection> c2f = c2;

        CompletableFuture<CompletableFuture<? extends ExchangeImpl<U>>> cfxi = cf.handle((r, t) -> {
            if (debug.on()) {
                debug.log("Checking which from HTTP/2 or HTTP/3 succeeded first");
            }
            CompletableFuture<? extends ExchangeImpl<U>> res;
            // first check if c3f is completed successfully
            if (c3f.isDone()) {
                Http3Connection h3c = c3f.exceptionally((e) -> null).resultNow();
                if (h3c != null) {
                    // HTTP/3 success! Use HTTP/3
                    if (debug.on()) {
                        debug.log("HTTP/3 connect completed first, using HTTP/3");
                    }
                    res = createExchangeImpl(h3c, null, exchange, connection);
                } else {
                    // HTTP/3 failed! Use HTTP/2
                    if (debug.on()) {
                        debug.log("HTTP/3 connect completed unsuccessfully," +
                                " either with null or with exception - waiting for HTTP/2");
                        c3f.handle((r3, t3) -> {
                            debug.log("\tcf3: result=%s, throwable=%s",
                                    r3, Utils.getCompletionCause(t3));
                            return r3;
                        }).exceptionally((e) -> null).join();
                    }
                    // c2f may be null here in the case where c3f was already completed
                    // when firstToComplete was called.
                    var h2cf = c2f == null ? c2fs.get() : c2f;
                    // local variable required here; see JDK-8223553
                    CompletableFuture<CompletableFuture<? extends ExchangeImpl<U>>> fxi = h2cf
                            .handle((h2c, e) -> createExchangeImpl(h2c, e, exchange, connection));
                    res = fxi.thenCompose(x -> x);
                }
            } else if (c2f != null && c2f.isDone()) {
                Http2Connection h2c = c2f.exceptionally((e) -> null).resultNow();
                if (h2c != null) {
                    // HTTP/2 succeeded first! Use it.
                    if (debug.on()) {
                        debug.log("HTTP/2 connect completed first, using HTTP/2");
                    }
                    res = createExchangeImpl(h2c, null, exchange, connection);
                } else if (exchange.multi.requestCancelled()) {
                    // special case for when the exchange is cancelled
                    if (debug.on()) {
                        debug.log("HTTP/2 connect completed unsuccessfully, but request cancelled");
                    }
                    CompletableFuture<CompletableFuture<? extends ExchangeImpl<U>>> fxi = c2f
                            .handle((c, e) -> createExchangeImpl(c, e, exchange, connection));
                    res = fxi.thenCompose(x -> x);
                } else {
                    if (debug.on()) {
                        debug.log("HTTP/2 connect completed unsuccessfully," +
                                " either with null or with exception");
                        c2f.handle((r2, t2) -> {
                            debug.log("\tcf2: result=%s, throwable=%s",
                                    r2, Utils.getCompletionCause(t2));
                            return r2;
                        }).exceptionally((e) -> null).join();
                    }

                    // Now is the more complex stuff.
                    // HTTP/2 could have failed in the ALPN, but we still
                    // created a valid TLS connection to the server => default
                    // to HTTP/1.1 over TLS
                    HttpConnection http1Connection = null;
                    if (c2f.isCompletedExceptionally() && !c2f.isCancelled()) {
                        Throwable cause = Utils.getCompletionCause(c2f.exceptionNow());
                        if (cause instanceof ALPNException alpn) {
                            debug.log("HTTP/2 downgraded to HTTP/1.1 - use HTTP/1.1");
                            http1Connection = alpn.getConnection();
                        }
                    }
                    if (http1Connection != null) {
                        if (debug.on()) {
                            debug.log("HTTP/1.1 connect completed first, using HTTP/1.1");
                        }
                        // ALPN failed - but we have a valid HTTP/1.1 connection
                        // to the server: use that.
                        res = createHttp1Exchange(exchange, http1Connection);
                    } else {
                        if (c2f.isCompletedExceptionally()) {
                            // Wait for HTTP/3 to complete, potentially fallback to
                            // HTTP/1.1
                            // local variable required here; see JDK-8223553
                            debug.log("HTTP/2 completed with exception, wait for HTTP/3, " +
                                    "possibly fallback to HTTP/1.1");
                            CompletableFuture<CompletableFuture<? extends ExchangeImpl<U>>> fxi = c3f
                                    .handle((h3c, e) -> fallbackToHttp1OnTimeout(h3c, e, exchange, connection));
                            res = fxi.thenCompose(x -> x);
                        } else {
                            //
                            //       r2 == null && t2 == null - which means we know the
                            //       server doesn't support h2, and we probably already
                            //       have an HTTP/1.1 connection to it
                            //
                            // If an HTTP/1.1 connection is available use it.
                            // Otherwise, wait for the HTTP/3 to complete,  potentially
                            // fallback to HTTP/1.1
                            HttpRequestImpl request = exchange.request();
                            InetSocketAddress proxy = Utils.resolveAddress(request.proxy());
                            InetSocketAddress addr  = request.getAddress();
                            ConnectionPool pool = exchange.client().connectionPool();
                            // if we have an HTTP/1.1 connection in the pool, use that.
                            http1Connection = pool.getConnection(true, addr, proxy);
                            if (http1Connection != null && http1Connection.isOpen()) {
                                debug.log("Server doesn't support HTTP/2, " +
                                        "but we have an HTTP/1.1 connection in the pool");
                                debug.log("Using HTTP/1.1");
                                res = createHttp1Exchange(exchange, http1Connection);
                            } else {
                                // we don't have anything ready to use in the pool:
                                // wait for http/3 to complete, possibly falling back
                                // to HTTP/1.1
                                debug.log("Server doesn't support HTTP/2, " +
                                        "and we do not have an HTTP/1.1 connection");
                                debug.log("Waiting for HTTP/3, possibly fallback to HTTP/1.1");
                                CompletableFuture<CompletableFuture<? extends ExchangeImpl<U>>> fxi = c3f
                                        .handle((h3c, e) -> fallbackToHttp1OnTimeout(h3c, e, exchange, connection));
                                res = fxi.thenCompose(x -> x);
                            }
                        }
                    }
                }
            } else {
                assert c2f != null;
                Throwable failed = t != null ? t : new InternalError("cf1 or cf2 should have completed");
                res = MinimalFuture.failedFuture(failed);
            }
            return res;
        });
        return cfxi.thenCompose(x -> x);
    }

    private static <U> CompletableFuture<? extends ExchangeImpl<U>>
    fallbackToHttp1OnTimeout(Http3Connection c,
                             Throwable t,
                             Exchange<U> exchange,
                             HttpConnection connection) {
        if (t != null) {
            Throwable cause = Utils.getCompletionCause(t);
            if (cause instanceof HttpConnectTimeoutException) {
                // when we reach here we already tried with HTTP/2,
                // and we most likely have an HTTP/1.1 connection in
                // the idle pool. So fallback to that.
                if (debug.on()) {
                    debug.log("HTTP/3 connection timed out: fall back to HTTP/1.1");
                }
                return createHttp1Exchange(exchange, null);
            }
        }
        return createExchangeImpl(c, t, exchange, connection);
    }



    // Creates an HTTP/3 exchange, possibly downgrading to HTTP/2
    private static <U> CompletableFuture<? extends ExchangeImpl<U>>
    createExchangeImpl(Http3Connection c,
                       Throwable t,
                       Exchange<U> exchange,
                       HttpConnection connection) {
        if (debug.on())
            debug.log("handling HTTP/3 connection creation result");
        if (t == null && exchange.multi.requestCancelled()) {
            return MinimalFuture.failedFuture(new IOException("Request cancelled"));
        }
        if (c == null && t == null) {
            if (debug.on())
                debug.log("downgrading to HTTP/2");
            return attemptHttp2Exchange(exchange, connection);
        } else if (t != null) {
            t = Utils.getCompletionCause(t);
            if (debug.on()) {
                if (t instanceof HttpConnectTimeoutException || t instanceof ConnectException) {
                    debug.log("HTTP/3 connection creation failed: " + t);
                } else {
                    debug.log("HTTP/3 connection creation failed "
                            + "with unexpected exception:", t);
                }
            }
            return MinimalFuture.failedFuture(t);
        } else {
            if (debug.on())
                debug.log("creating HTTP/3 exchange");
            try {
                if (exchange.hasReachedStreamLimit(HTTP_3)) {
                    // clear the flag before attempting to create a stream again
                    exchange.streamLimitReached(null);
                }
                return c.createStream(exchange)
                        .thenApply(ExchangeImpl::checkCancelled);
            } catch (IOException e) {
                return MinimalFuture.failedFuture(e);
            }
        }
    }

    private static <U, T extends ExchangeImpl<U>> T checkCancelled(T exchangeImpl) {
        Exchange<?> e = exchangeImpl.getExchange();
        if (debug.on()) {
            debug.log("checking cancellation for: " + exchangeImpl);
        }
        if (e.multi.requestCancelled()) {
            if (debug.on()) {
                debug.log("request was cancelled");
            }
            if (!exchangeImpl.isCanceled()) {
                if (debug.on()) {
                    debug.log("cancelling exchange: " + exchangeImpl);
                }
                var cause = e.getCancelCause();
                if (cause == null) cause = new IOException("Request cancelled");
                exchangeImpl.cancel(cause);
            }
        }
        return exchangeImpl;
    }


    // Creates an HTTP/2 exchange, possibly downgrading to HTTP/1
    private static <U> CompletableFuture<? extends ExchangeImpl<U>>
    createExchangeImpl(Http2Connection c,
                       Throwable t,
                       Exchange<U> exchange,
                       HttpConnection connection)
    {
        if (debug.on())
            debug.log("handling HTTP/2 connection creation result");
        boolean secure = exchange.request().secure();
        if (t != null) {
            if (debug.on())
                debug.log("handling HTTP/2 connection creation failed: %s",
                                 (Object)t);
            t = Utils.getCompletionCause(t);
            if (t instanceof Http2Connection.ALPNException) {
                Http2Connection.ALPNException ee = (Http2Connection.ALPNException)t;
                AbstractAsyncSSLConnection as = ee.getConnection();
                if (debug.on())
                    debug.log("downgrading to HTTP/1.1 with: %s", as);
                CompletableFuture<? extends ExchangeImpl<U>> ex =
                        createHttp1Exchange(exchange, as);
                return ex;
            } else {
                if (debug.on())
                    debug.log("HTTP/2 connection creation failed "
                                     + "with unexpected exception: %s", (Object)t);
                return MinimalFuture.failedFuture(t);
            }
        }
        if (secure && c== null) {
            if (debug.on())
                debug.log("downgrading to HTTP/1.1 ");
            CompletableFuture<? extends ExchangeImpl<U>> ex =
                    createHttp1Exchange(exchange, null);
            return ex;
        }
        if (c == null) {
            // no existing connection. Send request with HTTP 1 and then
            // upgrade if successful
            if (debug.on())
                debug.log("new Http1Exchange, try to upgrade");
            return createHttp1Exchange(exchange, connection)
                    .thenApply((e) -> {
                        exchange.h2Upgrade();
                        return e;
                    });
        } else {
            if (debug.on()) debug.log("creating HTTP/2 streams");
            Stream<U> s = c.createStream(exchange);
            CompletableFuture<? extends ExchangeImpl<U>> ex = MinimalFuture.completedFuture(s);
            return ex;
        }
    }

    private static <T> CompletableFuture<Http1Exchange<T>>
    createHttp1Exchange(Exchange<T> ex, HttpConnection as)
    {
        try {
            return MinimalFuture.completedFuture(new Http1Exchange<>(ex, as));
        } catch (Throwable e) {
            return MinimalFuture.failedFuture(e);
        }
    }

    // Called for 204 response - when no body is permitted
    void nullBody(HttpResponse<T> resp, Throwable t) {
        // Needed for HTTP/1.1 to close the connection or return it to the pool
        // Needed for HTTP/2 to subscribe a dummy subscriber and close the stream
    }

    /* The following methods have separate HTTP/1.1 and HTTP/2 implementations */

    abstract CompletableFuture<ExchangeImpl<T>> sendHeadersAsync();

    /** Sends a request body, after request headers have been sent. */
    abstract CompletableFuture<ExchangeImpl<T>> sendBodyAsync();

    abstract CompletableFuture<T> readBodyAsync(HttpResponse.BodyHandler<T> handler,
                                                boolean returnConnectionToPool,
                                                Executor executor);

    /**
     * Creates and wraps an {@link HttpResponse.BodySubscriber} from a {@link
     * HttpResponse.BodyHandler} for the given {@link ResponseInfo}.
     * An {@code HttpBodySubscriberWrapper} wraps a response body subscriber and makes
     * sure its completed/onError methods are called only once, and that its onSusbscribe
     * is called before onError. This is useful when errors occur asynchronously, and
     * most typically when the error occurs before the {@code BodySubscriber} has
     * subscribed.
     * @param handler  a body handler
     * @param response a response info
     * @return a new {@code HttpBodySubscriberWrapper} to handle the response
     */
    HttpBodySubscriberWrapper<T> createResponseSubscriber(
            HttpResponse.BodyHandler<T> handler, ResponseInfo response) {
        return new HttpBodySubscriberWrapper<>(handler.apply(response));
    }

    /**
     * Ignore/consume the body.
     */
    abstract CompletableFuture<Void> ignoreBody();


    /** Gets the response headers. Completes before body is read. */
    abstract CompletableFuture<Response> getResponseAsync(Executor executor);


    /** Cancels a request.  Not currently exposed through API. */
    abstract void cancel();

    /**
     * Cancels a request with a cause.  Not currently exposed through API.
     */
    abstract void cancel(IOException cause);

    /**
     * Invoked whenever there is a (HTTP) protocol error when dealing with the response
     * from the server. The implementations of {@code ExchangeImpl} are then expected to
     * take necessary action that is expected by the corresponding specifications whenever
     * a protocol error happens. For example, in HTTP/1.1, such protocol error would result
     * in the connection being closed.
     * @param cause The cause of the protocol violation
     */
    abstract void onProtocolError(IOException cause);

    /**
     * Called when the exchange is released, so that cleanup actions may be
     * performed - such as deregistering callbacks.
     * Typically released is called during upgrade, when an HTTP/2 stream
     * takes over from an Http1Exchange, or when a new exchange is created
     * during a multi exchange before the final response body was received.
     */
    abstract void released();

    /**
     * Called when the exchange is completed, so that cleanup actions may be
     * performed - such as deregistering callbacks.
     * Typically, completed is called at the end of the exchange, when the
     * final response body has been received (or an error has caused the
     * completion of the exchange).
     */
    abstract void completed();

    /**
     * Returns true if this exchange was canceled.
     * @return true if this exchange was canceled.
     */
    abstract boolean isCanceled();

    /**
     * Returns the cause for which this exchange was canceled, if available.
     * @return the cause for which this exchange was canceled, if available.
     */
    abstract Throwable getCancelCause();

    // Mark the exchange as upgraded
    // Needed to handle cancellation during the upgrade from
    // Http1Exchange to Stream
    void upgraded() { }

    // Called when server returns non 100 response to
    // an Expect-Continue
    void expectContinueFailed(int rcode) { }

<<<<<<< HEAD
    // This method returns false - every exchange is considered as processed by the peer,
    // unless the peer explicitly states (through a GOAWAY frame) that the
    // corresponding stream wasn't processed
    boolean isUnprocessedByPeer() {
        return false;
=======
    final boolean isUnprocessedByPeer() {
        return this.unprocessedByPeer;
    }

    // Marks the exchange as unprocessed by the peer
    final void markUnprocessedByPeer() {
        this.unprocessedByPeer = true;
>>>>>>> b9d49dce
    }
}<|MERGE_RESOLUTION|>--- conflicted
+++ resolved
@@ -648,13 +648,6 @@
     // an Expect-Continue
     void expectContinueFailed(int rcode) { }
 
-<<<<<<< HEAD
-    // This method returns false - every exchange is considered as processed by the peer,
-    // unless the peer explicitly states (through a GOAWAY frame) that the
-    // corresponding stream wasn't processed
-    boolean isUnprocessedByPeer() {
-        return false;
-=======
     final boolean isUnprocessedByPeer() {
         return this.unprocessedByPeer;
     }
@@ -662,6 +655,5 @@
     // Marks the exchange as unprocessed by the peer
     final void markUnprocessedByPeer() {
         this.unprocessedByPeer = true;
->>>>>>> b9d49dce
     }
 }