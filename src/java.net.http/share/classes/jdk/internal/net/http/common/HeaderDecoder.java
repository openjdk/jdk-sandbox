--- conflicted
+++ resolved
@@ -30,13 +30,8 @@
 
     private final HttpHeadersBuilder headersBuilder;
 
-<<<<<<< HEAD
-    public HeaderDecoder() {
-        super(Context.REQUEST);
-=======
     public HeaderDecoder(Context context) {
         super(context);
->>>>>>> 1501a5e4
         this.headersBuilder = new HttpHeadersBuilder();
     }
 
