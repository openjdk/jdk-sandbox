--- conflicted
+++ resolved
@@ -28,11 +28,7 @@
 
 #include "jni.h"
 
-<<<<<<< HEAD
-extern unsigned char mul8table[256][256];
-=======
 JNIEXPORT extern unsigned char mul8table[256][256];
->>>>>>> 9be1418d
 JNIEXPORT extern unsigned char div8table[256][256];
 extern void initAlphaTables();
 
