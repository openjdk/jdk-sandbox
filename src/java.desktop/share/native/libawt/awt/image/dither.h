/*
 * Copyright (c) 2001, 2018, Oracle and/or its affiliates. All rights reserved.
 * DO NOT ALTER OR REMOVE COPYRIGHT NOTICES OR THIS FILE HEADER.
 *
 * This code is free software; you can redistribute it and/or modify it
 * under the terms of the GNU General Public License version 2 only, as
 * published by the Free Software Foundation.  Oracle designates this
 * particular file as subject to the "Classpath" exception as provided
 * by Oracle in the LICENSE file that accompanied this code.
 *
 * This code is distributed in the hope that it will be useful, but WITHOUT
 * ANY WARRANTY; without even the implied warranty of MERCHANTABILITY or
 * FITNESS FOR A PARTICULAR PURPOSE.  See the GNU General Public License
 * version 2 for more details (a copy is included in the LICENSE file that
 * accompanied this code).
 *
 * You should have received a copy of the GNU General Public License version
 * 2 along with this work; if not, write to the Free Software Foundation,
 * Inc., 51 Franklin St, Fifth Floor, Boston, MA 02110-1301 USA.
 *
 * Please contact Oracle, 500 Oracle Parkway, Redwood Shores, CA 94065 USA
 * or visit www.oracle.com if you need additional information or have any
 * questions.
 */

#include <stdio.h>
#include <stdlib.h>
#include <math.h>
#include <string.h>

#include "colordata.h"
#include "jni.h"

#ifdef __cplusplus
extern "C" {
#endif

JNIEXPORT extern sgn_ordered_dither_array std_img_oda_red;
JNIEXPORT extern sgn_ordered_dither_array std_img_oda_green;
JNIEXPORT extern sgn_ordered_dither_array std_img_oda_blue;
JNIEXPORT extern int std_odas_computed;

<<<<<<< HEAD
JNIEXPORT void
make_dither_arrays(int cmapsize, ColorData *cData);

JNIEXPORT void
=======
JNIEXPORT void JNICALL
make_dither_arrays(int cmapsize, ColorData *cData);

JNIEXPORT void JNICALL
>>>>>>> 9be1418d
initInverseGrayLut(int* prgb, int rgbsize, ColorData* cData);

/*
 * state info needed for breadth-first recursion of color cube from
 * initial palette entries within the cube
 */

typedef struct {
    unsigned int depth;
    unsigned int maxDepth;

    unsigned char *usedFlags;
    unsigned int  activeEntries;
    unsigned short *rgb;
    unsigned char *indices;
    unsigned char *iLUT;
} CubeStateInfo;

#define INSERTNEW(state, rgb, index) do {                           \
        if (!state.usedFlags[rgb]) {                                \
            state.usedFlags[rgb] = 1;                               \
            state.iLUT[rgb] = index;                                \
            state.rgb[state.activeEntries] = rgb;                   \
            state.indices[state.activeEntries] = index;             \
            state.activeEntries++;                                  \
        }                                                           \
} while (0);


#define ACTIVATE(code, mask, delta, state, index) do {              \
    if (((rgb & mask) + delta) <= mask) {                           \
        rgb += delta;                                               \
        INSERTNEW(state, rgb, index);                               \
        rgb -= delta;                                               \
    }                                                               \
    if ((rgb & mask) >= delta) {                                    \
        rgb -= delta;                                               \
        INSERTNEW(state, rgb, index);                               \
        rgb += delta;                                               \
    }                                                               \
} while (0);

#ifdef __cplusplus
} /* extern "C" */
#endif<|MERGE_RESOLUTION|>--- conflicted
+++ resolved
@@ -40,17 +40,10 @@
 JNIEXPORT extern sgn_ordered_dither_array std_img_oda_blue;
 JNIEXPORT extern int std_odas_computed;
 
-<<<<<<< HEAD
-JNIEXPORT void
-make_dither_arrays(int cmapsize, ColorData *cData);
-
-JNIEXPORT void
-=======
 JNIEXPORT void JNICALL
 make_dither_arrays(int cmapsize, ColorData *cData);
 
 JNIEXPORT void JNICALL
->>>>>>> 9be1418d
 initInverseGrayLut(int* prgb, int rgbsize, ColorData* cData);
 
 /*
